on:
  workflow_dispatch:

name: 'hotfix_deployment'

defaults:
  run:
    working-directory: ./

env:  
  ECR_REPOSITORY_NAME: ${{ secrets.ECR_REPOSITORY }}
  ENVIRONMENT_NAME: test

jobs:

  hotfix_deployment:
    name: 'hotfix_deployment'
    runs-on: ubuntu-latest
    environment:
      name: test
    
    steps:
    - name: Checkout
      uses: actions/checkout@v2

    - name: Configure AWS credentials
      uses: aws-actions/configure-aws-credentials@v1
      with:
        aws-access-key-id: ${{ secrets.AWS_ACCESS_KEY_ID }}
        aws-secret-access-key: ${{ secrets.AWS_SECRET_ACCESS_KEY }}
        aws-region: eu-west-2

    - name: Login to Amazon ECR
      id: login-ecr
      uses: aws-actions/amazon-ecr-login@v1

    - id: set-version-number
      run: |
        TEXT=$(cat ./version.txt)
        echo "version=${TEXT//'%'/'%25'}" >> $GITHUB_OUTPUT

    - id: echo-version
      run: |
        echo ${{ steps.set-version-number.outputs.version }} 
    
    - name: Check if Image exists in Amazon ECR
      id: check-image
      env:
        ECR_REGISTRY: ${{ steps.login-ecr.outputs.registry }}
        ECR_REPOSITORY: ${{ env.ECR_REPOSITORY_NAME }} 
        IMAGE_TAG: ${{ steps.set-version-number.outputs.version }}
      run: |
        echo "image=$ECR_REGISTRY/$ECR_REPOSITORY:$IMAGE_TAG" >> $GITHUB_OUTPUT
        if docker manifest inspect $ECR_REGISTRY/$ECR_REPOSITORY:$IMAGE_TAG >/dev/null; then
            echo "The image $IMAGE_TAG already exists in the $ECR_REPOSITORY Repository"
            exit 1
        else
            echo "Build and push docker image with that tag $IMAGE_TAG "
        fi
    - name: Build, tag, and push image to Amazon ECR
      id: build-image
      env:
        ECR_REGISTRY: ${{ steps.login-ecr.outputs.registry }}
        ECR_REPOSITORY: ${{ env.ECR_REPOSITORY_NAME }}
      run: |
        docker build -t ${{ steps.check-image.outputs.image }} -f ./docker/production/django/Dockerfile .
        docker push $ECR_REGISTRY/$ECR_REPOSITORY --all-tags

    - name: Logout of Amazon ECR
      if: always()
      run: docker logout ${{ steps.login-ecr.outputs.registry }}   

    - name: Update celeryflower Task
      uses: "./.github/workflows/templates/update_task_def"
      with:
        service: celeryflower
        container: celeryflower
        environment: ${{ env.ENVIRONMENT_NAME }}
        image_id: ${{ steps.check-image.outputs.image }}

    - name: Update celeryworker Task
      uses: "./.github/workflows/templates/update_task_def"
      with:
        service: celeryworker
        container: celeryworker
        environment: ${{ env.ENVIRONMENT_NAME }}
        image_id: ${{ steps.check-image.outputs.image }}

    - name: Update celerybeat Task
      uses: "./.github/workflows/templates/update_task_def"
      with:
        service: celerybeat
        container: celerybeat
        environment: ${{ env.ENVIRONMENT_NAME }}
        image_id: ${{ steps.check-image.outputs.image }}

    - name: Update frontend Task
      uses: "./.github/workflows/templates/update_task_def"
      with:
        service: frontend
        container: frontend
        environment: ${{ env.ENVIRONMENT_NAME }}
        image_id: ${{ steps.check-image.outputs.image }}

    - name: Update api_frontend Task
      uses: "./.github/workflows/templates/update_task_def"
      with:
        service: api_frontend
        container: frontend
        environment: ${{ env.ENVIRONMENT_NAME }}
        image_id: ${{ steps.check-image.outputs.image }}
        
    - name: Update pg_migration
      uses: "./.github/workflows/templates/register_task_def"
      with:
        service: pg_migration
        container: db-migrate
        environment: ${{ env.ENVIRONMENT_NAME }}
        image_id: ${{ steps.check-image.outputs.image }}

    - name: Update pg_superuser
      uses: "./.github/workflows/templates/register_task_def"
      with:
        service: pg_superuser
        container: pg-superuser
        environment: ${{ env.ENVIRONMENT_NAME }}
        image_id: ${{ steps.check-image.outputs.image }}

<<<<<<< HEAD
    - name: Update pg_superuser
      uses: "./.github/workflows/templates/register_task_def"
      with:
        service: pg_superuser
        container: pg-superuser
        environment: ${{ env.ENVIRONMENT_NAME }}
        image_id: ${{ steps.check-image.outputs.image }}
=======
>>>>>>> 7efcd201
    - name: Run pg migration 
      uses: "./.github/workflows/templates/run_pg_migration_task"
      with:
        subnets: ${{ secrets.SUBNETS }}
        security_groups: ${{ secrets.SECURITY_GROUPS }}
        environment: ${{ env.ENVIRONMENT_NAME }}

    - name: Invoke Lambda Function
      shell: bash
      run: |
        aws lambda invoke \
        --function-name bodds_pg_mutate_lambda_${{ env.ENVIRONMENT_NAME }} \
        response.json<|MERGE_RESOLUTION|>--- conflicted
+++ resolved
@@ -57,6 +57,7 @@
         else
             echo "Build and push docker image with that tag $IMAGE_TAG "
         fi
+        
     - name: Build, tag, and push image to Amazon ECR
       id: build-image
       env:
@@ -126,16 +127,6 @@
         environment: ${{ env.ENVIRONMENT_NAME }}
         image_id: ${{ steps.check-image.outputs.image }}
 
-<<<<<<< HEAD
-    - name: Update pg_superuser
-      uses: "./.github/workflows/templates/register_task_def"
-      with:
-        service: pg_superuser
-        container: pg-superuser
-        environment: ${{ env.ENVIRONMENT_NAME }}
-        image_id: ${{ steps.check-image.outputs.image }}
-=======
->>>>>>> 7efcd201
     - name: Run pg migration 
       uses: "./.github/workflows/templates/run_pg_migration_task"
       with:
