---
name: Run Unit Test
on:
  pull_request:
      types: [ opened, synchronize, reopened ]
      branches:
        - dev
        - main

env:
  ECR_PYTHON_DEPENDENCIES_REPO: python_dependencies
  REGION: eu-west-2

jobs:
  configure_dependencies_container:
    runs-on: ubuntu-latest
    if: |
      (
        github.base_ref == 'main' &&
        startsWith( github.head_ref, 'hotfix' )
      ) ||
      github.base_ref == 'dev'
    steps:
      - name: getref
        run: |
          echo ${{ github.head_ref || github.ref_name }}
          echo ${{ format('github.ref = {0}', github.ref) }}
          echo ${{ format('github.head_ref = {0}', github.head_ref) }}
          echo ${{ format('github.base_ref = {0}', github.base_ref) }}
          echo ${{ format('github.event.pull_request.head.ref = {0}', github.event.pull_request.head.ref) }}

      - name: Checkout HEAD of working branch
        uses: actions/checkout@v4
        with:
          fetch-depth: 0
          ref: ${{ github.event.pull_request.head.sha }}

      - name: "Check for change to HEAD of working branch"
        id: check_for_head_change
        run: |
          changed=false
          if git diff --exit-code HEAD^..HEAD docker/production/python_dependencies/Dockerfile; then
            true
          else
            changed=true
          fi
          if git diff --exit-code -I '^version =' HEAD^..HEAD pyproject.toml; then
            true
          else
            changed=true
          fi
          if git diff --exit-code -I '^version =' HEAD^..HEAD poetry.lock; then
            true
          else
            changed=true
          fi
          echo "changed=${changed}"
          echo "changed=${changed}" >> $GITHUB_OUTPUT

      - name: Checkout PR Merge HEAD
        uses: actions/checkout@v4
        with:
          fetch-depth: 0

      - name: "Check for change to PR Merge HEAD"
        id: check_for_pr_change
        run: |
          changed=false
          if git diff --exit-code HEAD^..HEAD docker/production/python_dependencies/Dockerfile; then
            true
          else
            changed=true
          fi
          if git diff --exit-code -I '^version =' HEAD^..HEAD pyproject.toml; then
            true
          else
            changed=true
          fi
          if git diff --exit-code -I '^version =' HEAD^..HEAD poetry.lock; then
            true
          else
            changed=true
          fi
          echo "changed=${changed}"
          echo "changed=${changed}" >> $GITHUB_OUTPUT

      - name: Configure AWS credentials
        id: login_aws
        uses: aws-actions/configure-aws-credentials@v4
        with:
          aws-access-key-id: ${{ secrets.AWS_ACCESS_KEY_ID }}
          aws-secret-access-key: ${{ secrets.AWS_SECRET_ACCESS_KEY }}
          aws-region: ${{ env.REGION }}

      - name: Login to Amazon ECR
        id: login_ecr
        uses: aws-actions/amazon-ecr-login@v2
        with:
          mask-password: 'false'

      - name: Get region with underscores
        id: get_region_underscores
        run: |
          REGION_DASHES=${{ env.REGION }}
          REGION_UNDERSCORES="${REGION_DASHES//-/_}"
          echo "REGION_UNDERSCORES=${REGION_UNDERSCORES}" >> $GITHUB_OUTPUT

      - name: Sanitise branch name of HEAD branch
        id: sanitise_branch_name
        run: |
          branch=${{ github.head_ref || github.ref_name }}
          echo "branch=${branch//\//-}" | tr '[:upper:]' '[:lower:]' >> $GITHUB_OUTPUT

      - name: "Check if images with required tag exist in Amazon ECR"
        id: check_image_existence
        run: |
          echo "Checking for existence of ${{ steps.login_ecr.outputs.registry }}/${{ env.ECR_PYTHON_DEPENDENCIES_REPO }}:${{ steps.sanitise_branch_name.outputs.branch }}"
          echo "checking=true" >> $GITHUB_OUTPUT
          if docker manifest inspect ${{ steps.login_ecr.outputs.registry }}/${{ env.ECR_PYTHON_DEPENDENCIES_REPO }}:${{ steps.sanitise_branch_name.outputs.branch }} >/dev/null; then
              echo "Found ${{ steps.login_ecr.outputs.registry }}/${{ env.ECR_PYTHON_DEPENDENCIES_REPO }}:${{ steps.sanitise_branch_name.outputs.branch }}"
              echo "python_dependencies_branch_exists=true" >> $GITHUB_OUTPUT
          else
              echo "python_dependencies_branch_exists=false" >> $GITHUB_OUTPUT
          fi
          echo "Checking for existence of ${{ steps.login_ecr.outputs.registry }}/${{ env.ECR_PYTHON_DEPENDENCIES_REPO }}:dev"
          if docker manifest inspect ${{ steps.login_ecr.outputs.registry }}/${{ env.ECR_PYTHON_DEPENDENCIES_REPO }}:dev >/dev/null; then
              echo "Found ${{ steps.login_ecr.outputs.registry }}/${{ env.ECR_PYTHON_DEPENDENCIES_REPO }}:dev"
              echo "python_dependencies_dev_exists=true" >> $GITHUB_OUTPUT
          else
              echo "python_dependencies_dev_exists=false" >> $GITHUB_OUTPUT
          fi
          cat $GITHUB_OUTPUT

      - name: Set up Docker Buildx
        if: |
          (
            steps.check_image_existence.outputs.python_dependencies_branch_exists == 'false' &&
            (
              steps.check_for_pr_change.outputs.changed == 'true' ||
              github.base_ref == 'main' ||
              (
                steps.check_image_existence.outputs.python_dependencies_dev_exists == 'false' &&
                github.base_ref == 'dev'
              )
            )
          ) ||
          steps.check_for_head_change.outputs.changed =='true'
        uses: docker/setup-buildx-action@v3

      - name: "Create repository if it doesn't exist"
        if: |
          (
            steps.check_image_existence.outputs.python_dependencies_branch_exists == 'false' &&
            (
              steps.check_for_pr_change.outputs.changed == 'true' ||
              github.base_ref == 'main' ||
              (
                steps.check_image_existence.outputs.python_dependencies_dev_exists == 'false' &&
                github.base_ref == 'dev'
              )
            )
          )  ||
          steps.check_for_head_change.outputs.changed =='true'
        id: create_repos
        run: |
          aws ecr create-repository --repository-name ${{ env.ECR_PYTHON_DEPENDENCIES_REPO  }} || true

      - name: Build and push Python Dependencies image
        id: build_dependencies_image
        if: |
          (
            steps.check_image_existence.outputs.python_dependencies_branch_exists == 'false' &&
            (
              steps.check_for_pr_change.outputs.changed == 'true' ||
              github.base_ref == 'main' ||
              (
                steps.check_image_existence.outputs.python_dependencies_dev_exists == 'false' &&
                github.base_ref == 'dev'
              )
            )
          )  ||
          steps.check_for_head_change.outputs.changed =='true'
        uses: docker/build-push-action@v5
        with:
          push: true
          tags: ${{ format( '{0}/{1}:{2}', steps.login_ecr.outputs.registry, env.ECR_PYTHON_DEPENDENCIES_REPO, steps.sanitise_branch_name.outputs.branch ) }}
          file: "./docker/production/python_dependencies/Dockerfile"
          context: "."

    outputs:
      docker_username: ${{ steps.login_ecr.outputs[format('docker_username_{0}_dkr_ecr_{1}_amazonaws_com', steps.login_aws.outputs.aws-account-id, steps.get_region_underscores.outputs.REGION_UNDERSCORES)] }}
      docker_password: ${{ steps.login_ecr.outputs[format('docker_password_{0}_dkr_ecr_{1}_amazonaws_com', steps.login_aws.outputs.aws-account-id, steps.get_region_underscores.outputs.REGION_UNDERSCORES)] }}
      python_dependencies_image: ${{ format( '{0}/{1}:{2}', steps.login_ecr.outputs.registry, env.ECR_PYTHON_DEPENDENCIES_REPO, ( steps.check_for_pr_change.outputs.changed == 'false' && steps.check_for_head_change.outputs.changed == 'false' && steps.check_image_existence.outputs.python_dependencies_dev_exists == 'true' && github.base_ref == 'dev') && 'dev' || steps.sanitise_branch_name.outputs.branch ) }}



  run_unit_tests:
    if: |
      (
        github.base_ref == 'main' &&
        startsWith( github.head_ref, 'hotfix' )
      ) ||
      github.base_ref == 'dev'
    needs: configure_dependencies_container
    runs-on: ubuntu-latest
    container:
      image: ${{ needs.configure_dependencies_container.outputs.python_dependencies_image }}
      credentials:
        username: ${{ needs.configure_dependencies_container.outputs.docker_username }}
        password: ${{ needs.configure_dependencies_container.outputs.docker_password }}
      options: --user root
      env:
        POSTGRES_HOST: postgres
        POSTGRES_PORT: 5432
        POSTGRES_DB: transit_odp
        POSTGRES_USER: transit_odp
        POSTGRES_PASSWORD: transit_odp
        USE_DOCKER: no
        DJANGO_SETTINGS_MODULE: config.settings.local
        DJANGO_PARENT_HOST: bods.local
        DJANGO_HOST_PORT: 8000
        DJANGO_HOST_SCHEME: http
        EMAIL_HOST: localhost
        REDIS_URL: redis://redis:6379/0
        CELERY_FLOWER_USER: admin
        CELERY_FLOWER_PASSWORD: admin
        CELERY_BROKER_VISIBILITY_TIMEOUT: 18000
        DJANGO_ACCOUNT_ALLOW_REGISTRATION: True
        GOV_NOTIFY_API_KEY: __change_me__
        CAVL_URL: __change_me__
        CAVL_VALIDATION_URL: __change_me__
        CAVL_CONSUMER_URL: __change_me__
        AVL_CONSUMER_API_BASE_URL: __change_me__
<<<<<<< HEAD
=======
        AVL_CONSUMER_API_KEY: __change_me__
        AVL_PRODUCER_API_BASE_URL: __change_me__
        AVL_PRODUCER_API_KEY: __change_me__
>>>>>>> e380b602
        DATABASE_URL: postgis://transit_odp:transit_odp@postgres:5432/transit_odp
        CELERY_BROKER_URL: redis://localhost:6379
        PTI_START_DATE: 2021-04-01
        PTI_PDF_URL: https://pti.org.uk/system/files/files/TransXChange_UK_PTI_Profile_v1.1.A.pdf
        PTI_ENFORCED_DATE: 2021-08-02
        DQS_URL: __change_me__

    services:
      postgres:
        image: postgis/postgis:13-3.4
        env:
          POSTGRES_HOST: postgres
          POSTGRES_PORT: 5432
          POSTGRES_DB: transit_odp
          POSTGRES_USER: transit_odp
          POSTGRES_PASSWORD: transit_odp
        ports:
          - 5432:5432
        options: --health-cmd pg_isready --health-interval 10s --health-timeout 5s --health-retries 5

      redis:
        image: redis:3.2
        ports:
          - 6379:6379

    steps:
      - name: "Install git and github cli"
        id: install_git
        run: |
          apt update
          apt install -y git

      - name: Checkout
        uses: actions/checkout@v4

      - name: "Add dependencies"
        id: add_dependencies
        run: |
          poetry config virtualenvs.create false
          poetry install

        # TODO: Currently passing on failed tests - remove || [ $? = 1 ] when tests are passing
      - name: "Run Tests"
        id: run_tests
        run: |
          pytest -vv --junitxml=junit_report.xml || [ $? = 1 ]

      - name: Pytest coverage comment
        if: always()
        uses: MishaKav/pytest-coverage-comment@main
        with:
          pytest-xml-coverage-path: ./coverage.xml
          junitxml-path: ./junit_report.xml
          create-new-comment: true
          hide-report: true<|MERGE_RESOLUTION|>--- conflicted
+++ resolved
@@ -231,12 +231,9 @@
         CAVL_VALIDATION_URL: __change_me__
         CAVL_CONSUMER_URL: __change_me__
         AVL_CONSUMER_API_BASE_URL: __change_me__
-<<<<<<< HEAD
-=======
         AVL_CONSUMER_API_KEY: __change_me__
         AVL_PRODUCER_API_BASE_URL: __change_me__
         AVL_PRODUCER_API_KEY: __change_me__
->>>>>>> e380b602
         DATABASE_URL: postgis://transit_odp:transit_odp@postgres:5432/transit_odp
         CELERY_BROKER_URL: redis://localhost:6379
         PTI_START_DATE: 2021-04-01
