--- conflicted
+++ resolved
@@ -110,11 +110,7 @@
     - echo '127.0.0.1 www.bods.local data.bods.local publish.bods.local admin.bods.local' >> /etc/hosts
     - docker pull $CURRENT_IMAGE
     - export DB_ENVS="-e POSTGRES_HOST -e POSTGRES_PORT -e POSTGRES_DB -e POSTGRES_USER -e POSTGRES_PASSWORD"
-<<<<<<< HEAD
-    - export RUN_ENVS="-e REDIS_URL -e GOV_NOTIFY_API_KEY -e API_SITE_URL -e DJANGO_SETTINGS_MODULE -e USE_DOCKER -e DJANGO_PARENT_HOST -e DQS_URL -e CAVL_URL -e CAVL_CONSUMER_URL -e AVL_CONSUMER_API_BASE_URL"
-=======
     - export RUN_ENVS="-e REDIS_URL -e GOV_NOTIFY_API_KEY -e API_SITE_URL -e DJANGO_SETTINGS_MODULE -e USE_DOCKER -e DJANGO_PARENT_HOST -e DQS_URL -e CAVL_URL -e CAVL_CONSUMER_URL -e AVL_CONSUMER_API_BASE_URL -e AVL_CONSUMER_API_KEY -e AVL_PRODUCER_API_BASE_URL -e AVL_PRODUCER_API_KEY"
->>>>>>> e380b602
     - docker run -d --rm --name postgres $DB_ENVS mdillon/postgis:10
     #    - docker run --rm --link=postgres $DB_ENVS $RUN_ENVS $CURRENT_IMAGE bash -c "coverage run -m pytest && coverage report -m"
     - docker run --rm --link=postgres $DB_ENVS $RUN_ENVS $CURRENT_IMAGE bash -c "pytest --cov=transit_odp --numprocesses=4 --durations=100 ."
