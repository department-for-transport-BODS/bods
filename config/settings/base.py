"""
Base settings to build other settings data upon.
"""

# flake8: noqa
import os

import environ
from dateutil import parser

ROOT_DIR = (
    environ.Path(__file__) - 3
)  # (transit_odp/config/settings/base.py - 3 = transit_odp/)
APPS_DIR = ROOT_DIR.path("transit_odp")

env = environ.Env()

with open(os.path.join(ROOT_DIR, "version.txt")) as v_file:
    APP_VERSION_NUMBER = v_file.read()

READ_DOT_ENV_FILE = env.bool("DJANGO_READ_DOT_ENV_FILE", default=False)
if READ_DOT_ENV_FILE:
    # OS environment variables take precedence over variables from .env
    ENV_FILE = env("DJANGO_ENV_FILE", default=".env")
    env_file = str(ROOT_DIR.path(ENV_FILE))
    env.read_env(env_file)

# GENERAL
# ------------------------------------------------------------------------------
# https://docs.djangoproject.com/en/dev/ref/settings/#debug
DEBUG = env.bool("DJANGO_DEBUG", False)
# Local time zone. Choices are
# http://en.wikipedia.org/wiki/List_of_tz_zones_by_name
# though not all of them may be available with every OS.
# In Windows, this must be set to your system time zone.
TIME_ZONE = "Europe/London"
# https://docs.djangoproject.com/en/dev/ref/settings/#language-code
LANGUAGE_CODE = "en-us"
# https://docs.djangoproject.com/en/dev/ref/settings/#site-id
# SITE_ID = 1  # GB removing to ensure get_current_site uses request thus resolving Site for the django-host
ROOT_SITE_ID = (
    1  # GB - adding this as some migrations specifically update the root site
)
# https://docs.djangoproject.com/en/dev/ref/settings/#use-i18n
USE_I18N = True
# https://docs.djangoproject.com/en/dev/ref/settings/#use-l10n
# USE_L10N = True #The USE_L10N setting is deprecated. Starting with Django 5.0, localized formatting of data will always be enabled.
USE_TZ = True


# DATABASES
# ------------------------------------------------------------------------------
# https://docs.djangoproject.com/en/dev/ref/settings/#databases
DATABASES = {"default": env.db("DATABASE_URL")}
DATABASES["default"]["ATOMIC_REQUESTS"] = True

# URLS
# ------------------------------------------------------------------------------
# https://docs.djangoproject.com/en/dev/ref/settings/#root-urlconf
ROOT_URLCONF = "config.urls.www"
DATA_URLCONF = "transit_odp.browse.urls.root"
PUBLISH_URLCONF = "config.urls.publish"
ADMIN_URLCONF = "config.urls.admin"

# https://docs.djangoproject.com/en/dev/ref/settings/#wsgi-application
WSGI_APPLICATION = "config.wsgi.application"

# https://django-hosts.readthedocs.io/en/latest/index.html#settings
ROOT_HOSTCONF = "config.hosts"
DEFAULT_HOST = "www"
PARENT_HOST: str = env("DJANGO_PARENT_HOST")
HOST_PORT = env("DJANGO_HOST_PORT", default="")
HOST_SCHEME = env("DJANGO_HOST_SCHEME", default=None)

# some environments require a proxy
HTTPS_PROXY = env("HTTPS_PROXY", default=None)

# subdomains used in hosts.py and to create Site records (see data migration transit_odp/contrib/sites/migrations/0004)
ROOT_SUBDOMAIN = env("DJANGO_ROOT_SUBDOMAIN", default="www")
DATA_SUBDOMAIN = env("DJANGO_DATA_SUBDOMAIN", default="data")
PUBLISH_SUBDOMAIN = env("DJANGO_PUBLISH_SUBDOMAIN", default="publish")
ADMIN_SUBDOMAIN = env("DJANGO_ADMIN_SUBDOMAIN", default="admin")

# ALLOWED_HOSTS are generated for each subdomain.
ALLOWED_HOSTS = env.list("DJANGO_ALLOWED_HOSTS", default=[])
ALLOWED_HOSTS += [
    f"{ROOT_SUBDOMAIN}.{PARENT_HOST}",
    f"{DATA_SUBDOMAIN}.{PARENT_HOST}",
    f"{PUBLISH_SUBDOMAIN}.{PARENT_HOST}",
    f"{ADMIN_SUBDOMAIN}.{PARENT_HOST}",
]

# https://github.com/ottoyiu/django-cors-headers#cors_origin_whitelist
CORS_ORIGIN_REGEX_WHITELIST = (
    rf"^(https?://)?([\w-]+\.)?{PARENT_HOST}(:{HOST_PORT})?$",
)
# CORS_URLS_REGEX = rf'^(https?://)?{ROOT_SUBDOMAIN}.{PARENT_HOST}(:{HOST_PORT})?/api/.*$'
CORS_URLS_REGEX = rf"^(https?://)?.*/api/.*$"

# Share django session across all subdomains of PARENT_HOST. This allows 'single sign on' across the different services
# Note there are security risks in doing this (see https://docs.djangoproject.com/en/2.2/topics/http/sessions/#session-security):
# we must have control over all subdomains of PARENT_HOST.
SESSION_COOKIE_DOMAIN = "." + PARENT_HOST

# Django will use browser-length cookies - cookies that expire as soon as the user closes their browser
SESSION_EXPIRE_AT_BROWSER_CLOSE = True

# Age of session cookies, in seconds
SESSION_COOKIE_AGE = 72000  # set to 20 hours

# Whether to save the session data on every request
SESSION_SAVE_EVERY_REQUEST = True

# APPS
# ------------------------------------------------------------------------------
DJANGO_APPS = [
    "django.contrib.auth",
    "django.contrib.contenttypes",
    "django.contrib.sessions",
    "django.contrib.sites",
    "django.contrib.messages",
    "django.contrib.staticfiles",
    "django.contrib.humanize",
    "django.contrib.admin",
    "django.contrib.postgres",
    "django.contrib.gis",
]
THIRD_PARTY_APPS = [
    "django_hosts",
    "crispy_forms",
    "allauth",
    "allauth.account",
    "invitations",
    "corsheaders",
    "rest_framework",
    "rest_framework.authtoken",
    "rest_framework_gis",
    "rest_framework_swagger",
    "django_filters",
    "django_tables2",
    "formtools",
    "django_celery_beat",
    "django_celery_results",
    "waffle",
]
LOCAL_APPS = [
    "transit_odp.api.apps.ApiConfig",
    "transit_odp.avl.apps.AvlConfig",
    "transit_odp.browse.apps.BrowseConfig",
    "transit_odp.changelog.apps.ChangelogConfig",
    "transit_odp.common.apps.CommonConfig",
    "transit_odp.data_quality.apps.DataQualityConfig",
    "transit_odp.feedback.apps.FeedbackConfig",
    "transit_odp.fares.apps.FaresConfig",
    "transit_odp.frontend.apps.FrontendConfig",
    "transit_odp.guidance.apps.GuidanceConfig",
    "transit_odp.naptan.apps.NaptanConfig",
    "transit_odp.notifications.apps.NotifyConfig",
    "transit_odp.organisation.apps.OrganisationConfig",
    "transit_odp.otc.apps.OTCConfig",
    "transit_odp.pipelines.apps.PipelinesConfig",
    "transit_odp.publish.apps.PublishConfig",
    "transit_odp.restrict_sessions.apps.RestrictedSessions",
    "transit_odp.site_admin.apps.SiteAdminConfig",
    "transit_odp.timetables.apps.TimetablesConfig",
    "transit_odp.transmodel.apps.TransmodelConfig",
    "transit_odp.users.apps.UsersAppConfig",
    "transit_odp.xmltoolkit.apps.XmlToolkitConfig",
    "transit_odp.fares_validator.apps.FaresValidatorConfig",
    "transit_odp.disruptions.apps.DisruptionsConfig",
    "transit_odp.crispy_forms_govuk.apps.CrispyFormsGovukConfig",
]
# https://docs.djangoproject.com/en/dev/ref/settings/#installed-apps
INSTALLED_APPS = DJANGO_APPS + THIRD_PARTY_APPS + LOCAL_APPS

# MIGRATIONS
# ------------------------------------------------------------------------------
# https://docs.djangoproject.com/en/dev/ref/settings/#migration-modules
MIGRATION_MODULES = {"sites": "transit_odp.contrib.sites.migrations"}
DEFAULT_AUTO_FIELD = "django.db.models.AutoField"

# AUTHENTICATION
# ------------------------------------------------------------------------------
# https://docs.djangoproject.com/en/dev/ref/settings/#authentication-backends
AUTHENTICATION_BACKENDS = [
    "django.contrib.auth.backends.ModelBackend",
    "allauth.account.auth_backends.AuthenticationBackend",
]
# https://docs.djangoproject.com/en/dev/ref/settings/#auth-user-model
AUTH_USER_MODEL = "users.User"
# https://docs.djangoproject.com/en/dev/ref/settings/#login-redirect-url
LOGIN_REDIRECT_URL = "users:redirect"

# https://django-allauth.readthedocs.io/en/latest/configuration.html
ACCOUNT_LOGOUT_REDIRECT_URL = "account_logout_success"

# https://docs.djangoproject.com/en/dev/ref/settings/#login-url
LOGIN_URL = "account_login"

# Login url's for Publish when AVL feature flag is turned on/off
PUBLISH_FEED_LIST_URL = "feed-list"

# PASSWORDS
# ------------------------------------------------------------------------------
# https://docs.djangoproject.com/en/dev/ref/settings/#password-hashers
PASSWORD_HASHERS = [
    # https://docs.djangoproject.com/en/dev/topics/auth/passwords/#using-argon2-with-django
    "django.contrib.auth.hashers.Argon2PasswordHasher",
    "django.contrib.auth.hashers.PBKDF2PasswordHasher",
    "django.contrib.auth.hashers.PBKDF2SHA1PasswordHasher",
    "django.contrib.auth.hashers.BCryptSHA256PasswordHasher",
    "django.contrib.auth.hashers.BCryptPasswordHasher",
]
# https://docs.djangoproject.com/en/dev/ref/settings/#auth-password-validators
AUTH_PASSWORD_VALIDATORS = [
    {
        "NAME": "django.contrib.auth.password_validation.UserAttributeSimilarityValidator"
    },
    {"NAME": "django.contrib.auth.password_validation.MinimumLengthValidator"},
    {"NAME": "django.contrib.auth.password_validation.CommonPasswordValidator"},
    {"NAME": "django.contrib.auth.password_validation.NumericPasswordValidator"},
]


# MIDDLEWARE
# ------------------------------------------------------------------------------
# https://docs.djangoproject.com/en/dev/ref/settings/#middleware
MIDDLEWARE = [
    "django.middleware.security.SecurityMiddleware",
    "django.middleware.clickjacking.XFrameOptionsMiddleware",
    "corsheaders.middleware.CorsMiddleware",
    "django_hosts.middleware.HostsRequestMiddleware",
    "transit_odp.common.middleware.DefaultHostMiddleware",
    "django.contrib.sessions.middleware.SessionMiddleware",
    "django.middleware.common.CommonMiddleware",
    "django.middleware.csrf.CsrfViewMiddleware",
    "django.contrib.auth.middleware.AuthenticationMiddleware",
    "django.contrib.messages.middleware.MessageMiddleware",
    "django_hosts.middleware.HostsResponseMiddleware",
    "transit_odp.restrict_sessions.middleware.OneSessionPerUserMiddleware",
    "waffle.middleware.WaffleMiddleware",
    "allauth.account.middleware.AccountMiddleware",
    "transit_odp.common.middleware.APILoggerMiddleware",  # leave this to last
]

# STATIC
# ------------------------------------------------------------------------------
# https://docs.djangoproject.com/en/dev/ref/settings/#static-root
STATIC_ROOT = str(ROOT_DIR("staticfiles"))
# https://docs.djangoproject.com/en/dev/ref/settings/#static-url
STATIC_URL = (
    "/assets/"  # TODO - fix issue with Gov.UK footer logo then put back to /static/
)
# https://docs.djangoproject.com/en/dev/ref/contrib/staticfiles/#std:setting-STATICFILES_DIRS
STATICFILES_DIRS = [str(APPS_DIR.path("static"))]
# https://docs.djangoproject.com/en/dev/ref/contrib/staticfiles/#staticfiles-finders
STATICFILES_FINDERS = [
    "django.contrib.staticfiles.finders.FileSystemFinder",
    "django.contrib.staticfiles.finders.AppDirectoriesFinder",
]

# MEDIA
# ------------------------------------------------------------------------------
# https://docs.djangoproject.com/en/dev/ref/settings/#media-root
MEDIA_ROOT = str(APPS_DIR("media"))
# https://docs.djangoproject.com/en/dev/ref/settings/#media-url
MEDIA_URL = "/media/"

# TEMPLATES
# ------------------------------------------------------------------------------
# https://docs.djangoproject.com/en/dev/ref/settings/#templates
TEMPLATES = [
    {
        # https://docs.djangoproject.com/en/dev/ref/settings/#std:setting-TEMPLATES-BACKEND
        "BACKEND": "django.template.backends.django.DjangoTemplates",
        # https://docs.djangoproject.com/en/dev/ref/settings/#template-dirs
        "DIRS": [str(APPS_DIR.path("templates"))],
        # 'APP_DIRS': True,
        "OPTIONS": {
            # https://docs.djangoproject.com/en/dev/ref/settings/#template-debug
            "debug": DEBUG,
            # https://docs.djangoproject.com/en/dev/ref/settings/#template-loaders
            # https://docs.djangoproject.com/en/dev/ref/templates/api/#loader-types
            "loaders": [
                "django.template.loaders.filesystem.Loader",
                "django.template.loaders.app_directories.Loader",
            ],
            "builtins": [
                # overrides url template tag with django_hosts impl
                "django_hosts.templatetags.hosts_override"
            ],
            # https://docs.djangoproject.com/en/dev/ref/settings/#template-context-processors
            "context_processors": [
                "django.template.context_processors.debug",
                "django.template.context_processors.request",
                "django.contrib.auth.context_processors.auth",
                "django.template.context_processors.i18n",
                "django.template.context_processors.media",
                "django.template.context_processors.static",
                "django.template.context_processors.tz",
                "django.contrib.messages.context_processors.messages",
                "transit_odp.common.context_processors.site",
                "transit_odp.common.context_processors.host",
                "transit_odp.common.context_processors.js_bundle_init",
                "transit_odp.common.context_processors.global_settings",
            ],
        },
    }
]

# FIXTURES
# ------------------------------------------------------------------------------
# https://docs.djangoproject.com/en/dev/ref/settings/#fixture-dirs
FIXTURE_DIRS = (str(APPS_DIR.path("fixtures")),)

# EMAIL
# ------------------------------------------------------------------------------
# https://docs.djangoproject.com/en/dev/ref/settings/#email-backend
EMAIL_BACKEND = env(
    "DJANGO_EMAIL_BACKEND", default="django.core.mail.backends.smtp.EmailBackend"
)
# https://docs.djangoproject.com/en/dev/ref/settings/#default-from-email
DEFAULT_FROM_EMAIL = env(
    "DJANGO_DEFAULT_FROM_EMAIL", default="Bus Open Data Service <noreply@bods.com>"
)
# https://docs.djangoproject.com/en/dev/ref/settings/#server-email
SERVER_EMAIL = env("DJANGO_SERVER_EMAIL", default=DEFAULT_FROM_EMAIL)
# https://docs.djangoproject.com/en/dev/ref/settings/#email-subject-prefix
EMAIL_SUBJECT_PREFIX = env("DJANGO_EMAIL_SUBJECT_PREFIX", default="")

# ADMIN
# ------------------------------------------------------------------------------
# Django Admin URL.
ADMIN_URL = "admin/"
# https://docs.djangoproject.com/en/dev/ref/settings/#admins
ADMINS = [("""Gregory Brown""", "greg.brown@itoworld.com")]
# https://docs.djangoproject.com/en/dev/ref/settings/#managers
MANAGERS = ADMINS

# Celery
# ------------------------------------------------------------------------------
INSTALLED_APPS += ["transit_odp.taskapp.celery.CeleryAppConfig"]
if USE_TZ:
    # http://docs.celeryproject.org/en/latest/userguide/configuration.html#std:setting-timezone
    # celery should use db timezone to avoid problems, e.g. expired data sets task runs at
    # 00:00 4th Nov BST but UTC is still 23:00 3rd Nov. Data sets expiring 00:00 4th Nov (UTC) therefore aren't
    # expired until the task runs again in 24 hours
    CELERY_TIMEZONE = "UTC"
# http://docs.celeryproject.org/en/latest/userguide/configuration.html#std:setting-broker_url
CELERY_BROKER_URL = env("CELERY_BROKER_URL")
# http://docs.celeryproject.org/en/latest/userguide/configuration.html#std:setting-result_backend
CELERY_RESULT_BACKEND = CELERY_BROKER_URL
# http://docs.celeryproject.org/en/latest/userguide/configuration.html#std:setting-accept_content
CELERY_ACCEPT_CONTENT = ["json"]
# http://docs.celeryproject.org/en/latest/userguide/configuration.html#std:setting-task_serializer
CELERY_TASK_SERIALIZER = "json"
# http://docs.celeryproject.org/en/latest/userguide/configuration.html#std:setting-result_serializer
CELERY_RESULT_SERIALIZER = "json"

# http://docs.celeryproject.org/en/latest/userguide/configuration.html#broker-transport-options
# Increasing visibility_timeout due to issues with duplicate Celery tasks,
# see https://github.com/celery/django-celery/issues/215#issuecomment-154824966
CELERY_BROKER_TRANSPORT_OPTIONS = {
    "visibility_timeout": env(
        "CELERY_BROKER_VISIBILITY_TIMEOUT", default=18000, cast=int
    )
}

# http://docs.celeryproject.org/en/latest/userguide/configuration.html#task-time-limit
# TODO: set to whatever value is adequate in your circumstances
CELERYD_TASK_TIME_LIMIT = 3600
# http://docs.celeryproject.org/en/latest/userguide/configuration.html#task-soft-time-limit
# TODO: set to whatever value is adequate in your circumstances
CELERYD_TASK_SOFT_TIME_LIMIT = 3600
# In kilobytes
CELERYD_MAX_MEMORY_PER_CHILD = 500000

# USER ACCOUNTS
# ------------------------------------------------------------------------------

# django-allauth
# ------------------------------------------------------------------------------
# https://django-allauth.readthedocs.io/en/latest/configuration.html
ACCOUNT_ALLOW_REGISTRATION = env.bool("DJANGO_ACCOUNT_ALLOW_REGISTRATION", True)
ACCOUNT_EMAIL_SUBJECT_PREFIX = env.bool(
    "DJANGO_ACCOUNT_EMAIL_SUBJECT_PREFIX", EMAIL_SUBJECT_PREFIX
)
ACCOUNT_AUTHENTICATION_METHOD = "email"
ACCOUNT_LOGIN_ON_PASSWORD_RESET = True
ACCOUNT_EMAIL_REQUIRED = True
ACCOUNT_EMAIL_VERIFICATION = "mandatory"
ACCOUNT_ADAPTER = "transit_odp.common.adapters.AccountAdapter"

# Do not require username
ACCOUNT_USERNAME_REQUIRED = False

# This removes the 'remember' field from the LoginForm
ACCOUNT_SESSION_REMEMBER = False

# https://itoworld.atlassian.net/browse/BODP-734 - confirm account on GET to avoid issues with 're-using' the link
ACCOUNT_CONFIRM_EMAIL_ON_GET = True

"""
BODP-519 account validation and password reset emails should expire after 24 hours

Note - the crypo algorithm in allauth only has precision of 1 day. Therefore, if
the user generates an email 5 minutes before midnight, the link will expire
5 minutes later as this counts as a day.
"""
ACCOUNT_EMAIL_CONFIRMATION_EXPIRE_DAYS = 1
PASSWORD_RESET_TIMEOUT = 86400

# BODP-519 verification emails should become invalid when superseded by an new email
#  by storing emails in EmailConfirmation model - we can delete the 'superseded' emails
#  see transit_odp.users.receivers.delete_previous_email_confirmations
ACCOUNT_EMAIL_CONFIRMATION_HMAC = False

ACCOUNT_FORMS = {
    # Override AllAuth forms
    "login": "transit_odp.users.forms.auth.LoginForm",
    "developer_signup": "transit_odp.users.forms.auth.DeveloperSignupForm",
    "operator_signup": "transit_odp.users.forms.auth.OperatorSignupForm",
    "agent_signup": "transit_odp.users.forms.auth.AgentSignupForm",
    "change_password": "transit_odp.users.forms.auth.ChangePasswordForm",
    "reset_password": "transit_odp.users.forms.auth.ResetPasswordForm",
    "reset_password_from_key": "transit_odp.users.forms.auth.ResetPasswordKeyForm",
    # Not used
    "add_email": "allauth.account.forms.AddEmailForm",
    "set_password": "allauth.account.forms.SetPasswordForm",
}

# django-invitations
# ------------------------------------------------------------------------------
# https://github.com/bee-keeper/django-invitations#additional-configuration
INVITATIONS_ADAPTER = (
    ACCOUNT_ADAPTER  # django-invitations isn't consistent with allauth...
)
INVITATIONS_EMAIL_SUBJECT_PREFIX = env.bool(
    "DJANGO_INVITATIONS_EMAIL_SUBJECT_PREFIX", EMAIL_SUBJECT_PREFIX
)
INVITATION_MODEL = "users.Invitation"
INVITATIONS_INVITATION_MODEL = (
    INVITATION_MODEL  # invitations settings are not used self-consisten    tly
)
INVITATIONS_ADMIN_ADD_FORM = "transit_odp.users.forms.admin.InvitationAdminAddForm"
INVITATIONS_INVITE_FORM = (
    "transit_odp.organisation.forms.management.InvitationSubsequentForm"
)
# If we need to provide different invitation forms for different views,  we could override SendInvite view in urls.py
# rather than this static setting
INVITATIONS_ACCEPT_INVITE_AFTER_SIGNUP = True

# API
# ------------------------------------------------------------------------------
REST_FRAMEWORK = {
    "DEFAULT_PERMISSION_CLASSES": ("rest_framework.permissions.IsAuthenticated",),
    "DEFAULT_AUTHENTICATION_CLASSES": (
        "transit_odp.api.authentication.TokenAuthSupportQueryString",
        "rest_framework.authentication.SessionAuthentication",
        "rest_framework.authentication.BasicAuthentication",
    ),
    "DEFAULT_PAGINATION_CLASS": "rest_framework.pagination.LimitOffsetPagination",
    "PAGE_SIZE": 25,
    "MAX_PAGE_SIZE": 100,
    "DEFAULT_FILTER_BACKENDS": (
        "django_filters.rest_framework.DjangoFilterBackend",
        "rest_framework.filters.SearchFilter",
        "rest_framework.filters.OrderingFilter",
    ),
    "DEFAULT_RENDERER_CLASSES": ["rest_framework.renderers.JSONRenderer"],
    "DEFAULT_SCHEMA_CLASS": "rest_framework.schemas.coreapi.AutoSchema",
    "EXCEPTION_HANDLER": "rest_framework.views.exception_handler",
}

# GOV.NOTIFY API KEY
# ------------------------------------------------------------------------------
GOV_NOTIFY_API_KEY = env("GOV_NOTIFY_API_KEY")


# Data Quality Service
# ------------------------------------------------------------------------------
DQS_URL = env("DQS_URL")
# TODO: Return to 30 minutes once a proper treatment of data quality job tracking is dealt with
DQS_WAIT_TIMEOUT = env("DQS_WAIT_TIMEOUT", cast=int, default=2160)  # minutes


# ClamAV
# -----------------------------------------------------------------------------
CLAMAV_HOST = env("CLAMAV_HOST", default="clamav")
CLAMAV_PORT = env.int("CLAMAV_PORT", default=3310)


# Internal settings
# ------------------------------------------------------------------------------

DISABLE_NAPTAN_SCHEMA_VALIDATION = True
FEED_MONITOR_MAX_RETRY_ATTEMPTS = env(
    "DJANGO_FEED_MONITOR_MAX_RETRY_ATTEMPTS", default=6
)

# NAPTAN import URL
NAPTAN_IMPORT_URL = env(
    "NAPTAN_IMPORT_URL",
    default="https://naptan.api.dft.gov.uk/v1/access-nodes?dataFormat=XML",
)

# NPTG import URL
NPTG_IMPORT_URL = env(
    "NPTG_IMPORT_URL", default="https://naptan.api.dft.gov.uk/v1/nptg"
)

BANK_HOLIDAY_API_URL = env(
<<<<<<< HEAD
    "NPTG_IMPORT_URL", default="https://www.gov.uk/bank-holidays.json"
=======
    "BANK_HOLIDAY_API_URL", default="https://www.gov.uk/bank-holidays.json"
>>>>>>> 4af63ef2
)

# Google Analytics Key
GOOGLE_ANALYTICS_KEY = env("GOOGLE_ANALYTICS_KEY", default="")

# Central AVL Service
# ------------------------------------------------------------------------------
CAVL_URL = env("CAVL_URL")
CAVL_CONSUMER_URL = env("CAVL_CONSUMER_URL")
CAVL_VALIDATION_URL = env("CAVL_VALIDATION_URL")
AVL_LOWER_THRESHOLD = env("AVL_LOWER_THRESHOLD", cast=float, default=0.45)

# ITO GTFS Files
# ------------------------------------------------------------------------------

ITO_GTFS_AWS_ACCESS_KEY_ID = env("DJANGO_ITO_GTFS_AWS_ACCESS_KEY_ID", default=None)
ITO_GTFS_AWS_SECRET_ACCESS_KEY = env(
    "DJANGO_ITO_GTFS_AWS_SECRET_ACCESS_KEY", default=None
)
ITO_GTFS_AWS_STORAGE_BUCKET_NAME = env(
    "DJANGO_ITO_GTFS_AWS_STORAGE_BUCKET_NAME", default=None
)
ITO_GTFS_AWS_REGION = env("DJANGO_ITO_GTFS_AWS_REGION", default="eu-west-2")

# TxC Schema
# ------------------------------------------------------------------------------
TXC_SCHEMA_ZIP_URL = env(
    "TXC_SCHEMA_ZIP_URL",
    default="http://www.transxchange.org.uk/schema/2.4/TransXChange_schema_2.4.zip",
)
TXC_XSD_PATH = env("TXC_XSD_PATH", default="TransXChange_general.xsd")


# NeTeX Schema
# ------------------------------------------------------------------------------
NETEX_SCHEMA_ZIP_URL = env(
    "NETEX_SCHEMA_ZIP_URL",
    default="http://netex.uk/netex/schema/1.09c/NeTEx_Xml-v1.09c_2019.05.17.zip",
)
NETEX_XSD_PATH = env("NETEX_XSD_PATH", default="xsd/NeTEx_publication.xsd")

# PTI
# ------------------------------------------------------------------------------
# Date when PTI feature was released
PTI_START_DATE = parser.parse(env("PTI_START_DATE", default="2021-04-01"))
# Date after which operators will not be able to publish non compliant datasets
PTI_ENFORCED_DATE = parser.parse(env("PTI_ENFORCED_DATE", default="2021-08-02"))


PTI_PDF_URL = env(
    "PTI_PDF_URL",
    default="https://pti.org.uk/system/files/files/TransXChange_UK_PTI_Profile_v1.1.A.pdf",
)

# Microsoft Auth
# ------------------------------------------------------------------------------
MS_TENANT_ID = env("MS_TENANT_ID", default="")
MS_LOGIN_URL = env("MS_LOGIN_URL", default="https://login.microsoftonline.com")
MS_CLIENT_ID = env("MS_CLIENT_ID", default="")
MS_SCOPE = env(
    "MS_SCOPE", default=f"https://DVSAUK.onmicrosoft.com/{MS_CLIENT_ID}/.default"
)

# OTC API
# ------------------------------------------------------------------------------
OTC_CLIENT_SECRET = env("OTC_CLIENT_SECRET", default="")
OTC_API_URL = env(
    "OTC_API_URL", default="https://volapi.app.olcs.dvsacloud.uk/1.0/psv/busservice"
)
OTC_API_KEY = env("OTC_API_KEY", default="")
OTC_DAILY_JOB_EFFECTIVE_DATE_TIMEDELTA = env.int(
    "OTC_DAILY_JOB_EFFECTIVE_DATE_TIMEDELTA", default=3
)

# Disruptions API
# ------------------------------------------------------------------------------
DISRUPTIONS_API_BASE_URL = env("DISRUPTIONS_API_BASE_URL", default="")
DISRUPTIONS_API_KEY = env("DISRUPTIONS_API_KEY", default="")

# Crispy forms
# ------------------------------------------------------------------------------
CRISPY_ALLOWED_TEMPLATE_PACKS = (
    "bootstrap",
    "uni_form",
    "bootstrap3",
    "bootstrap4",
    "govuk",
)

CRISPY_TEMPLATE_PACK = "govuk"

CRISPY_CLASS_CONVERTERS = {
    "textinput": "govuk-input ",
    "hiddeninput": "",
    "urlinput": "govuk-input ",
    "numberinput": "govuk-input ",
    "emailinput": "govuk-input ",
    "dateinput": "govuk-input govuk-date-input__input ",
    "textarea": "govuk-textarea ",
    "passwordinput": "govuk-input ",
    "fileinput": "govuk-file-upload",
    "clearablefileinput": "govuk-file-upload",
    "select": "govuk-select ",
    "checkboxinput": "govuk-checkboxes__input ",
    "radioinput": "govuk-radios__input ",
    # 'button': "govuk-button ",
}

LOG_LEVEL = env("DJANGO_LOG_LEVEL", default=None)

if LOG_LEVEL:
    LOGGING = {
        "version": 1,
        "disable_existing_loggers": False,
        "formatters": {
            "verbose": {
                "format": "{levelname:8s} - {asctime:s} - {name:20s} || {message:s}",
                "datefmt": "%Y-%m-%d %H:%M:%S",
                "style": "{",
            },
            "simple": {
                "format": "{levelname:8s} {message:s}",
                "style": "{",
            },
        },
        "handlers": {
            "console": {
                "class": "logging.StreamHandler",
                "formatter": "verbose",
            },
        },
        "loggers": {
            "root": {
                "handlers": ["console"],
                "level": LOG_LEVEL,
            },
            "django.db.backends": {
                "level": LOG_LEVEL,
                "handlers": ["console"],
            },
        },
    }


if env("GDAL_LIBRARY_PATH", default=None):
    GDAL_LIBRARY_PATH = env("GDAL_LIBRARY_PATH")

if env("GEOS_LIBRARY_PATH", default=None):
    GEOS_LIBRARY_PATH = env("GEOS_LIBRARY_PATH")<|MERGE_RESOLUTION|>--- conflicted
+++ resolved
@@ -510,11 +510,7 @@
 )
 
 BANK_HOLIDAY_API_URL = env(
-<<<<<<< HEAD
-    "NPTG_IMPORT_URL", default="https://www.gov.uk/bank-holidays.json"
-=======
     "BANK_HOLIDAY_API_URL", default="https://www.gov.uk/bank-holidays.json"
->>>>>>> 4af63ef2
 )
 
 # Google Analytics Key
