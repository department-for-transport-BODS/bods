--- conflicted
+++ resolved
@@ -51,19 +51,8 @@
 # DATABASES
 # ------------------------------------------------------------------------------
 # https://docs.djangoproject.com/en/dev/ref/settings/#databases
-# DATABASES = {"default": env.db("DATABASE_URL")}
-# DATABASES["default"]["ATOMIC_REQUESTS"] = True
-
-DATABASES = {
-    "default": {
-        "ENGINE": "django.contrib.gis.db.backends.postgis",
-        "NAME": "transit_odp",
-        "USER": "transit_odp",
-        "PASSWORD": "transit_odp",
-        "HOST": "postgres",
-        "PORT": "5432",
-    }
-}
+DATABASES = {"default": env.db("DATABASE_URL")}
+DATABASES["default"]["ATOMIC_REQUESTS"] = True
 
 # URLS
 # ------------------------------------------------------------------------------
@@ -640,8 +629,6 @@
 AVL_PRODUCER_API_KEY = env("AVL_PRODUCER_API_KEY", default="")
 AVL_IP_ADDRESS_LIST = env("AVL_IP_ADDRESS_LIST", default="")
 
-<<<<<<< HEAD
-=======
 # S3 bucket name for Dataset maintenance
 # ------------------------------------------------------------------------------
 AWS_DATASET_MAINTENANCE_STORAGE_BUCKET_NAME = env(
@@ -649,7 +636,6 @@
     default="bodds-dataset-dev-maintenance",
 )
 
->>>>>>> e380b602
 # SQS QUEUE
 # ------------------------------------------------------------------------------
 SQS_QUEUE_ENDPOINT_URL = env(
