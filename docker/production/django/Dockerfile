ARG BASE_IMAGE=python:3.10-slim

# Step 1 - Build frontend assets
FROM node:20-slim

WORKDIR /app

COPY ./package.json ./yarn.lock ./
COPY ./transit_odp/frontend/assets ./transit_odp/frontend/assets
COPY ./webpack ./webpack

RUN yarn install && yarn build

# Step 2 - Copy frontend assets and build Django image
FROM ${BASE_IMAGE}

ENV PYTHONUNBUFFERED=1 \
    POETRY_VERSION=1.7.1
ENV PATH=$PATH:/app/node_modules/.bin
WORKDIR /app

<<<<<<< HEAD
RUN echo deb http://ftp.uk.debian.org/debian unstable main contrib non-free >> /etc/apt/sources.list &&  \
    echo 'Acquire::http::Timeout "10";' >> /etc/apt/apt.conf.d/80-connection && \
    echo 'Acquire::ftp::Timeout "10";' >> /etc/apt/apt.conf.d/80-connection && \
    echo 'Acquire::Retries "5";' >> /etc/apt/apt.conf.d/80-connection && \
    apt-get update && apt-get install -y \
=======
# Special installation of automake version (via wget) as it is conflicting dependency
RUN apt-get update && \
    apt-get install -y wget

RUN wget http://mirrors.kernel.org/ubuntu/pool/main/a/automake-1.16/automake_1.16.1-4ubuntu6_all.deb && \
    apt install -y ./automake_1.16.1-4ubuntu6_all.deb

RUN echo deb http://ftp.uk.debian.org/debian unstable main contrib non-free >> /etc/apt/sources.list
RUN apt-get install -y \
>>>>>>> a721c825
            libgdal-dev \
            g++ \
            proj-bin \
            pkg-config \
            autoconf \
            libtool \
            nasm \
            build-essential \
            libffi-dev \
            libxml2-dev \
            libxslt-dev \
            libpng-dev \
            libfreetype-dev \
            libjpeg-dev \
            zlib1g-dev \
            postgresql \
            libpoppler-dev \
            binutils \
            libgeos-dev \
            && pip3 install --upgrade \
            pip \
            setuptools \
            wheel \
            cython

# Install python packages
# Copy the compiled frontend from step 1 - this ensures production image
# needn't depend on dev tooling
COPY --from=0 /app/transit_odp/frontend/static /app/transit_odp/frontend/static

COPY ./pyproject.toml ./poetry.lock ./
RUN pip install poetry==$POETRY_VERSION \
    && poetry config virtualenvs.create false \
    && poetry install --no-dev

# Create non-privileged user
RUN <<EOF
addgroup django
adduser --shell /bin/bash --ingroup django django
EOF

# Copy all the entry shell scripts to root and prepare them for use
COPY --chown=django:django \
     ./docker/production/django/gunicorn \
     ./docker/production/django/entrypoint \
     ./docker/production/django/start-migrate \
     ./docker/production/django/start-collectstatic \
     ./docker/production/django/celery/worker/start-celeryworker \
     ./docker/production/django/celery/beat/start-celerybeat \
     ./docker/production/django/celery/flower/start-celeryflower \
     /

RUN sed -i 's/\r//' /entrypoint \
    && sed -i 's/\r//' /gunicorn \
    && sed -i 's/\r//' /start-migrate \
    && sed -i 's/\r//' /start-collectstatic \
    && sed -i 's/\r//' /start-celeryworker \
    && sed -i 's/\r//' /start-celerybeat \
    && sed -i 's/\r//' /start-celeryflower \
    && chmod +x /entrypoint /gunicorn /start-migrate /start-collectstatic /start-celeryworker /start-celerybeat /start-celeryflower

# Ensure WORKDIR is owned by django user
RUN chown -R django:django /app
COPY --chown=django:django . /app
COPY --from=0 /app/transit_odp/frontend/static /app/transit_odp/frontend/static

USER django

ENTRYPOINT ["/entrypoint"]<|MERGE_RESOLUTION|>--- conflicted
+++ resolved
@@ -19,23 +19,11 @@
 ENV PATH=$PATH:/app/node_modules/.bin
 WORKDIR /app
 
-<<<<<<< HEAD
 RUN echo deb http://ftp.uk.debian.org/debian unstable main contrib non-free >> /etc/apt/sources.list &&  \
     echo 'Acquire::http::Timeout "10";' >> /etc/apt/apt.conf.d/80-connection && \
     echo 'Acquire::ftp::Timeout "10";' >> /etc/apt/apt.conf.d/80-connection && \
     echo 'Acquire::Retries "5";' >> /etc/apt/apt.conf.d/80-connection && \
     apt-get update && apt-get install -y \
-=======
-# Special installation of automake version (via wget) as it is conflicting dependency
-RUN apt-get update && \
-    apt-get install -y wget
-
-RUN wget http://mirrors.kernel.org/ubuntu/pool/main/a/automake-1.16/automake_1.16.1-4ubuntu6_all.deb && \
-    apt install -y ./automake_1.16.1-4ubuntu6_all.deb
-
-RUN echo deb http://ftp.uk.debian.org/debian unstable main contrib non-free >> /etc/apt/sources.list
-RUN apt-get install -y \
->>>>>>> a721c825
             libgdal-dev \
             g++ \
             proj-bin \
