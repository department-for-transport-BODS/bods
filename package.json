--- conflicted
+++ resolved
@@ -31,13 +31,8 @@
     "mini-css-extract-plugin": "^2.7.6",
     "npm-run-all": "^4.1.5",
     "punycode": "^2.3.1",
-<<<<<<< HEAD
     "sass": "^1.69.7",
-    "sass-loader": "^13.3.2",
-=======
-    "sass": "^1.69.5",
     "sass-loader": "^13.3.3",
->>>>>>> b3f9f635
     "source-map-loader": "^4.0.1",
     "style-loader": "^3.3.3",
     "webpack": "^5.89.0",
