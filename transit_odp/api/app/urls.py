<<<<<<< HEAD
from django.conf.urls import url, re_path
from django.urls import include
=======
from django.urls import include, re_path
>>>>>>> 5208fa61
from rest_framework.routers import DefaultRouter

from transit_odp.api.app import views

app_name = "app"


router = DefaultRouter()

# TODO - abstract specific revision id out of API e.g.
#  * /dataset/:id/live/...
#  * /dataset/:id/draft/...
router.register(r"revision", views.DatasetRevisionViewSet, "revision")

# APIs for rendering map data
router.register(r"stop_point", views.StopViewSet, "stop")
router.register(r"service_pattern", views.ServicePatternViewSet, "service_pattern")
router.register(r"fare_stops", views.FareStopsViewSet, "fare_stops")
router.register(
    r"organisation_map_data",
    views.DisruptionsInOrganisationView,
    "organisation_map_data",
)
router.register(
    r"disruption_detail_map_data",
    views.DisruptionDetailView,
    "disruption_detail_map_data",
)

urlpatterns = [
    re_path("", include(router.urls)),
]<|MERGE_RESOLUTION|>--- conflicted
+++ resolved
@@ -1,9 +1,4 @@
-<<<<<<< HEAD
-from django.conf.urls import url, re_path
-from django.urls import include
-=======
 from django.urls import include, re_path
->>>>>>> 5208fa61
 from rest_framework.routers import DefaultRouter
 
 from transit_odp.api.app import views
