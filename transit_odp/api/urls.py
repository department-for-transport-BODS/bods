from django.urls import include, path
from rest_framework.routers import DefaultRouter
from rest_framework_swagger.views import get_swagger_view

from transit_odp.api.views import (
    AVLApiView,
    AVLApiServiceView,
    AVLDetailApiView,
    AVLGTFSRTApiView,
    AVLOpenApiView,
    DisruptionsOpenApiView,
    FaresDatasetViewset,
    FaresOpenApiView,
    TimetablesApiView,
    TimetablesViewSet,
    v2,
)
from transit_odp.api.views.avl import (
<<<<<<< HEAD
    AVLManageSubscriptionsView,
=======
    AVLConsumerSubscriptionsApiViewSet,
    AVLConsumerSubscriptionApiViewSet,
>>>>>>> 28cb578c
    AVLSubscriptionsSubscribeView,
    AVLSubscriptionsSubscribeSuccessView,
)
from transit_odp.api.views.disruptions import DisruptionsApiView

app_name = "api"

# TODO - refactor into api_v1,
router_v1 = DefaultRouter()
router_v1.register(r"dataset", TimetablesViewSet, "feed")
router_v1.register(r"fares/dataset", FaresDatasetViewset, "fares-api")

router_v2 = DefaultRouter()
router_v2.register(r"operators", viewset=v2.OperatorViewSet, basename="operators")
router_v2.register(r"timetables", viewset=v2.TimetableViewSet, basename="timetables")
router_v2.register(r"txcfiles", viewset=v2.TimetableFilesViewSet, basename="txcfiles")
router_v2.register(r"avlfeeds", viewset=v2.DatafeedViewSet, basename="avlfeeds")

schema_view = get_swagger_view(title="Timetables Data API")
avl_views = get_swagger_view(title="Bus Location Data API")
fares_views = get_swagger_view(title="Fares Data API")
disruptions_views = get_swagger_view(title="Disruption Data API")

urlpatterns = [
    path("timetable-openapi/", TimetablesApiView.as_view(), name="timetableopenapi"),
    path("buslocation-api/", AVLApiServiceView.as_view(), name="buslocation-api"),
    path(
        "buslocation-api/openapi/",
        AVLOpenApiView.as_view(),
        name="buslocation-tryapi",
    ),
    path(
        "buslocation-api/subscribe/",
        AVLSubscriptionsSubscribeView.as_view(),
        name="buslocation-subscribe",
    ),
    path(
<<<<<<< HEAD
        "buslocation-api/manage-subscriptions/",
        AVLManageSubscriptionsView.as_view(),
        name="buslocation-manage-subscriptions",
    ),
    path(
        "buslocation-api/subscribe/success",
=======
        "buslocation-api/subscribe/success/",
>>>>>>> 28cb578c
        AVLSubscriptionsSubscribeSuccessView.as_view(),
        name="buslocation-subscribe-success",
    ),
    path("fares-openapi/", FaresOpenApiView.as_view(), name="faresopenapi"),
    path(
        "disruptions-openapi/",
        DisruptionsOpenApiView.as_view(),
        name="disruptionsopenapi",
    ),
    path("app/", include("transit_odp.api.app.urls")),
    path("v1/", include(router_v1.urls)),
    path("v1/datafeed/", AVLApiView.as_view(), name="avldatafeedapi"),
    path(
        "v1/siri-vm/subscriptions/",
        AVLConsumerSubscriptionsApiViewSet.as_view(
            {
                "get": "list",
                "post": "create",
            }
        ),
        name="avlconsumersubscriptionsapi",
    ),
    path(
        "v1/siri-vm/subscriptions/<str:subscription_id>/",
        AVLConsumerSubscriptionApiViewSet.as_view(
            {
                "get": "list",
                "delete": "destroy",
            }
        ),
        name="avlconsumersubscriptionapi",
    ),
    path("v1/siri-sx/", DisruptionsApiView.as_view(), name="disruptionsapi"),
    path(
        "v1/datafeed/<int:pk>/", AVLDetailApiView.as_view(), name="avldetaildatafeedapi"
    ),
    path("v1/gtfsrtdatafeed/", AVLGTFSRTApiView.as_view(), name="gtfsrtdatafeedapi"),
    path("v2/", include((router_v2.urls, app_name), namespace="v2")),
]<|MERGE_RESOLUTION|>--- conflicted
+++ resolved
@@ -16,12 +16,9 @@
     v2,
 )
 from transit_odp.api.views.avl import (
-<<<<<<< HEAD
     AVLManageSubscriptionsView,
-=======
     AVLConsumerSubscriptionsApiViewSet,
     AVLConsumerSubscriptionApiViewSet,
->>>>>>> 28cb578c
     AVLSubscriptionsSubscribeView,
     AVLSubscriptionsSubscribeSuccessView,
 )
@@ -59,16 +56,12 @@
         name="buslocation-subscribe",
     ),
     path(
-<<<<<<< HEAD
         "buslocation-api/manage-subscriptions/",
         AVLManageSubscriptionsView.as_view(),
         name="buslocation-manage-subscriptions",
     ),
     path(
-        "buslocation-api/subscribe/success",
-=======
         "buslocation-api/subscribe/success/",
->>>>>>> 28cb578c
         AVLSubscriptionsSubscribeSuccessView.as_view(),
         name="buslocation-subscribe-success",
     ),
