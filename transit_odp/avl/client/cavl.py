--- conflicted
+++ resolved
@@ -266,8 +266,6 @@
 
             raise
 
-<<<<<<< HEAD
-=======
     def unsubscribe(
         self,
         api_key: str,
@@ -306,7 +304,6 @@
 
             raise
 
->>>>>>> 28cb578c
     def get_subscriptions(self, api_key: str) -> Sequence[dict]:
         api_url = self.AVL_CONSUMER_URL + "/siri-vm/subscriptions"
 
@@ -325,8 +322,6 @@
             raise
 
         if response.status_code == HTTPStatus.OK:
-<<<<<<< HEAD
-=======
             return response.json()
 
     def get_subscription(self, api_key: str, subscription_id: int) -> dict:
@@ -350,5 +345,4 @@
             raise
 
         if response.status_code == HTTPStatus.OK:
->>>>>>> 28cb578c
             return response.json()