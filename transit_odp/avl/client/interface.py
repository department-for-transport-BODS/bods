from typing import Protocol, Sequence

from transit_odp.avl.dataclasses import Feed, ValidationTaskResult


class ICAVLService(Protocol):
    def register_feed(
        self,
        feed_id: int,
        publisher_id: int,
        url: str,
        username: str,
        password: str,
        description: str,
        short_description: str,
    ) -> bool:
        """
        Registers a feed in the AVL service.
        Args:
            feed_id: Datafeed ID for subscription
            publisher_id: Organisation ID that manages the subscription
            url: The data producers endpoint
            username: The data producers username
            password: The data producers password
            description: Description of the data feed (entered by user)
            short_description: Short description of the data feed (entered by user)

        Returns: Boolean indicating the feed was added successfully
        """
        ...

    def delete_feed(self, feed_id: int) -> bool:
        """
        Deletes the feed registered in CAVL by the ID
        Args:
            feed_id:

        Returns: Boolean indicating the feed was deleted successfully
        """
        ...

    def update_feed(
        self,
        feed_id: int,
        url: str,
        username: str,
        password: str,
        description: str,
        short_description: str,
    ) -> bool:
        """
        Updates an existing feed in the CAVL service.
        Args:
            feed_id: Datafeed ID for subscription
            url: The data producers endpoint
            username: The data producers username
            password: The data producers password
            description: Description of the data feed (entered by user)
            short_description: Short description of the data feed (entered by user)

        Returns:
        """
        ...

    def get_feed(self, feed_id: int) -> Feed:
        """
        Retrieves the feed registered in CAVL by the ID
        Args:
            feed_id:

        Returns: A Feed object given by `feed_id`
        """
        ...

    def get_feeds(self) -> Sequence[Feed]:
        """
        Retrieves the list of feeds registered in CAVL
        Returns: A collection of Feed objects
        """
        ...

    def validate_feed(
        self,
        url: str,
        username: str,
        password: str,
    ) -> ValidationTaskResult:
        """
        Creates a task to validate the AVL data feed
        Args:
            url: The URL to the AVL data feed (required)
            username: The username to authenticate access to the AVL feed (required)
            password: The password to authenticate access to the AVL feed (required)

        Returns: A ValidationTaskResult containing the status of the validation
        """
        ...


class ICAVLSubscriptionService(Protocol):
    def subscribe(
        self,
        api_key: str,
        name: str,
        url: str,
        update_interval: int,
        subscription_id: str,
        dataset_ids: str,
        bounding_box: str,
        operator_ref: str,
        vehicle_ref: str,
        line_ref: str,
        producer_ref: str,
        origin_ref: str,
        destination_ref: str,
    ) -> None:
        """
        Creates a subscription in the AVL consumer subscription service.
        Args:
            api_key: The BODS user API key
            name: User-friendly name for the subscription
            url: The endpoint that AVL subscription data will be sent to
            update_interval: The update interval for data being sent
            subscription_id: An ID for the subscription
            dataset_ids: The dataset ID(s) to subscribe to, concatenated into a string
            bounding_box: Optional bounding box coordinates data filter
            operator_ref: Optional operator ref data filter
            vehicle_ref: Optional vehicle ref data filter
            line_ref: Optional line ref data filter
            producer_ref: Optional producer ref data filter
            origin_ref: Optional origin ref data filter
            destination_ref: Optional destination ref data filter

        Returns: Boolean indicating the subscription was created successfully
        """
        ...

<<<<<<< HEAD
=======
    def unsubscribe(
        self,
        api_key: str,
        subscription_id: str,
    ) -> None:
        """
        Unsubscribes a subscription in the AVL consumer subscription service.
        Args:
            api_key: The BODS user API key
            subscription_id: An ID for the subscription

        Returns: Boolean indicating the subscription was unsubscribed successfully
        """
        ...

>>>>>>> 28cb578c
    def get_subscriptions(self, api_key: str) -> Sequence[dict]:
        """
        Retrieves the consumer subscriptions with the given api_key
        Args:
            api_key: The BODS user API key
<<<<<<< HEAD
        Returns: A collection of dict objects
        """
=======

        Returns: A collection of dict objects
        """
        ...

    def get_subscription(self, api_key: str, subscription_id: int) -> dict:
        """
        Retrieves the consumer subscription with the given api_key and subscription_id
        Args:
            api_key: The BODS user API key
            subscription_id: The ID of the subscription

        Returns: A dict object given by `subscription_id`
        """
>>>>>>> 28cb578c
        ...<|MERGE_RESOLUTION|>--- conflicted
+++ resolved
@@ -135,8 +135,6 @@
         """
         ...
 
-<<<<<<< HEAD
-=======
     def unsubscribe(
         self,
         api_key: str,
@@ -152,16 +150,11 @@
         """
         ...
 
->>>>>>> 28cb578c
     def get_subscriptions(self, api_key: str) -> Sequence[dict]:
         """
         Retrieves the consumer subscriptions with the given api_key
         Args:
             api_key: The BODS user API key
-<<<<<<< HEAD
-        Returns: A collection of dict objects
-        """
-=======
 
         Returns: A collection of dict objects
         """
@@ -176,5 +169,4 @@
 
         Returns: A dict object given by `subscription_id`
         """
->>>>>>> 28cb578c
         ...