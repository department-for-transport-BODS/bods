from collections import OrderedDict

from transit_odp.common.utils.choice_enum import ChoiceEnum


class SirivmField(ChoiceEnum):
    VERSION = "Version"
    RESPONSE_TIMESTAMP_SD = "ResponseTimestamp (ServiceDelivery)"
    PRODUCER_REF = "ProducerRef"
    RESPONSE_TIMESTAMP_VMD = "ResponseTimestamp (VehicleMonitoringDelivery)"
    REQUEST_MESSAGE_REF = "RequestMessageRef"
    VALID_UNTIL = "ValidUntil"
    SHORTEST_POSSIBLE_CYCLE = "ShortestPossibleCycle"
    RECORDED_AT_TIME = "RecordedAtTime"
    ITEM_IDENTIFIER = "ItemIdentifier"
    VALID_UNTIL_TIME = "ValidUntilTime"
    LINE_REF = "LineRef"
    DIRECTION_REF = "DirectionRef"
    DATA_FRAME_REF = "DataFrameRef"
    DATED_VEHICLE_JOURNEY_REF = "DatedVehicleJourneyRef"
    PUBLISHED_LINE_NAME = "PublishedLineName"
    OPERATOR_REF = "OperatorRef"
    ORIGIN_REF = "OriginRef"
    ORIGIN_NAME = "OriginName"
    DESTINATION_REF = "DestinationRef"
    DESTINATION_NAME = "DestinationName"
    ORIGIN_AIMED_DEPARTURE_TIME = "OriginAimedDepartureTime"
    LONGITUDE = "Longitude"
    LATITUDE = "Latitude"
    BEARING = "Bearing"
    VEHICLE_REF = "VehicleRef"
    BLOCK_REF = "BlockRef"
    DRIVER_REF = "DriverRef"


class MiscFieldPPC(ChoiceEnum):
    BODS_DATA_FEED_NAME = "BODS data feed name"
    BODS_DATA_FEED_ID = "BODS data feed id"
    BODS_DATASET_ID = "BODS dataset id"
    TXC_FILENAME = "TXC filename"
    TXC_FILE_REVISION = "TXC file revision"
    TXC_DEPARTURE_TIME = "TXC DepartureTime"


class ErrorCategory(ChoiceEnum):
    GENERAL = "General"
    BLOCK_REF = "BlockRef"
    DIRECTION_REF = "DirectionRef"
    DESTINATION_REF = "DestinationRef"
    ORIGIN_REF = "OriginRef"
    DESTINATION_NAME = "DestinationName"
    PUBLISHED_LINE_NAME = "PublishedLineName"


SIRIVM_TO_TXC_MAP = OrderedDict(
    [
        (SirivmField.OPERATOR_REF, "NationalOperatorCode"),
        (SirivmField.LINE_REF, "LineName"),
        (SirivmField.DATED_VEHICLE_JOURNEY_REF, "TicketMachine/JourneyCode"),
        (SirivmField.PUBLISHED_LINE_NAME, "LineName"),
        (SirivmField.DESTINATION_REF, "JourneyPatternTimingLink/To/StopPointRef"),
        (SirivmField.ORIGIN_REF, "JourneyPatternTimingLink/from/StopPointRef"),
        (SirivmField.DIRECTION_REF, "Direction"),
        (SirivmField.BLOCK_REF, "BlockNumber"),
    ]
)

<<<<<<< HEAD

class ErrorCode(ChoiceEnum):
    CODE_1_2 = "No timetables found with VehicleActivity date in OperatingPeriod"
    CODE_2_1 = "No vehicle journeys found with JourneyCode {vehicle_journey_ref}"
    CODE_3_1 = "No vehicle journeys found with OperatingProfile applicable to VehicleActivity date"
    CODE_5_1 = "No published TxC files found with vehicle journey LineRef that matches with the PublishedLineName"
    CODE_6_2_A = "Found more than one matching vehicle journey in a single timetables file belonging to a single service code"
    CODE_6_2_B = "Found more than one matching vehicle journey in timetables belonging to a single service code"


=======
>>>>>>> 7c87f49c
NO_PPC_DATA = -1<|MERGE_RESOLUTION|>--- conflicted
+++ resolved
@@ -65,17 +65,4 @@
     ]
 )
 
-<<<<<<< HEAD
-
-class ErrorCode(ChoiceEnum):
-    CODE_1_2 = "No timetables found with VehicleActivity date in OperatingPeriod"
-    CODE_2_1 = "No vehicle journeys found with JourneyCode {vehicle_journey_ref}"
-    CODE_3_1 = "No vehicle journeys found with OperatingProfile applicable to VehicleActivity date"
-    CODE_5_1 = "No published TxC files found with vehicle journey LineRef that matches with the PublishedLineName"
-    CODE_6_2_A = "Found more than one matching vehicle journey in a single timetables file belonging to a single service code"
-    CODE_6_2_B = "Found more than one matching vehicle journey in timetables belonging to a single service code"
-
-
-=======
->>>>>>> 7c87f49c
 NO_PPC_DATA = -1