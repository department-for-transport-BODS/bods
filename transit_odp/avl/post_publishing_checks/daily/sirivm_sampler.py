--- conflicted
+++ resolved
@@ -1,23 +1,19 @@
-from datetime import timedelta
 import datetime
 import json
 import logging
 import random
+from datetime import timedelta
 from typing import List, Optional, Tuple
-
 
 import pandas as pd
 import requests
 from django.conf import settings
 
-from transit_odp.avl.models import PPCReportType, PostPublishingCheckReport
+from transit_odp.avl.models import PostPublishingCheckReport, PPCReportType
 from transit_odp.avl.post_publishing_checks.constants import SirivmField
 from transit_odp.avl.post_publishing_checks.models import Siri, VehicleActivity
-<<<<<<< HEAD
+from transit_odp.avl.post_publishing_checks.weekly.constants import DailyReport
 from transit_odp.timetables.csv import _get_timetable_catalogue_dataframe
-=======
-from transit_odp.avl.post_publishing_checks.weekly.constants import DailyReport
->>>>>>> eb588893
 
 logger = logging.getLogger(__name__)
 
@@ -109,7 +105,7 @@
         logger.debug(
             f"Added {len(samples)} sample vehicle activities for feed id {feed_id}"
         )
-<<<<<<< HEAD
+
         return sirivm_header, samples
 
     def get_inscope_inseason_lines(self) -> set:
@@ -131,9 +127,6 @@
         inscope_inseason_lines = inscope_inseason_lines.melt()["value"].dropna()
         inscope_inseason_lines = set(inscope_inseason_lines)
         return inscope_inseason_lines
-=======
-
-        return sirivm_header, samples
 
     def ignore_old_activites(
         self,
@@ -291,5 +284,4 @@
             if end_date.weekday() == 0
             else end_date - timedelta(days=days_to_monday)
         )
-        return start_date
->>>>>>> eb588893
+        return start_date