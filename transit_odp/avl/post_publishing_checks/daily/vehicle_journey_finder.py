--- conflicted
+++ resolved
@@ -519,8 +519,6 @@
             return []
         return working_days
 
-<<<<<<< HEAD
-=======
     def get_service_org_xml_string(
         self, vehicle_journey: TxcVehicleJourney
     ) -> Optional[str]:
@@ -588,7 +586,6 @@
 
         return service_org_ref, days_of_non_operation, days_of_operation
 
->>>>>>> 96dbf302
     def filter_by_days_of_operation(
         self,
         recorded_at_time,
