import datetime
import logging
from dataclasses import dataclass
from pathlib import Path
from typing import List, Optional
from zipfile import ZipFile

from transit_odp.avl.post_publishing_checks.constants import ErrorCategory, SirivmField
from transit_odp.avl.post_publishing_checks.daily.results import (
    MiscFieldPPC,
    ValidationResult,
)
from transit_odp.avl.post_publishing_checks.models import (
    MonitoredVehicleJourney,
    VehicleActivity,
)
from transit_odp.common.utils.choice_enum import ChoiceEnum
from transit_odp.common.xmlelements.exceptions import (
    NoElement,
    TooManyElements,
    XMLAttributeError,
)
from transit_odp.organisation.models import TXCFileAttributes
from transit_odp.timetables.transxchange import (
    TransXChangeDocument,
    TransXChangeElement,
)

logger = logging.getLogger(__name__)


class DayOfWeek(ChoiceEnum):
    monday = "Monday"
    tuesday = "Tuesday"
    wednesday = "Wednesday"
    thursday = "Thursday"
    friday = "Friday"
    saturday = "Saturday"
    sunday = "Sunday"

    @classmethod
    def from_weekday_int(cls, weekday: int) -> "DayOfWeek":
        """Create DayOfWeek object from zero-based integer, compatible with
        library method date.weekday()
        """
        map = {
            0: cls.monday,
            1: cls.tuesday,
            2: cls.wednesday,
            3: cls.thursday,
            4: cls.friday,
            5: cls.saturday,
            6: cls.sunday,
        }
        return map[weekday]


@dataclass
class TxcVehicleJourney:
    vehicle_journey: TransXChangeElement
    txc_xml: TransXChangeDocument


class VehicleJourneyFinder:
    def get_vehicle_journey_ref(self, mvj: MonitoredVehicleJourney) -> Optional[str]:
        framed_vehicle_journey_ref = mvj.framed_vehicle_journey_ref
        if framed_vehicle_journey_ref is not None:
            return framed_vehicle_journey_ref.dated_vehicle_journey_ref
        return None

    def get_recorded_at_time(self, vehicle_activity: VehicleActivity) -> Optional[str]:
        vehicle_recorded_at_time = vehicle_activity.recorded_at_time
        if vehicle_recorded_at_time is not None:
            return vehicle_recorded_at_time.date()
        return None

    def check_operator_and_line_present(
        self, activity: VehicleActivity, result: ValidationResult
    ) -> bool:
        """
        Checks if OperatorRef and PublishedLineName are present in Vehicle activity
        """
        mvj = activity.monitored_vehicle_journey
        if mvj.operator_ref is None:
            result.add_error(
                ErrorCategory.GENERAL,
                "OperatorRef missing in SIRI-VM VehicleActivity",
            )
            return False

        if mvj.published_line_name is None:
            result.add_error(
                ErrorCategory.GENERAL,
                "PublishedLineName missing in SIRI-VM VehicleActivity",
            )
            return False
        return True

    def get_txc_file_metadata(
        self, noc: str, published_line_name: str, result: ValidationResult
    ) -> List[TXCFileAttributes]:
        """Get a list of published datasets with live revisions that match operator
        ref and line name.
        """
        logger.info(
            f"Get published timetable files matching NOC {noc} and PublishedLineName {published_line_name}"
        )
        txc_file_attrs = list(
            TXCFileAttributes.objects.add_revision_details()
            .filter_by_noc_and_line_name(noc, published_line_name)
            .get_active_live_revisions()
            .select_related("revision")
        )

        if len(txc_file_attrs) == 0:
            result.add_error(
                ErrorCategory.GENERAL,
                f"No published TXC files found matching NOC {noc} and "
                f"published line name {published_line_name}",
            )

        logger.debug(
            f"Found {len(txc_file_attrs)} timetable files matching NOC and LineName"
        )
        for idx, txc_file in enumerate(txc_file_attrs):
            logger.debug(
                f"{idx + 1}: Dataset id {txc_file.dataset_id} "
                f"filename {txc_file.filename}"
            )

        return txc_file_attrs

    def check_same_dataset(
        self,
        txc_file_attrs: List[TXCFileAttributes],
        mvj: MonitoredVehicleJourney,
        result: ValidationResult,
    ) -> bool:
        dataset_ids = {txc.dataset_id for txc in txc_file_attrs}
        consistent_data = len(dataset_ids) == 1
        if consistent_data:
            result.set_misc_value(MiscFieldPPC.BODS_DATASET_ID, dataset_ids.pop())
            result.set_txc_value(SirivmField.OPERATOR_REF, mvj.operator_ref)
            result.set_matches(SirivmField.OPERATOR_REF)
            result.set_txc_value(SirivmField.LINE_REF, mvj.line_ref)
            result.set_txc_value(
                SirivmField.PUBLISHED_LINE_NAME, mvj.published_line_name
            )
<<<<<<< HEAD
=======
            result.set_transxchange_attribute(TransXChangeField.DATASET_ID, dataset_id)
            result.set_transxchange_attribute(
                TransXChangeField.MODIFICATION_DATE,
                txc_file_attrs[0].modification_datetime,
            )
            result.set_transxchange_attribute(
                TransXChangeField.FILENAME, txc_file_attrs[0].filename
            )
            result.set_transxchange_attribute(
                TransXChangeField.FILENAME, txc_file_attrs[0].filename
            )
            result.set_transxchange_attribute(
                TransXChangeField.OPERATING_PERIOD_END_DATE,
                txc_file_attrs[0].operating_period_end_date,
            )
            result.set_transxchange_attribute(
                TransXChangeField.OPERATING_PERIOD_START_DATE,
                txc_file_attrs[0].operating_period_start_date,
            )
            result.set_transxchange_attribute(
                TransXChangeField.SERVICE_CODE, txc_file_attrs[0].service_code
            )
            result.set_transxchange_attribute(TransXChangeField.LINE_REF, mvj.line_ref)
            result.set_transxchange_attribute(
                TransXChangeField.REVISION_NUMBER, txc_file_attrs[0].revision_number
            )
>>>>>>> cfe18eda
            result.set_matches(SirivmField.LINE_REF)
        else:
            logger.error("Matching TXC files belong to different datasets!\n")
            result.add_error(
                ErrorCategory.GENERAL,
                "Matched OperatorRef and PublishedLineName in more than one dataset",
            )

        return consistent_data

    def get_corresponding_timetable_xml_files(
        self, txc_file_attrs: List[TXCFileAttributes]
    ) -> List[TransXChangeDocument]:
        """Get entire XML content for each TXC object."""
        timetables: List[TransXChangeDocument] = []
        upload_file = txc_file_attrs[0].revision.upload_file
        if Path(upload_file.name).suffix == ".xml":
            with upload_file.open("rb") as fp:
                timetables.append(TransXChangeDocument(fp))
        else:
            with ZipFile(upload_file) as zin:
                txc_filenames = [txc.filename for txc in txc_file_attrs]
                for filename in zin.namelist():
                    if filename in txc_filenames:
                        with zin.open(filename, "r") as fp:
                            timetables.append(TransXChangeDocument(fp))

        logger.info(
            f"Found {len(timetables)} out of {len(txc_file_attrs)} TXC XML files"
        )
        return timetables

    def filter_by_operating_period(
        self,
        activity_date: datetime.date,
        txc_xml: List[TransXChangeDocument],
        result: ValidationResult,
    ) -> bool:
        """Filter list of timetable files down to those in which the VehicleActivity
        date is inside the Service-level OperatingPeriod. Returns the list in place
        with non-matching timetables removed.
        """
        for idx in range(len(txc_xml) - 1, -1, -1):
            operating_period_start = txc_xml[idx].get_operating_period_start_date()
            error_msg = None
            if not operating_period_start:
                error_msg = (
                    f"Ignoring timetable {txc_xml[idx].get_file_name()} with no "
                    "OperatingPeriod"
                )
                result.add_error(ErrorCategory.GENERAL, error_msg)
                logger.info(error_msg)
            else:
                try:
                    start_date = datetime.date.fromisoformat(
                        operating_period_start[0].text
                    )
                except ValueError:
                    error_msg = (
                        f"Ignoring timetable {txc_xml[idx].get_file_name()} with "
                        "incorrectly formatted OperatingPeriod.StartDate"
                    )
                    result.add_error(ErrorCategory.GENERAL, error_msg)

                if error_msg is None:
                    operating_period_end = txc_xml[idx].get_operating_period_end_date()
                    try:
                        end_date = (
                            None
                            if not operating_period_end
                            else datetime.date.fromisoformat(
                                operating_period_end[0].text
                            )
                        )
                    except ValueError:
                        error_msg = (
                            f"Ignoring timetable {txc_xml[idx].get_file_name()} with "
                            "incorrectly formatted OperatingPeriod.EndDate"
                        )
                        result.add_error(ErrorCategory.GENERAL, error_msg)

                    if error_msg is None:
                        if start_date <= activity_date:
                            if end_date is None or end_date >= activity_date:
                                continue

                        end_date_str = "-" if end_date is None else str(end_date)
                        logger.debug(
                            f"Filtering out timetable {txc_xml[idx].get_file_name()} "
                            f"with OperatingPeriod ({start_date} to {end_date_str})"
                        )
            txc_xml.pop(idx)

        logger.info(
            f"Filtering by OperatingPeriod left {len(txc_xml)} timetable TXC " "files"
        )
        if len(txc_xml) == 0:
            result.add_error(
                ErrorCategory.GENERAL,
                "No timetables found with VehicleActivity date in OperatingPeriod",
            )
            return False

        return True

    def filter_by_journey_code(
        self,
        txc_xml: List[TransXChangeDocument],
        vehicle_journey_ref: str,
        result: ValidationResult,
    ) -> List[TxcVehicleJourney]:
        """Filter list of timetable files down to individual journeys matching the
        passed vehicle journey ref. Returns list of matching journeys coupled with their
        parent timetable file.
        """
        matching_journeys: List[TxcVehicleJourney] = []
        debug_journey_codes = []
        for timetable in txc_xml:
            try:
                vehicle_journeys = timetable.get_vehicle_journeys()
            except NoElement:
                vehicle_journeys = []
            logger.debug(
                f"Timetable {timetable} has {len(vehicle_journeys)} vehicle journeys"
            )
            for vehicle_journey in vehicle_journeys:
                try:
                    operational = vehicle_journey.get_element("Operational")
                    ticket_machine = operational.get_element("TicketMachine")
                    journey_code = ticket_machine.get_element("JourneyCode").text
                    debug_journey_codes.append(journey_code)
                except (NoElement, TooManyElements):
                    continue
                if journey_code == vehicle_journey_ref:
                    logger.debug(
                        f"Found TicketMachine/JourneyCode {journey_code} in timetable "
                        f"{timetable.get_file_name()}"
                    )
                    matching_journeys.append(
                        TxcVehicleJourney(vehicle_journey, timetable)
                    )

        logger.info(
            f"Filtering by JourneyCode gave {len(vehicle_journeys)} matching journeys"
        )
        logger.debug(
            f"In {len(txc_xml)} timetables, found JourneyCode's: {debug_journey_codes}"
        )

        if len(matching_journeys) == 0:
            result.add_error(
                ErrorCategory.GENERAL,
                f"No vehicle journeys found with JourneyCode '{vehicle_journey_ref}'",
            )

        return matching_journeys

    def filter_by_published_line_name(
        self,
        vehicle_journeys: List[TxcVehicleJourney],
        published_line_name: str,
        result: ValidationResult,
    ) -> List[TxcVehicleJourney]:
        """Filter list of timetable files down to individual journeys matching the
        passed published line name. Returns list of matching journeys coupled with their
        parent timetable file.
        """
        vehicle_journeys = [
            vj
            for vj in vehicle_journeys
            if vj.vehicle_journey.get_element("LineRef")
            and vj.vehicle_journey.get_element("LineRef").text.split(":")[3]
            == published_line_name
        ]

        if len(vehicle_journeys) == 0:
            result.add_error(
                ErrorCategory.GENERAL,
                "No published TxC files found with vehicle journey LineRef that matches with the PublishedLineName",
            )
            return None
        return vehicle_journeys

    def get_operating_profile_for_journey(
        self, vj: TxcVehicleJourney
    ) -> Optional[TransXChangeElement]:
        try:
            operating_profile = vj.vehicle_journey.get_element("OperatingProfile")
        except NoElement:
            services = vj.txc_xml.get_services()
            if len(services) == 0:
                return None
            operating_profile = services[0].get_element("OperatingProfile")
        except TooManyElements:
            return None
        return operating_profile

    def filter_by_operating_profile(
        self,
        activity_date,
        vehicle_journeys: List[TxcVehicleJourney],
        result: ValidationResult,
    ) -> bool:
        """Filter list of vehicle journeys down to those whose OperatingProfile applies
        to the VehiclActivity date. The OperatingProfile may be defined globally for
        the entire Service or individually for each VehicleJourney. Returns the list
        in place with inapplicable vehicle journeys removed.
        NOTE: Bank Holidays not yet supported
        """
        for vj in reversed(vehicle_journeys):
            operating_profile: TransXChangeElement = (
                self.get_operating_profile_for_journey(vj)
            )
            if operating_profile is None:
                logger.debug(
                    "Ignoring VehicleJourney with no operating profile: "
                    f"{vj.vehicle_journey}"
                )
                vehicle_journeys.remove(vj)
                continue
            holidays_only = operating_profile.find_anywhere("HolidaysOnly")
            if len(holidays_only) > 0:
                logger.info("Ignoring OperatingProfile with HolidaysOnly")
                vehicle_journeys.remove(vj)
                continue
            day_of_week = DayOfWeek.from_weekday_int(activity_date.weekday())
            profile_days_of_week = operating_profile.find_anywhere("DaysOfWeek")
            if len(profile_days_of_week) == 0:
                logger.info("Ignoring OperatingProfile with no DaysOfWeek")
                vehicle_journeys.remove(vj)
                continue
            specified_days = []
            for day in DayOfWeek:
                if profile_days_of_week[0].get_element_or_none(day.value) is not None:
                    specified_days.append(day)
            if day_of_week not in specified_days:
                logger.debug(
                    "Ignoring VehicleJourney with operating profile inapplicable to "
                    f"{day_of_week}"
                )
                vehicle_journeys.remove(vj)
        logger.info(
            f"Filtering by OperatingProfile left {len(vehicle_journeys)} matching "
            "journeys"
        )

        if len(vehicle_journeys) == 0:
            result.add_error(
                ErrorCategory.GENERAL,
                "No vehicle journeys found with OperatingProfile applicable to "
                "VehicleActivity date",
            )
            return False

        return True

    def filter_by_revision_number(
        self, vehicle_journeys: List[TxcVehicleJourney], result: ValidationResult
    ):
        """Filter list of vehicle journeys by revision number of the including
        timetable. Only return vehicle journeys pertaining to the file with the highest
        revision number. If more than one file has the highest revision number, return
        journeys pertaining to all those files. Returns the list in place with journeys
        from lower revision files removed.
        """
        highest_revision_number = -1
        for vj in reversed(vehicle_journeys):
            try:
                revision_number = int(vj.txc_xml.get_revision_number())
            except (ValueError, XMLAttributeError):
                vehicle_journeys.remove(vj)
                continue
            if revision_number > highest_revision_number:
                highest_revision_number = revision_number

        for vj in reversed(vehicle_journeys):
            revision_number = int(vj.txc_xml.get_revision_number())
            if revision_number < highest_revision_number:
                vehicle_journeys.remove(vj)

        if len(vehicle_journeys) == 0:
            result.add_error(
                ErrorCategory.GENERAL,
                "No RevisionNumber found in matching vehicle journeys",
            )
            return False

        return True

    def service_org_day_type(
        self, vj: TxcVehicleJourney
    ) -> Optional[TransXChangeElement]:
        try:
            xpath = ["OperatingProfile", "ServicedOrganisationDayType"]
            service_org_day_type = vj.vehicle_journey.get_element(xpath)
        except NoElement:
            return None
        except TooManyElements:
            return None
        return service_org_day_type

    def get_service_org_day_type_from_service(
        self, vj: TxcVehicleJourney
    ) -> Optional[TransXChangeElement]:
        """Find and return ServicedOrganisationDayType from service element

        Args:
            vj (TxcVehicleJourney): vehicle journey object

        Returns:
            Optional[TransXChangeElement]: Return ServicedOrganisationDayType Txc element
        """
        try:
            services = vj.txc_xml.get_services()
            vj_service_code = vj.vehicle_journey.get_text_or_default(
                "ServiceRef", default=None
            )

            for service in services:
                service_code = service.get_text_or_default("ServiceCode", default=None)
                if service_code and service_code == vj_service_code:
                    xpath = ["OperatingProfile", "ServicedOrganisationDayType"]
                    return service.get_element(xpath)
            return None
        except NoElement:
            return None
        except TooManyElements:
            return None

    def get_service_org_ref(
        self, txcElement: TransXChangeElement
    ) -> Optional[TransXChangeElement]:
        try:
            xpath = ["WorkingDays", "ServicedOrganisationRef"]
            service_org_ref = txcElement.get_text_or_default(xpath)
        except NoElement:
            return None
        except TooManyElements:
            return None
        return service_org_ref

    def get_serviced_organisations(
        self, vj: TxcVehicleJourney
    ) -> Optional[List[TransXChangeElement]]:
        try:
            service_orgs = vj.txc_xml.get_serviced_organisations()
        except NoElement:
            return []
        return service_orgs

    def get_service_code(
        self, vj: TxcVehicleJourney
    ) -> Optional[List[TransXChangeElement]]:
        try:
            service_code = vj.txc_xml.get_service_codes()
        except NoElement:
            return []
        return service_code

    def get_working_days(
        self, org: TransXChangeElement
    ) -> Optional[TransXChangeElement]:
        try:
            xpath = ["WorkingDays", "DateRange"]
            working_days = org.get_elements(xpath)
        except NoElement:
            return []
        return working_days

    def filter_by_days_of_operation(
        self,
        recorded_at_time,
        vehicle_journeys: List[TxcVehicleJourney],
        result: ValidationResult,
    ):
        for vj in reversed(vehicle_journeys):
            days_of_non_operation = None
            days_of_operation = None
            service_org_ref = None
            inside_operating_range = False
            error_msg = None

            service_org_day_type = self.service_org_day_type(
                vj
            ) or self.get_service_org_day_type_from_service(vj)

            if service_org_day_type is not None:
                days_of_non_operation: TransXChangeElement = (
                    service_org_day_type.get_element_or_none("DaysOfNonOperation")
                )
                if days_of_non_operation is not None:
                    service_org_ref = self.get_service_org_ref(days_of_non_operation)

                days_of_operation: TransXChangeElement = (
                    service_org_day_type.get_element_or_none("DaysOfOperation")
                )
                if days_of_operation is not None:
                    service_org_ref = self.get_service_org_ref(days_of_operation)

            service_orgs = self.get_serviced_organisations(vj)
            for org in service_orgs:
                org_code = org.get_text_or_default("OrganisationCode")
                if org_code == service_org_ref:
                    working_days = self.get_working_days(org)
                    for date_range in working_days:
                        start_date = date_range.get_text_or_default("StartDate")
                        if not start_date:
                            vehicle_journey_seq_no = vj.vehicle_journey[
                                "SequenceNumber"
                            ]
                            error_msg = (
                                f"Ignoring vehicle journey with sequence number "
                                f"{vehicle_journey_seq_no}, as Serviced organisation has no Start date"
                            )
                            result.add_error(ErrorCategory.GENERAL, error_msg)
                            logger.info(error_msg)
                            break

                        end_date = date_range.get_text_or_default("EndDate")
                        if not end_date:
                            vehicle_journey_seq_no = vj.vehicle_journey[
                                "SequenceNumber"
                            ]
                            error_msg = (
                                f"Ignoring vehicle journey with sequence number "
                                f"{vehicle_journey_seq_no}, as Serviced organisation has no End date"
                            )
                            result.add_error(ErrorCategory.GENERAL, error_msg)
                            logger.info(error_msg)
                            break

                        start_date_formatted = datetime.datetime.strptime(
                            start_date, "%Y-%m-%d"
                        ).date()
                        end_date_formatted = datetime.datetime.strptime(
                            end_date, "%Y-%m-%d"
                        ).date()

                        if (
                            start_date_formatted
                            <= recorded_at_time
                            <= end_date_formatted
                        ):
                            inside_operating_range = True

                    if error_msg is None:
                        if days_of_non_operation is not None and inside_operating_range:
                            vehicle_journeys.remove(vj)
                        elif (
                            days_of_operation is not None and not inside_operating_range
                        ):
                            vehicle_journeys.remove(vj)

        if len(vehicle_journeys) == 0:
            result.add_error(
                ErrorCategory.GENERAL,
                "Journeys can be found for the operating profile, but they belong to "
                "the working days of a serviced operation which is not working on the day of the journey",
            )
            return False

        return True

    def filter_by_service_code(
        self, vehicle_journeys: List[TxcVehicleJourney], result: ValidationResult
    ):
        """
        Filters vehicle journeys based on service code.
        This function checks if there are multiple vehicle journeys in a single timetable file
        or multiple vehicle journeys in timetables belonging to a single service code.
        Returns:
        bool: True if the vehicle journeys pass the filter, False otherwise.
        """
        txc_file_list = []
        service_code_list = []
        for vj in reversed(vehicle_journeys):
<<<<<<< HEAD
=======
            service_org_ref, _, _ = self.get_service_org_ref_and_days_of_operation(vj)
            get_service_org_xml_string = self.get_service_org_xml_string(vj)
            journey_code = vj.vehicle_journey.get_element(
                ["Operational", "TicketMachine", "JourneyCode"]
            )
            journey_code_text = journey_code.text if journey_code else journey_code
            journey_code_operating_profile_service_org.append(
                {
                    "operating_profile_xml_string": get_service_org_xml_string,
                    "service_organisation_xml_str": service_org_ref,
                    "service_organisation_day_operating": service_org_ref,
                    "journey_code": journey_code_text,
                }
            )

>>>>>>> cfe18eda
            txc_file_list.append(vj.txc_xml.name)
            service_code = self.get_service_code(vj)[0].text
            service_code_list.append(service_code)

        txc_file_set = set(txc_file_list)
        service_code_set = set(service_code_list)

        if len(txc_file_set) == 1:
            result.add_error(
                ErrorCategory.GENERAL,
                "Found more than one matching vehicle journey in a single timetables file belonging to a single service code",
            )
            return False
        elif len(service_code_set) == 1:
            result.add_error(
                ErrorCategory.GENERAL,
                "Found more than one matching vehicle journey in timetables belonging to a single service code",
<<<<<<< HEAD
=======
                ErrorCode.CODE_6_2_B,
>>>>>>> cfe18eda
            )
            return False
        elif len(service_code_set) > 1:
            result.errors = None
            return False
        return True

    def record_journey_match(
        self, result: ValidationResult, vehicle_journey_ref: str, vj: TxcVehicleJourney
    ):
        result.set_txc_value(SirivmField.DATED_VEHICLE_JOURNEY_REF, vehicle_journey_ref)
        result.set_matches(SirivmField.DATED_VEHICLE_JOURNEY_REF)
        result.set_journey_matched()

        result.set_misc_value(MiscFieldPPC.TXC_FILENAME, vj.txc_xml.get_file_name())
        result.set_misc_value(
            MiscFieldPPC.TXC_FILE_REVISION, vj.txc_xml.get_revision_number()
        )
        departure_time = vj.vehicle_journey.get_element_or_none("DepartureTime")
        if departure_time:
            result.set_misc_value(MiscFieldPPC.TXC_DEPARTURE_TIME, departure_time.text)

        logger.info(
            f"MATCHED {vj.txc_xml.get_file_name()} "
            f"revision {vj.txc_xml.get_revision_number()}"
        )

    def match_vehicle_activity_to_vehicle_journey(
        self,
        activity: VehicleActivity,
        result: ValidationResult,
    ) -> Optional[TxcVehicleJourney]:
        """Match a SRI-VM VehicleActivity to a TXC VehicleJourney."""
        mvj = activity.monitored_vehicle_journey

        if not self.check_operator_and_line_present(activity, result):
            return None

        matching_txc_file_attrs = self.get_txc_file_metadata(
            noc=mvj.operator_ref,
            published_line_name=mvj.published_line_name,
            result=result,
        )
        if not matching_txc_file_attrs:
            return None

        if not self.check_same_dataset(matching_txc_file_attrs, mvj, result):
            return None

        txc_xml = self.get_corresponding_timetable_xml_files(matching_txc_file_attrs)

        if (recorded_at_time := self.get_recorded_at_time(activity)) is None:
            result.add_error(
                ErrorCategory.GENERAL,
                "Recorded At Time missing in SIRI-VM VehicleActivity",
            )
            return None

        if not self.filter_by_operating_period(recorded_at_time, txc_xml, result):
            return None

        if (vehicle_journey_ref := self.get_vehicle_journey_ref(mvj)) is None:
            result.add_error(
                ErrorCategory.GENERAL,
                "DatedVehicleJourneyRef missing in SIRI-VM VehicleActivity",
            )
            return None

        vehicle_journeys = self.filter_by_journey_code(
            txc_xml=txc_xml, vehicle_journey_ref=vehicle_journey_ref, result=result
        )

        if not vehicle_journeys:
            return None

        vehicle_journeys = self.filter_by_published_line_name(
            vehicle_journeys=vehicle_journeys,
            published_line_name=mvj.published_line_name,
            result=result,
        )

        if not vehicle_journeys:
            return None

        if not self.filter_by_operating_profile(
            recorded_at_time, vehicle_journeys, result
        ):
            return None

        if not self.filter_by_revision_number(vehicle_journeys, result):
            return None

        if not self.filter_by_days_of_operation(
            recorded_at_time, vehicle_journeys, result
        ):
            return None

        if len(vehicle_journeys) > 1:
            if not self.filter_by_service_code(vehicle_journeys, result):
                return None

        # If we get to this point, we've matched the SIRI-VM MonitoredVehicleJourney
        # to exactly one TXC VehicleJourney. Update result to record a match.
        txc_vehicle_journey = vehicle_journeys[0]
        self.record_journey_match(result, vehicle_journey_ref, txc_vehicle_journey)
        return txc_vehicle_journey<|MERGE_RESOLUTION|>--- conflicted
+++ resolved
@@ -146,8 +146,6 @@
             result.set_txc_value(
                 SirivmField.PUBLISHED_LINE_NAME, mvj.published_line_name
             )
-<<<<<<< HEAD
-=======
             result.set_transxchange_attribute(TransXChangeField.DATASET_ID, dataset_id)
             result.set_transxchange_attribute(
                 TransXChangeField.MODIFICATION_DATE,
@@ -174,7 +172,6 @@
             result.set_transxchange_attribute(
                 TransXChangeField.REVISION_NUMBER, txc_file_attrs[0].revision_number
             )
->>>>>>> cfe18eda
             result.set_matches(SirivmField.LINE_REF)
         else:
             logger.error("Matching TXC files belong to different datasets!\n")
@@ -651,8 +648,6 @@
         txc_file_list = []
         service_code_list = []
         for vj in reversed(vehicle_journeys):
-<<<<<<< HEAD
-=======
             service_org_ref, _, _ = self.get_service_org_ref_and_days_of_operation(vj)
             get_service_org_xml_string = self.get_service_org_xml_string(vj)
             journey_code = vj.vehicle_journey.get_element(
@@ -668,7 +663,6 @@
                 }
             )
 
->>>>>>> cfe18eda
             txc_file_list.append(vj.txc_xml.name)
             service_code = self.get_service_code(vj)[0].text
             service_code_list.append(service_code)
@@ -686,10 +680,7 @@
             result.add_error(
                 ErrorCategory.GENERAL,
                 "Found more than one matching vehicle journey in timetables belonging to a single service code",
-<<<<<<< HEAD
-=======
                 ErrorCode.CODE_6_2_B,
->>>>>>> cfe18eda
             )
             return False
         elif len(service_code_set) > 1:
