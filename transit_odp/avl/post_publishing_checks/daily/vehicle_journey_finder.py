--- conflicted
+++ resolved
@@ -762,17 +762,10 @@
         journey_code_operating_profile_service_org = []
 
         for vj in reversed(vehicle_journeys):
-<<<<<<< HEAD
-            service_org_ref, _, _, _ = self.get_service_org_ref_and_days_of_operation(
-                vj
-            )
-            get_service_org_xml_string = self.get_service_org_xml_string(vj)
-=======
-            service_org_ref, _, _ = self.get_service_org_ref_and_days_of_operation(vj)
+            service_org_ref, _, _, _ = self.get_service_org_ref_and_days_of_operation(vj)
             operating_profile_xml_string = (
                 self.get_operating_profile_xml_tag_for_journey(vj)
             )
->>>>>>> 40115931
             journey_code = vj.vehicle_journey.get_element(
                 ["Operational", "TicketMachine", "JourneyCode"]
             )
