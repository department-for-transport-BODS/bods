--- conflicted
+++ resolved
@@ -104,12 +104,7 @@
         """Produces DataFrame used for avl_to_timetable_match_summary.csv."""
         df:pd.DataFrame = self._aggregate_summary_reports()
 
-<<<<<<< HEAD
         df = pd.concat([df, pd.DataFrame([{
-=======
-        df = df._append(
-            {
->>>>>>> 1d614fcf
                 "SIRI field": "Completely matched ALL elements with "
                 "timetable data (excluding BlockRef)",
                 "successful_match_with_txc": self.total_vehicles_completely_matching,
@@ -177,7 +172,6 @@
             report = DailyReport(**json.load(report.file.open("rb")))
 
             df = pd.DataFrame(report.summary)
-<<<<<<< HEAD
             summary.ppc_summary_report = pd.concat([summary.ppc_summary_report, df], ignore_index=True)
 
             df = pd.DataFrame(report.all_siri_analysed)
@@ -197,34 +191,5 @@
 
             df = pd.DataFrame(report.block_ref)
             summary.block_ref = pd.concat([summary.block_ref, df], ignore_index=True)
-=======
-            summary.ppc_summary_report = summary.ppc_summary_report._append(
-                df, ignore_index=True
-            )
-
-            df = pd.DataFrame(report.all_siri_analysed)
-            summary.siri_message_analysed = summary.siri_message_analysed._append(
-                df, ignore_index=True
-            )
-
-            df = pd.DataFrame(report.uncounted_vehicles)
-            summary.uncounted_vehicle_activities = (
-                summary.uncounted_vehicle_activities._append(df, ignore_index=True)
-            )
-
-            df = pd.DataFrame(report.direction_ref)
-            summary.direction_ref = summary.direction_ref._append(df, ignore_index=True)
-
-            df = pd.DataFrame(report.destination_ref)
-            summary.destination_ref = summary.destination_ref._append(
-                df, ignore_index=True
-            )
-
-            df = pd.DataFrame(report.origin_ref)
-            summary.origin_ref = summary.origin_ref._append(df, ignore_index=True)
-
-            df = pd.DataFrame(report.block_ref)
-            summary.block_ref = summary.block_ref._append(df, ignore_index=True)
->>>>>>> 1d614fcf
 
         return summary