--- conflicted
+++ resolved
@@ -89,8 +89,6 @@
             username=revision.username,
             password=revision.password,
         )
-
-        print(response.status)
     except ReadTimeoutError:
         logger.warning("Request to Validation Service timed out.", exc_info=True)
         task.to_timeout_error()
@@ -103,7 +101,6 @@
             task.to_system_error()
         else:
             if response.status == CAVLValidationTaskResult.VALID:
-                print("my feed is valid")
                 metadata, _ = DatasetMetadata.objects.update_or_create(
                     revision=revision, defaults={"schema_version": response.version}
                 )
@@ -120,10 +117,7 @@
 @shared_task(bind=True)
 def task_create_sirivm_zipfile(self):
     URL = f"{settings.AVL_CONSUMER_API_BASE_URL}/siri-vm"
-<<<<<<< HEAD
-=======
     headers = {"x-api-key": settings.AVL_CONSUMER_API_KEY}
->>>>>>> e380b602
     now = timezone.now().strftime("%Y-%m-%d_%H%M%S")
     start = time.time()
     try:
