--- conflicted
+++ resolved
@@ -19,10 +19,7 @@
           {% endblock %}
           {% block primary.extra %}{% endblock %}
           {% block secondary.title %}
-<<<<<<< HEAD
-=======
             <h2 class="govuk-heading-l dont-break-out" aria-label="Secondary Title">
->>>>>>> f417f3a9
               {% block secondary.title.text %}{% endblock %}
           {% endblock %}
           {% block heading.subtitle %}
