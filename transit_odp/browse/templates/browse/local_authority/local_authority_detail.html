--- conflicted
+++ resolved
@@ -182,12 +182,8 @@
               </div>
             </div>
           </div>
-<<<<<<< HEAD
-          <hr class="govuk-section-break govuk-section-break--l govuk-section-break--visible" />
-=======
+        {% endif %}
         <hr class="govuk-section-break govuk-section-break--l govuk-section-break--visible" />
->>>>>>> 6ee44f54
-        {% endif %}
       {% endif %}
     </div>
     <div class="govuk-grid-column-one-third">
