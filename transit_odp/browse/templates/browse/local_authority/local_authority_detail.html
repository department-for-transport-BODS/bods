--- conflicted
+++ resolved
@@ -22,18 +22,6 @@
   <div class="govuk-grid-row">
     <div class="govuk-grid-column-two-thirds">
       <h1 class="govuk-heading-l">{{ object.ui_lta_name }}</h1>
-<<<<<<< HEAD
-      <h2 class="govuk-heading-m govuk-!-margin-top-3">
-        {% filter force_escape %}
-          {% trans "Timetables data" %}
-        {% endfilter %}
-        {% if services_require_attention_percentage == 0 %}
-          <span class="govuk-tag govuk-tag--green">{% trans "Compliant" %}</span>
-        {% else %}
-          <span class="govuk-tag--red govuk-tag">{% trans "Not Compliant" %}</span>
-        {% endif %}
-      </h2>
-=======
       {% if not is_complete_service_pages_active %}
         <h2 class="govuk-heading-m govuk-!-margin-top-3">
           {% filter force_escape %}
@@ -46,8 +34,6 @@
           {% endif %}
         </h2>
       {% endif %}
-      
->>>>>>> 0fa86d17
       <p class="govuk-body">
         {% filter force_escape %}
           {% trans "The service codes summarised here are registered with the OTC and are in scope of BODS, but are not yet published in a complete and accurate way." %}
@@ -80,9 +66,7 @@
           <div class="govuk-grid-column-one-half">
             <div class="feed-stat">
               <span class="feed-stat__value">{{ total_services_requiring_attention }}</span>
-              <span class="feed-stat__label">
-                {% trans "Overall services requiring attention" %}
-              </span>
+              <span class="feed-stat__label">{% trans "Overall services requiring attention" %}</span>
             </div>
           </div>
         {% endif %}
@@ -128,7 +112,7 @@
           {% filter force_escape %}
             {% blocktrans %}
               The complete services page here provide a combined view of real time Location
-              data, timetables and fares data. Please review the data for each service and 
+              data, timetables and fares data. Please review the data for each service and
               supply feedback if any issues exist.
             {% endblocktrans %}
           {% endfilter %}
@@ -136,9 +120,7 @@
         <div id="feed-stat-list" class="govuk-grid-row">
           <div class="govuk-grid-column-one-third">
             <div class="feed-stat">
-              <span class="feed-stat__label">
-                {% trans "Licence number" %}
-              </span>
+              <span class="feed-stat__label">{% trans "Licence number" %}</span>
             </div>
           </div>
           <div class="govuk-grid-column-two-thirds">
@@ -146,8 +128,9 @@
               <ul class="govuk-list">
                 {% for licence_number, organisation_name in licence_organisation_map.items %}
                   <li class="govuk-grid-row">
-                      <span class="govuk-grid-column-two-thirds text-wrap">{{ organisation_name }}</span>
-                      <a class="govuk-grid-column-one-third govuk-link" href="{% url 'operator-licence-detail' number=licence_number host hosts.data %}">{{ licence_number }}</a>
+                    <span class="govuk-grid-column-two-thirds text-wrap">{{ organisation_name }}</span>
+                    <a class="govuk-grid-column-one-third govuk-link"
+                       href="{% url 'operator-licence-detail' number=licence_number host hosts.data %}">{{ licence_number }}</a>
                   </li>
                 {% endfor %}
               </ul>
@@ -163,12 +146,8 @@
         <div id="feed-stat-list" class="govuk-grid-row">
           <div class="govuk-grid-column-one-half">
             <div class="feed-stat">
-              <span class="feed-stat__value">
-                {{ total_timetable_records_requiring_attention }}
-              </span>
-              <span class="feed-stat__label">
-                {% trans "Services requiring attention" %}
-              </span>
+              <span class="feed-stat__value">{{ total_timetable_records_requiring_attention }}</span>
+              <span class="feed-stat__label">{% trans "Services requiring attention" %}</span>
             </div>
           </div>
         </div>
@@ -181,32 +160,24 @@
         <div id="feed-stat-list" class="govuk-grid-row">
           <div class="govuk-grid-column-one-half">
             <div class="feed-stat">
-              <span class="feed-stat__value">
-                {{ total_location_records_requiring_attention }}
-              </span>
-              <span class="feed-stat__label">
-                {% trans "Services requiring attention" %}
-              </span>
+              <span class="feed-stat__value">{{ total_location_records_requiring_attention }}</span>
+              <span class="feed-stat__label">{% trans "Services requiring attention" %}</span>
             </div>
           </div>
         </div>
-          <hr class="govuk-section-break govuk-section-break--m govuk-section-break--visible" />
-            <h3 class="govuk-heading-m govuk-!-margin-top-7">
-              {% filter force_escape %}
-                {% trans "Fares data" %}
-              {% endfilter %}
-            </h3>
-            <div id="feed-stat-list" class="govuk-grid-row">
-              <div class="govuk-grid-column-one-half">
-                <div class="feed-stat">
-                  <span class="feed-stat__value">
-                    {{ total_fares_records_requiring_attention }}
-                  </span>
-                  <span class="feed-stat__label">
-                    {% trans "Services requiring attention" %}
-                  </span>
-                </div>
-              </div>
+        <hr class="govuk-section-break govuk-section-break--m govuk-section-break--visible" />
+        <h3 class="govuk-heading-m govuk-!-margin-top-7">
+          {% filter force_escape %}
+            {% trans "Fares data" %}
+          {% endfilter %}
+        </h3>
+        <div id="feed-stat-list" class="govuk-grid-row">
+          <div class="govuk-grid-column-one-half">
+            <div class="feed-stat">
+              <span class="feed-stat__value">{{ total_fares_records_requiring_attention }}</span>
+              <span class="feed-stat__label">{% trans "Services requiring attention" %}</span>
+            </div>
+          </div>
         </div>
       {% endif %}
     </div>
