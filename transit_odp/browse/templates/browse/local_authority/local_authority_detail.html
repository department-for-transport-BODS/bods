--- conflicted
+++ resolved
@@ -182,12 +182,7 @@
               </div>
             </div>
           </div>
-<<<<<<< HEAD
-        {% endif %}
-=======
-        </div>
         <hr class="govuk-section-break govuk-section-break--l govuk-section-break--visible" />
->>>>>>> 67fe72ff
       {% endif %}
     </div>
     <div class="govuk-grid-column-one-third">
