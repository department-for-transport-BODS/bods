--- conflicted
+++ resolved
@@ -3,7 +3,6 @@
 {% load static %}
 
 <div>
-<<<<<<< HEAD
   <div class="search-list__heading">
       {% if paginator.count > 0 %}
         <span class="govuk-body">
@@ -30,31 +29,6 @@
     </div>
   {% endif %}
   <hr class="govuk-section-break govuk-section-break--s govuk-section-break--visible pillbox-break">
-=======
-    <div class="search-list__heading">
-        {% if paginator.count > 0 %}
-            <span class="govuk-body">
-                {{ paginator.count }} {% trans 'results' %}
-            </span>
-        {% else %}
-            <h3 class="govuk-heading-m">
-                {% trans 'Sorry, no results found' %}
-                {% if q %}{% blocktrans %} for {{ q }}{% endblocktrans %}{% endif %}
-            </h3>
-        {% endif %}
-    </div>
-    <div class="govuk-body-s govuk-grid-row search-pillbox">
-        {% for key, value in query_params.items %}
-            <a href="{% query_chop key %}">
-                <div class="pill-item">
-                    <img class="pill-item__image" src="{% static 'frontend/images/icon-cross.png' %}" alt="{% trans 'Delete icon' %}">
-                    <span class="pill-item__label">{{ value }}</span>
-                </div>
-            </a>
-        {% endfor %}
-    </div>
-    <hr class="govuk-section-break govuk-section-break--s govuk-section-break--visible pillbox-break">
->>>>>>> 09aaf5d5
 
     <div class="govuk-form-group">
         <label class="govuk-label" for="ordering">Sort by</label>
@@ -75,7 +49,6 @@
                 <hr class="govuk-section-break govuk-section-break--m govuk-section-break--visible">
             {% endif %}
 
-<<<<<<< HEAD
       {% if item.dataset_type == 1 %}
         {% include 'browse/snippets/results/timetables.html' %}
       {% elif item.dataset_type == 2 %}
@@ -85,15 +58,6 @@
       {% elif item.dataset_type == 4 %}
         {% include 'browse/snippets/results/disruptions.html' %}
       {% endif %}
-=======
-            {% if item.dataset_type == 1 %}
-                {% include 'browse/snippets/results/timetables.html' %}
-            {% elif item.dataset_type == 2 %}
-                {% include 'browse/snippets/results/avl.html' %}
-            {% elif item.dataset_type == 3 %}
-                {% include 'browse/snippets/results/fares.html' %}
-            {% endif %}
->>>>>>> 09aaf5d5
 
         {% empty %}
             <div>
