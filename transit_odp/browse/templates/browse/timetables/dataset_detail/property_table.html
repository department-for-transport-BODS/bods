--- conflicted
+++ resolved
@@ -62,7 +62,6 @@
           </div>
         {% endif %}
       </td>
-<<<<<<< HEAD
       <td class="govuk-table__cell">
         {% if not new_dqs_report %}
         <a class="govuk-link"
@@ -71,10 +70,7 @@
         {% trans 'View data quality report' %}
         </a>
         {% endif %}
-  </td>      
-=======
-      <td class="govuk-table__cell"></td>
->>>>>>> 053ee569
+  </td>
     </tr>
   {% endif %}
   <tr class="govuk-table__row">
