{% extends "browse/base/property_table.html" %}
{% load i18n %}
{% load tz %}
{% load filters %}
{% block dataset_type %}
  {% trans "Timetables data" %}
{% endblock %}
{% block owner_search_link %}
  {% url 'search' host host.name %}?organisation={{ property.organisation.id }}&status=live
{% endblock %}
{% block datatype_content %}
  <tr class="govuk-table__row">
    <th scope="row" class="govuk-table__header">{% trans "TransXChange version" %}</th>
    <td class="govuk-table__cell" colspan="2">{{ object.transxchange_version }}</td>
  </tr>
  <tr class="govuk-table__row">
    {# This will probably go away soon because all non compliant datasets will be    #}
    {# inactive. However the search page allows users to look for inactive datasets  #}
    <th scope="row" class="govuk-table__header">
      {% filter force_escape %}
        {% trans "BODS compliant data" %}
      {% endfilter %}
      {% include "browse/snippets/help_modals/timetables_pti_compliance.html" %}
    </th>
    <td class="govuk-table__cell" colspan="2">
      {# Hack to avoid 3rd td width accommodating "download validation report" #}
      {# none of the other fields need it to be that large #}
      <div class="side-by-side">
        <span>{{ object.is_pti_compliant|yesno:"Yes,No" }}</span>
        {% if show_pti_link %}
          <a class="govuk-link" href="{% url 'revision-pti-csv' pk=view.kwargs.pk pk1=object.organisation_id host hosts.publish %}">
            {% trans "Download validation report" %}
          </a>
        {% endif %}
      </div>
    </td>
  </tr>
  {% if dq_score != None or new_dqs_report %}
    <tr class="govuk-table__row">
      <th scope="row" class="govuk-table__header">
        {% filter force_escape %}
          {% trans "Data quality report" %}
        {% endfilter %}
        {% include "browse/snippets/help_modals/data_quality_report.html" %}
      </th>
      <td class="govuk-table__cell">
        {% if new_dqs_report %}
          {% include "snippets/data_quality_row.html" with warning_data=summary %}
          <br />
          <a class="govuk-link"
             target="_blank"
             rel="noopener"
             rel="noreferrer"
             href="{% url 'dq:overview' pk1=object.organisation.id pk=object.id report_id=report_id host hosts.publish %}">
            {% trans "View data quality report" %}
          </a>
        {% else %}
          <div class="stacked">
            {% trans "Data quality" %}
            {{ dq_score.score | percentage:0 }}
            <span class="status-indicator status-indicator--{{ dq_score.css_indicator }}">{{ dq_score.rag_level | upper }}</span>
          </div>
        {% endif %}
      </td>
      <td class="govuk-table__cell">
        {% if not new_dqs_report %}
        <a class="govuk-link"
        target="_blank" rel="noopener" rel="noreferrer"
        href="{% url 'dq:overview' pk1=object.organisation.id pk=object.id report_id=report_id host hosts.publish %}">
        {% trans 'View data quality report' %}
        </a>
        {% endif %}
<<<<<<< HEAD
  </td>      
=======
  </td>
>>>>>>> c9237255
    </tr>
  {% endif %}
  <tr class="govuk-table__row">
    <th scope="row" class="govuk-table__header">{% trans "Last updated" %}</th>
    <td class="govuk-table__cell dont-break-out">{{ object.published_at|localtime|date:"j M Y H:i" }}</td>
    <td class="govuk-table__cell">
      <a class="govuk-link" href="{% url 'feed-changelog' pk=object.id host host.name %}">{% trans "View change log" %}</a>
    </td>
  </tr>
{% endblock %}<|MERGE_RESOLUTION|>--- conflicted
+++ resolved
@@ -70,11 +70,7 @@
         {% trans 'View data quality report' %}
         </a>
         {% endif %}
-<<<<<<< HEAD
-  </td>      
-=======
   </td>
->>>>>>> c9237255
     </tr>
   {% endif %}
   <tr class="govuk-table__row">
