--- conflicted
+++ resolved
@@ -1310,21 +1310,9 @@
         request = request_factory.get("/local-authority/?ordering=ui_lta_name_trimmed")
         request.user = AnonymousUser()
 
-<<<<<<< HEAD
-        # Setup two TXCFileAttributes that will be 'Up to Date'
-        TXCFileAttributesFactory(
-            revision=dataset1.live_revision,
-            licence_number=otc_lic.number,
-            service_code=all_service_codes[0],
-            operating_period_end_date=datetime.date.today()
-            + datetime.timedelta(days=50),
-            modification_datetime=timezone.now(),
-        )
-=======
         response = LocalAuthorityView.as_view()(request)
         assert response.status_code == 200
         assert len(response.context_data["object_list"]) == 10
->>>>>>> 6dc559f0
 
         request = request_factory.get(
             "/local-authority/?ordering=ui_lta_name_trimmed&page=2"
