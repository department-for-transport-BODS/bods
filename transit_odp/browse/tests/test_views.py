import csv
import datetime
import io
import zipfile
from logging import getLogger
from unittest import TestCase
from unittest.mock import Mock, patch, MagicMock
<<<<<<< HEAD

=======
import pandas as pd
>>>>>>> d686c5db
import pytest
import pandas as pd
from django.conf import settings
from django.contrib.auth.models import AnonymousUser
from django.test import RequestFactory
from django.utils import timezone
from django_hosts import reverse
from freezegun import freeze_time
from waffle import flag_is_active
from waffle.testutils import override_flag

from config.hosts import DATA_HOST
from transit_odp.avl.factories import AVLValidationReportFactory
from transit_odp.avl.proxies import AVLDataset
from transit_odp.avl.tasks import cache_avl_compliance_status
from transit_odp.browse.tasks import task_create_data_catalogue_archive
from transit_odp.browse.tests.comments_test import (
    DATA_LONG_MAXLENGTH_WITH_CARRIAGE_RETURN,
    DATA_LONGER_THAN_MAXLENGTH,
    DATA_LONGER_THAN_MAXLENGTH_WITH_CARRIAGE_RETURN,
    DATA_SHORTER_MAXLENGTH_WITH_CARRIAGE_RETURN,
)
from transit_odp.browse.views.local_authority import (
    LocalAuthorityDetailView,
    LocalAuthorityView,
)
from transit_odp.browse.views.operators import OperatorDetailView, OperatorsView
from transit_odp.browse.views.timetable_views import (
    DatasetChangeLogView,
    DatasetDetailView,
)
from transit_odp.common.downloaders import GTFSFile
from transit_odp.common.forms import ConfirmationForm
from transit_odp.common.loggers import DatafeedPipelineLoggerContext, PipelineAdapter
from transit_odp.data_quality.factories import DataQualityReportFactory
from transit_odp.fares.factories import FaresMetadataFactory
from transit_odp.feedback.models import Feedback
from transit_odp.naptan.factories import AdminAreaFactory
from transit_odp.organisation.constants import DatasetType, FeedStatus
from transit_odp.organisation.factories import (
    DatasetFactory,
    DatasetRevisionFactory,
    DatasetSubscriptionFactory,
    DraftDatasetFactory,
)
from transit_odp.organisation.factories import LicenceFactory as BODSLicenceFactory
from transit_odp.organisation.factories import (
    OrganisationFactory,
    SeasonalServiceFactory,
    TXCFileAttributesFactory,
)
from transit_odp.organisation.models import DatasetSubscription, Organisation
from transit_odp.otc.constants import API_TYPE_WECA
from transit_odp.otc.factories import (
    LicenceFactory,
    LicenceModelFactory,
    LocalAuthorityFactory,
    OperatorFactory,
    OperatorModelFactory,
    ServiceModelFactory,
    UILtaFactory,
)
from transit_odp.pipelines.factories import (
    BulkDataArchiveFactory,
    ChangeDataArchiveFactory,
    DatasetETLTaskResultFactory,
)
from transit_odp.site_admin.models import ResourceRequestCounter
from transit_odp.users.factories import (
    AgentUserFactory,
    AgentUserInviteFactory,
    UserFactory,
)
import transit_odp.publish.requires_attention as publish_attention
from transit_odp.users.models import AgentUserInvite
from transit_odp.users.utils import create_verified_org_user
from waffle.testutils import override_flag
from unittest import TestCase
from transit_odp.transmodel.factories import (
    ServiceFactory,
    ServicePatternStopFactory,
    ServicePatternFactory,
)
from transit_odp.dqs.factories import (
    ObservationResultsFactory,
    ChecksFactory,
    TaskResultsFactory,
)
<<<<<<< HEAD
import transit_odp.publish.requires_attention as publish_attention
from transit_odp.otc.models import Service as OTCService
from transit_odp.otc.models import LocalAuthority
from transit_odp.dqs.constants import Level, TaskResultsStatus

=======
from transit_odp.browse.views.timetable_views import LineMetadataDetailView
from transit_odp.avl.tests.test_abods_registry import (
    REQUEST,
    mocked_requests_post_valid_response,
)
>>>>>>> d686c5db

pytestmark = pytest.mark.django_db
AVL_LINE_LEVEL_REQUIRE_ATTENTION = (
    "transit_odp.browse.views.operators.get_avl_requires_attention_line_level_data"
)


def get_lta_complaint_data_queryset():
    org = OrganisationFactory()
    total_services = 9
    licence_number = "PD5000229"
    service = []
    all_service_codes = [f"{licence_number}:{n}" for n in range(total_services)]
    bods_licence = BODSLicenceFactory(organisation=org, number=licence_number)
    dataset1 = DatasetFactory(organisation=org)

    otc_lic = LicenceModelFactory(number=licence_number)
    for code in all_service_codes:
        service.append(
            ServiceModelFactory(
                licence=otc_lic,
                registration_number=code.replace(":", "/"),
                effective_date=datetime.date(year=2020, month=1, day=1),
                service_number="line1",
            )
        )

    ui_lta = UILtaFactory(name="Dorset County Council")

    local_authority = LocalAuthorityFactory(
        id="1",
        name="Dorset Council",
        ui_lta=ui_lta,
        registration_numbers=service,
    )

    AdminAreaFactory(traveline_region_id="SE", ui_lta=ui_lta)

    today = timezone.now().date()
    month = timezone.now().date() + datetime.timedelta(weeks=4)
    two_months = timezone.now().date() + datetime.timedelta(weeks=8)

    # Setup two TXCFileAttributes that will be 'Not Stale'
    TXCFileAttributesFactory(
        revision=dataset1.live_revision,
        licence_number=otc_lic.number,
        service_code=all_service_codes[0],
        operating_period_end_date=datetime.date.today() + datetime.timedelta(days=50),
        modification_datetime=timezone.now(),
    )

    TXCFileAttributesFactory(
        revision=dataset1.live_revision,
        licence_number=otc_lic.number,
        service_code=all_service_codes[1],
        operating_period_end_date=datetime.date.today() + datetime.timedelta(days=75),
        modification_datetime=timezone.now() - datetime.timedelta(days=50),
    )

    # Setup a draft TXCFileAttributes
    dataset2 = DraftDatasetFactory(organisation=org)
    TXCFileAttributesFactory(
        revision=dataset2.revisions.last(),
        licence_number=otc_lic.number,
        service_code=all_service_codes[2],
    )

    live_revision = DatasetRevisionFactory(dataset=dataset2)
    # Setup a TXCFileAttributes that will be 'Stale - 12 months old'
    TXCFileAttributesFactory(
        revision=live_revision,
        licence_number=otc_lic.number,
        service_code=all_service_codes[3],
        operating_period_end_date=None,
        modification_datetime=timezone.now() - datetime.timedelta(weeks=100),
    )

    # Setup a TXCFileAttributes that will be 'Stale - 42 day look ahead'
    TXCFileAttributesFactory(
        revision=live_revision,
        licence_number=otc_lic.number,
        service_code=all_service_codes[4],
        operating_period_end_date=datetime.date.today() - datetime.timedelta(weeks=105),
        modification_datetime=timezone.now() - datetime.timedelta(weeks=100),
    )

    # Setup a TXCFileAttributes that will be 'Stale - OTC Variation'
    TXCFileAttributesFactory(
        revision=live_revision,
        licence_number=otc_lic.number,
        service_code=all_service_codes[5],
        operating_period_end_date=datetime.date.today() + datetime.timedelta(days=50),
    )

    # Create Seasonal Services - one in season, one out of season
    SeasonalServiceFactory(
        licence=bods_licence,
        start=today,
        end=month,
        registration_code=int(all_service_codes[6][-1:]),
    )
    SeasonalServiceFactory(
        licence=bods_licence,
        start=month,
        end=two_months,
        registration_code=int(all_service_codes[7][-1:]),
    )

    return local_authority


def get_lta_complaint_weca_data_queryset():
    org = OrganisationFactory()
    total_services = 9
    licence_number = "PD5000229"
    service = []
    service_code_prefix = "1101000"
    atco_code = "110"
    registration_code_index = -len(service_code_prefix) - 1
    all_service_codes = [
        f"{licence_number}:{service_code_prefix}{n}" for n in range(total_services)
    ]
    bods_licence = BODSLicenceFactory(organisation=org, number=licence_number)
    dataset1 = DatasetFactory(organisation=org)

    otc_lic = LicenceModelFactory(number=licence_number)
    for code in all_service_codes:
        service.append(
            ServiceModelFactory(
                licence=otc_lic,
                registration_number=code.replace(":", "/"),
                effective_date=datetime.date(year=2020, month=1, day=1),
                api_type=API_TYPE_WECA,
                atco_code=atco_code,
                service_number="line1",
            )
        )

    ui_lta = UILtaFactory(name="Dorset County Council")

    local_authority = LocalAuthorityFactory(
        id="1",
        name="Dorset Council",
        ui_lta=ui_lta,
        registration_numbers=service,
    )

    AdminAreaFactory(traveline_region_id="SE", ui_lta=ui_lta, atco_code=atco_code)

    today = timezone.now().date()
    month = timezone.now().date() + datetime.timedelta(weeks=4)
    two_months = timezone.now().date() + datetime.timedelta(weeks=8)

    # Setup two TXCFileAttributes that will be 'Not Stale'
    TXCFileAttributesFactory(
        revision=dataset1.live_revision,
        licence_number=otc_lic.number,
        service_code=all_service_codes[0],
        operating_period_end_date=datetime.date.today() + datetime.timedelta(days=50),
        modification_datetime=timezone.now(),
    )

    TXCFileAttributesFactory(
        revision=dataset1.live_revision,
        licence_number=otc_lic.number,
        service_code=all_service_codes[1],
        operating_period_end_date=datetime.date.today() + datetime.timedelta(days=75),
        modification_datetime=timezone.now() - datetime.timedelta(days=50),
    )

    # Setup a draft TXCFileAttributes
    dataset2 = DraftDatasetFactory(organisation=org)
    TXCFileAttributesFactory(
        revision=dataset2.revisions.last(),
        licence_number=otc_lic.number,
        service_code=all_service_codes[2],
    )

    live_revision = DatasetRevisionFactory(dataset=dataset2)
    # Setup a TXCFileAttributes that will be 'Stale - 12 months old'
    TXCFileAttributesFactory(
        revision=live_revision,
        licence_number=otc_lic.number,
        service_code=all_service_codes[3],
        operating_period_end_date=None,
        modification_datetime=timezone.now() - datetime.timedelta(weeks=100),
    )

    # Setup a TXCFileAttributes that will be 'Stale - 42 day look ahead'
    TXCFileAttributesFactory(
        revision=live_revision,
        licence_number=otc_lic.number,
        service_code=all_service_codes[4],
        operating_period_end_date=datetime.date.today() - datetime.timedelta(weeks=105),
        modification_datetime=timezone.now() - datetime.timedelta(weeks=100),
    )

    # Setup a TXCFileAttributes that will be 'Stale - OTC Variation'
    TXCFileAttributesFactory(
        revision=live_revision,
        licence_number=otc_lic.number,
        service_code=all_service_codes[5],
        operating_period_end_date=datetime.date.today() + datetime.timedelta(days=50),
    )

    # Create Seasonal Services - one in season, one out of season
    SeasonalServiceFactory(
        licence=bods_licence,
        start=today,
        end=month,
        registration_code=int(all_service_codes[6][registration_code_index:]),
    )
    SeasonalServiceFactory(
        licence=bods_licence,
        start=month,
        end=two_months,
        registration_code=int(all_service_codes[7][registration_code_index:]),
    )

    return local_authority


def get_lta_list_data():
    test_ltas = [
        {"name": "Derby Council", "ui_lta_name": "Derby City Council"},
        {"name": "Cheshire Council", "ui_lta_name": "Cheshire East Council"},
        {"name": "Aberdeen Council", "ui_lta_name": "Aberdeen City Council"},
        {"name": "Bedford Council", "ui_lta_name": "Bedford Borough Council"},
        {"name": "Blackpool Council", "ui_lta_name": "Blackpool Council"},
        {
            "name": "Bournemouth Council",
            "ui_lta_name": "Bournemouth, Christchurch and Poole Council",
        },
        {
            "name": "Brighton Council",
            "ui_lta_name": "Brighton and Hove City Council",
        },
        {
            "name": "Hove City Council",
            "ui_lta_name": "Brighton and Hove City Council",
        },
        {
            "name": "Central Bedfordshire Council",
            "ui_lta_name": "Central Bedfordshire Council",
        },
        {"name": "Cheshire East Council", "ui_lta_name": "Cheshire East Council"},
        {"name": "Dorset Council", "ui_lta_name": "Dorset Council"},
        {"name": "Cumbria County Council", "ui_lta_name": "Cumbria County Council"},
        {"name": "Bournem Council", "ui_lta_name": "Bournemouth Council"},
        {
            "name": "Poole Council",
            "ui_lta_name": "Bournemouth, Christchurch and Poole Council",
        },
    ]

    ui_ltas = {}
    for id, lta in enumerate(test_ltas, start=1):
        lta_name = lta["ui_lta_name"]
        if lta_name not in ui_ltas:
            ui_ltas[lta_name] = UILtaFactory(name=lta_name)
        LocalAuthorityFactory(id=id, name=lta["name"], ui_lta=ui_ltas[lta_name]),


class TestFeedDetailsView:
    def test_no_login_view(
        self, user: settings.AUTH_USER_MODEL, request_factory: RequestFactory
    ):
        org = OrganisationFactory.create()
        admin_areas = AdminAreaFactory.create_batch(2)

        dataset = DatasetFactory(organisation=org)
        revision = DatasetRevisionFactory(
            dataset=dataset,
            status=FeedStatus.live.value,
            admin_areas=(admin_areas[0], admin_areas[1]),
        )
        DatasetETLTaskResultFactory(revision=revision)

        request = request_factory.get("/feed/")
        request.user = AnonymousUser()

        response = DatasetDetailView.as_view()(request, pk=dataset.id)

        assert response.status_code == 200
        assert (
            response.context_data["view"].template_name
            == "browse/timetables/dataset_detail/index.html"
        )
        assert not response.context_data[
            "notification"
        ]  # notification option turned off for unauthenticated users
        assert response.context_data["object"].id == dataset.id
        assert response.context_data["object"].name == revision.name

        admin_area_names = ", ".join(
            sorted([admin_area.name for admin_area in admin_areas])
        )
        assert response.context_data["admin_areas"] == admin_area_names

    def test_login_view(
        self, user: settings.AUTH_USER_MODEL, request_factory: RequestFactory
    ):
        org_user = create_verified_org_user()
        dataset = DatasetFactory.create(organisation=org_user.organisation)
        revision = DatasetRevisionFactory.create(
            dataset=dataset, status=FeedStatus.live.value
        )
        DatasetETLTaskResultFactory(revision=revision)

        DatasetSubscriptionFactory.create(dataset=dataset, user=org_user)

        request = request_factory.get("/feed/")
        request.user = org_user

        response = DatasetDetailView.as_view()(request, pk=dataset.id)

        assert response.status_code == 200
        assert (
            response.context_data["view"].template_name
            == "browse/timetables/dataset_detail/index.html"
        )
        assert response.context_data[
            "notification"
        ]  # notification option turned on for authenticated users
        assert response.context_data["object"].id == dataset.id
        assert response.context_data["object"].live_revision.name == revision.name

    def test_dq_report_without_summary(
        self, user: settings.AUTH_USER_MODEL, request_factory: RequestFactory
    ):
        org_user = create_verified_org_user()
        dataset = DatasetFactory.create(organisation=org_user.organisation)
        revision = DatasetRevisionFactory.create(
            dataset=dataset, status=FeedStatus.live.value
        )
        DatasetETLTaskResultFactory(revision=revision)
        DatasetSubscriptionFactory(dataset=dataset, user=org_user)
        DataQualityReportFactory(revision=revision, summary=None, score=0)

        request = request_factory.get("/feed/")
        request.user = org_user

        response = DatasetDetailView.as_view()(request, pk=dataset.id)

        assert response.status_code == 200
        assert (
            response.context_data["view"].template_name
            == "browse/timetables/dataset_detail/index.html"
        )
        assert response.context_data[
            "notification"
        ]  # notification option turned on for authenticated users
        assert response.context_data["object"].id == dataset.id
        assert response.context_data["object"].live_revision.name == revision.name


class TestFeedSubscriptionView:
    def test_anonymous_access_returns_gatekeeper(self, client_factory):
        # Setup
        host = DATA_HOST
        client = client_factory(host=host)

        # create an organisation and feed
        org = OrganisationFactory.create()
        dataset = DatasetFactory.create(organisation=org)

        # Test
        url = reverse("feed-subscription", kwargs={"pk": dataset.id}, host=host)
        response = client.get(url)

        # Assert
        assert response.status_code == 200
        assert "browse/timetables/feed_subscription_gatekeeper.html" in [
            t.name for t in response.templates
        ]

    def test_asks_to_confirm_subscription(
        self, user: settings.AUTH_USER_MODEL, client_factory
    ):
        # Setup
        host = DATA_HOST
        client = client_factory(host=host)
        client.force_login(user=user)

        # create data
        org = OrganisationFactory.create()
        dataset = DatasetFactory.create(organisation=org)

        # Test
        url = reverse("feed-subscription", kwargs={"pk": dataset.id}, host=host)
        response = client.get(url)

        # Assert
        assert response.status_code == 200
        assert "browse/timetables/feed_subscription.html" in [
            t.name for t in response.templates
        ]
        assert response.context["is_subscribed"] is False
        assert isinstance(response.context_data["form"], ConfirmationForm)

    def test_asks_to_confirm_unsubscription(
        self, user: settings.AUTH_USER_MODEL, client_factory
    ):
        # Setup
        host = DATA_HOST
        client = client_factory(host=host)
        client.force_login(user=user)

        # create an organisation
        org = OrganisationFactory.create()
        dataset = DatasetFactory.create(organisation=org, subscribers=(user,))

        # Test
        url = reverse("feed-subscription", kwargs={"pk": dataset.id}, host=host)
        response = client.get(url)

        # Assert
        assert response.status_code == 200
        assert "browse/timetables/feed_subscription.html" in [
            t.name for t in response.templates
        ]
        assert response.context["is_subscribed"] is True
        assert isinstance(response.context_data["form"], ConfirmationForm)

    def test_user_is_unsubscribed(self, user: settings.AUTH_USER_MODEL, client_factory):
        host = DATA_HOST
        client = client_factory(host=host)
        client.force_login(user=user)

        org = OrganisationFactory.create()
        dataset = DatasetFactory.create(organisation=org, subscribers=(user,))

        url = reverse("feed-subscription", kwargs={"pk": dataset.id}, host=host)

        response = client.post(url)

        assert response.status_code == 302
        # TODO - with follow redirects turned on we should be able to test the
        # final template
        assert not DatasetSubscription.objects.filter(
            dataset=dataset, user=user
        ).exists()

    def test_user_is_subscribed(self, user: settings.AUTH_USER_MODEL, client_factory):
        host = DATA_HOST
        client = client_factory(host=host)
        client.force_login(user=user)

        org = OrganisationFactory.create()
        dataset = DatasetFactory.create(organisation=org)

        url = reverse("feed-subscription", kwargs={"pk": dataset.id}, host=host)

        response = client.post(url)

        assert response.status_code == 302
        # TODO - with follow redirects turned on we should be able to test the
        # final template
        assert DatasetSubscription.objects.filter(dataset=dataset, user=user).exists()

    def test_success_page_back_url(
        self, user: settings.AUTH_USER_MODEL, client_factory
    ):
        """
        Subscription flow:
        (1) feed-detail page or feeds-manage page
        (2) confirm subscribe / unsubscribe page
        (3) success page
        On the success page, the back_url should be feed-detail or feeds-manage
        page -- however the user reached the confirmation page.
        """
        host = DATA_HOST
        client = client_factory(host=host)
        client.force_login(user=user)

        org = OrganisationFactory.create()
        dataset = DatasetFactory.create(organisation=org)

        success_page_url = reverse(
            "feed-subscription-success", kwargs={"pk": dataset.id}, host=host
        )
        back_urls = [
            reverse("feed-detail", kwargs={"pk": dataset.id}, host=host),
            reverse("users:feeds-manage", host=host) + "?page=1&",
        ]

        for back_url in back_urls:
            # Store supposed user origin in session (i.e. where they were before
            # dataset subscription confirmation page)
            session = client.session
            session["back_url"] = back_url
            session.save()

            response = client.get(success_page_url)

            assert response.status_code == 200
            assert (
                response.context_data["view"].template_name
                == "browse/timetables/feed_subscription_success.html"
            )
            assert response.context["back_url"] == back_url

    def test_success_page_back_url_is_feed_detail_when_no_stashed_url(
        self, user: settings.AUTH_USER_MODEL, client_factory
    ):
        """
        If we can't get the correct back_url from the session, the back_url should
        default to the feed-detail page.
        (Users are more likely to have come from feed-detail than feeds-manage
        because subscriptions can only be done from the feed-detail pages.)
        """
        host = DATA_HOST
        client = client_factory(host=host)
        client.force_login(user=user)

        org = OrganisationFactory.create()
        dataset = DatasetFactory.create(organisation=org)

        success_page_url = reverse(
            "feed-subscription-success", kwargs={"pk": dataset.id}, host=host
        )
        back_url = reverse("feed-detail", kwargs={"pk": dataset.id}, host=host)

        response = client.get(success_page_url)

        assert response.status_code == 200

        expected_name = "browse/timetables/feed_subscription_success.html"
        actual_name = response.context_data["view"].template_name

        assert actual_name == expected_name
        assert response.context["back_url"] == back_url


class TestFeedChangeLogView:
    def test_success_view(self, request_factory: RequestFactory):
        # create a user
        user = UserFactory()

        # create dataset
        revision = DatasetRevisionFactory(
            is_published=True, status=FeedStatus.live.value
        )

        request = request_factory.get("/feed/")
        request.user = user

        response = DatasetChangeLogView.as_view()(request, pk=revision.dataset.id)

        assert response.status_code == 200
        assert (
            response.context_data["view"].template_name
            == "browse/timetables/feed_change_log.html"
        )
        assert response.context_data["object_list"].count() == 1

    def test_404(self, request_factory: RequestFactory):
        user = UserFactory.create()

        DatasetRevisionFactory(is_published=True, status=FeedStatus.live.value)

        request = request_factory.get("/feed/")
        request.user = user

        with pytest.raises(Exception) as excinfo:
            DatasetChangeLogView.as_view()(request, pk=5000)

        assert str(excinfo.value) == "No dataset found matching the query"


class TestFeedDownloadView:
    def test_download_view(self, client_factory):
        # Setup
        revision = DatasetRevisionFactory(
            status=FeedStatus.live.value,
            is_published=True,
            upload_file__filename="myfile.txt",
            upload_file__data=b"content",
        )

        host = DATA_HOST
        client = client_factory(host=host)

        url = reverse("feed-download", kwargs={"pk": revision.dataset.id}, host=host)

        # Test
        response = client.get(url)

        # Assert
        assert response.status_code == 200
        assert response.getvalue() == b"content"

    def test_download_details(self, client_factory):
        dataset = DatasetFactory()
        revision1 = DatasetRevisionFactory(
            status=FeedStatus.live.value,
            dataset=dataset,
            is_published=True,
            upload_file__filename="myfile.txt",
            upload_file__data=b"content1",
        )
        dataset.live_revision = revision1
        DatasetRevisionFactory(
            status=FeedStatus.success.value,
            dataset=dataset,
            is_published=False,
            upload_file__filename="myfile.txt",
            upload_file__data=b"content2",
        )

        host = DATA_HOST
        client = client_factory(host=host)

        url = reverse("feed-download", kwargs={"pk": revision1.dataset.id}, host=host)

        response = client.get(url)

        assert response.status_code == 200
        assert response.getvalue() == b"content1"

    def test_download_get_latest_live_revision(self, client_factory):
        dataset = DatasetFactory()
        revision1 = DatasetRevisionFactory(
            status=FeedStatus.live.value,
            dataset=dataset,
            is_published=True,
            upload_file__filename="myfile.txt",
            upload_file__data=b"content1",
        )
        dataset.live_revision = revision1
        DatasetRevisionFactory(
            status=FeedStatus.live.value,
            dataset=dataset,
            is_published=True,
            upload_file__filename="myfile.txt",
            upload_file__data=b"content2",
        )

        host = DATA_HOST
        client = client_factory(host=host)

        url = (
            reverse("feed-download", kwargs={"pk": revision1.dataset.id}, host=host)
            + "?get_working=true"
        )

        # Test
        response = client.get(url)

        # Assert
        assert response.status_code == 200
        assert response.getvalue() == b"content2"

    def test_download_get_previous_live_revision(self, client_factory):
        # Setup
        dataset = DatasetFactory()
        revision1 = DatasetRevisionFactory(
            status=FeedStatus.live.value,
            dataset=dataset,
            is_published=True,
            upload_file__filename="myfile.txt",
            upload_file__data=b"content1",
        )
        dataset.live_revision = revision1
        DatasetRevisionFactory(
            status=FeedStatus.error.value,
            dataset=dataset,
            is_published=True,
            upload_file__filename="myfile.txt",
            upload_file__data=b"content2",
        )

        host = DATA_HOST
        client = client_factory(host=host)

        url = (
            reverse("feed-download", kwargs={"pk": revision1.dataset.id}, host=host)
            + "?get_working=true"
        )

        # Test
        response = client.get(url)

        # Assert
        assert response.status_code == 200
        assert response.getvalue() == b"content1"


class TestDownloadBulkDataArchiveView:
    def test_download(self, client_factory):
        is_direct_s3_url_active = flag_is_active("", "is_direct_s3_url_active")
        user = UserFactory()
        now = timezone.now()
        yesterday = now - datetime.timedelta(days=1)

        with freeze_time(now):
            BulkDataArchiveFactory(
                data__data=b"latest bulk content",
                data__filename="bulk_archive_test.zip",
            )

        with freeze_time(yesterday):
            BulkDataArchiveFactory(
                data__data=b"bulk content",
                data__filename="bulk_archive_yesterday_test.zip",
            )

        host = DATA_HOST
        client = client_factory(host=host)
        client.force_login(user)
        url = reverse("downloads-bulk", host=host)
        if is_direct_s3_url_active:
            response = client.get(url)

            assert response.status_code == 200
            assert response.as_attachment is True
            assert response.filename == "bulk_archive_test.zip"
            assert response.getvalue() == b"latest bulk content"


class TestDownloadChangeDataArchiveView:
    def test_download(self, client_factory):
        # Setup
        archive = ChangeDataArchiveFactory(
            data__data=b"change content", data__filename="bulk_change_test.zip"
        )

        host = DATA_HOST
        client = client_factory(host=host)

        url = reverse(
            "downloads-change", host=host, kwargs={"published_at": archive.published_at}
        )

        # Test
        response = client.get(url)

        # Assert
        assert response.status_code == 200
        assert response.as_attachment is True
        assert response.filename == "bulk_change_test.zip"
        assert response.getvalue() == b"change content"

    def test_returns_404_if_slug_invalid(self, client_factory):
        ChangeDataArchiveFactory(
            data__data=b"change content", data__filename="bulk_change_test.zip"
        )

        host = DATA_HOST
        client = client_factory(host=host)

        url = reverse(
            "downloads-change", host=host, kwargs={"published_at": "2019-10-"}
        )

        response = client.get(url)
        assert response.status_code == 404

    def test_returns_404_for_archives_older_than_7_days(self, client_factory):
        now = timezone.now().date()
        archive = ChangeDataArchiveFactory(
            data__data=b"old content",
            data__filename="bulk_change_test.zip",
            published_at=now - datetime.timedelta(days=10),
        )

        host = DATA_HOST
        client = client_factory(host=host)

        url = reverse(
            "downloads-change", host=host, kwargs={"published_at": archive.published_at}
        )

        response = client.get(url)

        assert response.status_code == 404


class TestDataDownloadCatalogueView:
    host = DATA_HOST

    operator_noc_headers = ["operator", "noc"]

    def extract_csv_content_from_zip_file(self, infile):
        csv_reader = csv.reader(io.TextIOWrapper(infile, "utf-8"))
        body = list(csv_reader)
        headers = body.pop(0)
        return headers, body

    def test_data_catalogue_download_zip_file(self, client_factory):
        # create an organisation
        org = OrganisationFactory.create()
        DatasetFactory.create(organisation=org)

        task_create_data_catalogue_archive()

        client = client_factory(host=self.host)
        url = reverse("download-catalogue", host=self.host)

        response = client.get(url)

        expected_disposition = "attachment; filename=bodsdatacatalogue.zip"
        assert response.status_code == 200
        assert response.get("Content-Disposition") == expected_disposition

        expected_files = [
            "operator_noc_data_catalogue.csv",
            "organisation.csv",
            "data_catalogue_guidance.txt",
            "disruptions_data_catalogue.csv",
        ]

        with zipfile.ZipFile(io.BytesIO(b"".join(response.streaming_content))) as zf:
            for zf in zf.infolist():
                assert zf.filename in expected_files

    def test_operator_noc_download(self, client_factory):
        org = OrganisationFactory.create()
        OrganisationFactory.create(nocs=4)
        DatasetFactory.create(organisation=org)

        orgs = Organisation.objects.values_list("name", "nocs__noc").order_by(
            "name", "nocs__noc"
        )

        task_create_data_catalogue_archive()
        client = client_factory(host=self.host)
        url = reverse("download-catalogue", host=self.host)

        response = client.get(url)

        assert response.status_code == 200
        expected_disposition = "attachment; filename=bodsdatacatalogue.zip"
        assert response.get("Content-Disposition") == expected_disposition

        noc_csv_title = "operator_noc_data_catalogue.csv"
        with zipfile.ZipFile(io.BytesIO(b"".join(response.streaming_content))) as zf:
            with zf.open(noc_csv_title, "r") as infile:
                headers, body = self.extract_csv_content_from_zip_file(infile)

        assert headers == self.operator_noc_headers

        expected = [list(elem) for elem in orgs]
        expected.sort(key=lambda n: n[1])
        body.sort(key=lambda n: n[1])
        assert body == expected

    def test_operator_noc_download_exclude_inactive_orgs(self, client_factory):
        org = OrganisationFactory.create()
        OrganisationFactory.create(is_active=False)
        OrganisationFactory.create(nocs=4)
        DatasetFactory.create(organisation=org)

        orgs = (
            Organisation.objects.filter(is_active=True)
            .values_list("name", "nocs__noc")
            .order_by("name", "nocs__noc")
        )

        task_create_data_catalogue_archive()
        client = client_factory(host=self.host)
        url = reverse("download-catalogue", host=self.host)

        response = client.get(url)

        assert response.status_code == 200
        expected_disposition = "attachment; filename=bodsdatacatalogue.zip"
        assert response.get("Content-Disposition") == expected_disposition

        noc_csv_title = "operator_noc_data_catalogue.csv"
        with zipfile.ZipFile(io.BytesIO(b"".join(response.streaming_content))) as zf:
            with zf.open(noc_csv_title, "r") as infile:
                headers, body = self.extract_csv_content_from_zip_file(infile)
        assert headers == self.operator_noc_headers

        expected = [list(elem) for elem in orgs]
        expected.sort(key=lambda n: n[1])
        body.sort(key=lambda n: n[1])
        assert body == expected


@override_flag("is_new_gtfs_api_active", active=True)
class TestGTFSStaticDownloads(TestCase):
    host = DATA_HOST

    @patch("transit_odp.browse.views.timetable_views.GTFSFileDownloader")
    @pytest.mark.skip(reason="to be removed when GTFS feature goes live")
    def test_download_gtfs_file_404(self, downloader_cls, client_factory):
        url = reverse("gtfs-file-download", args=["all"], host=self.host)

        downloader_obj = Mock()
        downloader_cls.return_value = downloader_obj
        gtfs_file = GTFSFile(filename="wah")
        downloader_obj.download_file_by_id.return_value = gtfs_file

        client = client_factory(host=self.host)
        response = client.get(url)
        assert response.status_code == 404
        downloader_obj.download_file_by_id.assert_called_once_with("all")

    @patch("transit_odp.browse.views.timetable_views.GTFSFileDownloader")
    @pytest.mark.skip(reason="to be removed when GTFS feature goes live")
    def test_download_gtfs_increments_resource_counter(
        self, downloader_cls, client_factory
    ):
        url = reverse("gtfs-file-download", args=["all"], host=self.host)

        downloader_obj = Mock()
        downloader_cls.return_value = downloader_obj
        gtfs_file = GTFSFile.from_id("all")
        gtfs_file.file = io.StringIO("blahblah")
        downloader_obj.download_file_by_id.return_value = gtfs_file

        client = client_factory(host=self.host)
        assert ResourceRequestCounter.objects.count() == 0
        response = client.get(url)
        assert response.status_code == 200
        assert ResourceRequestCounter.objects.count() == 1


@override_flag("is_new_gtfs_api_active", active=True)
class TestNewGTFSStaticDownloads(TestCase):
    host = DATA_HOST

    @patch("transit_odp.browse.views.timetable_views._get_gtfs_file")
    @pytest.mark.skip(reason="to be removed when GTFS feature goes live")
    def test_download_gtfs_file_404(self, mrequests, client_factory):
        url = reverse("gtfs-file-download", host=self.host, args=["all"])
        client = client_factory(host=self.host)

        mrequests.return_value = None
        response = client.get(url)
        assert response.status_code == 404

    @patch("transit_odp.browse.views.timetable_views._get_gtfs_file")
    @pytest.mark.skip(reason="to be removed when GTFS feature goes live")
    def test_download_gtfs_increments_resource_counter(self, mrequests, client_factory):
        url = reverse("gtfs-file-download", host=self.host, args=["all"])
        client = client_factory(host=self.host)

        gtfs_content = "test"
        mrequests.return_value = gtfs_content

        assert ResourceRequestCounter.objects.count() == 0
        response = client.get(url)
        assert response.status_code == 200
        assert ResourceRequestCounter.objects.count() == 1
        assert response.getvalue() == bytes(gtfs_content, encoding="utf-8")


class TestUserAgentMyAccountView:
    def test_correct_template_used(self, client_factory):
        """
        Test for BODP-3299
        """
        organisation = OrganisationFactory.create()
        agent = AgentUserFactory(email="abc@abc.com", organisations=(organisation,))
        AgentUserInviteFactory(
            organisation=organisation, agent=agent, status=AgentUserInvite.ACCEPTED
        )

        data_host = DATA_HOST
        url = reverse(
            "users:home",
            host=data_host,
        )

        client = client_factory(host=data_host)
        client.force_login(user=agent)

        response = client.get(url)

        assert response.status_code == 200
        assert "users/user_account.html" in [t.name for t in response.templates]
        assert response.context["user"].email == agent.email


class TestOperatorsView:
    def test_operators_view_basic(self, request_factory: RequestFactory):
        num_orgs = 3
        orgs = OrganisationFactory.create_batch(num_orgs)
        orgs[0].is_active = False
        orgs[0].save()

        request = request_factory.get("/operators/")
        request.user = AnonymousUser()

        response = OperatorsView.as_view()(request)

        assert response.status_code == 200
        assert response.context_data["view"].template_name == "browse/operators.html"
        assert response.context_data["q"] == ""
        assert response.context_data["ordering"] == "name"

        operators = response.context_data["operators"]
        assert "names" in operators
        assert len(operators["names"]) == num_orgs - 1
        for n in operators["names"]:
            assert n in [org.name for org in orgs[1:]]

    def test_operators_view_order_by_name(self, request_factory: RequestFactory):
        orgs = OrganisationFactory.create_batch(3)
        request = request_factory.get("/operators/?ordering=name")
        request.user = AnonymousUser()

        response = OperatorsView.as_view()(request)
        assert response.status_code == 200
        expected_order = sorted([o.name for o in orgs])
        operators = response.context_data["operators"]
        assert operators["names"] == expected_order

        object_names = [obj.name for obj in response.context_data["object_list"]]
        assert object_names == expected_order

    def test_operators_view_order_by_name_reverse(
        self, request_factory: RequestFactory
    ):
        orgs = OrganisationFactory.create_batch(3)
        request = request_factory.get("/operators/?ordering=-name")
        request.user = AnonymousUser()

        response = OperatorsView.as_view()(request)
        assert response.status_code == 200
        expected_order = sorted([o.name for o in orgs], reverse=True)
        object_names = [obj.name for obj in response.context_data["object_list"]]
        assert object_names == expected_order

    def test_operators_view_order_by_date(self, request_factory: RequestFactory):
        orgs = OrganisationFactory.create_batch(3)
        orgs[1].created -= datetime.timedelta(days=1)
        orgs[1].save()
        orgs[2].created += datetime.timedelta(days=1)
        orgs[2].save()
        request = request_factory.get("/operators/?ordering=created")
        request.user = AnonymousUser()

        response = OperatorsView.as_view()(request)
        assert response.status_code == 200
        expected_order = [orgs[1].name, orgs[0].name, orgs[2].name]
        object_names = [obj.name for obj in response.context_data["object_list"]]
        assert object_names == expected_order

    def test_operators_view_order_by_date_reversed(
        self, request_factory: RequestFactory
    ):
        orgs = OrganisationFactory.create_batch(3)
        orgs[1].created -= datetime.timedelta(days=1)
        orgs[1].save()
        orgs[2].created += datetime.timedelta(days=1)
        orgs[2].save()
        request = request_factory.get("/operators/?ordering=-created")
        request.user = UserFactory(organisations=orgs)

        response = OperatorsView.as_view()(request)
        assert response.status_code == 200
        expected_order = [orgs[2].name, orgs[0].name, orgs[1].name]
        object_names = [obj.name for obj in response.context_data["object_list"]]
        assert object_names == expected_order

    def test_operators_view_search(self, request_factory: RequestFactory):
        orgs = [
            OrganisationFactory(name="Sonny & Coach"),
            OrganisationFactory(name="BusOnWheels"),
            OrganisationFactory(name="Coach Bronson"),
            OrganisationFactory(name="Coachella"),
        ]
        request = request_factory.get("/operators/?q=son")
        request.user = UserFactory(organisations=orgs)

        response = OperatorsView.as_view()(request)
        assert response.status_code == 200
        object_names = [obj.name for obj in response.context_data["object_list"]]
        assert orgs[0].name in object_names
        assert orgs[1].name in object_names
        assert orgs[2].name in object_names
        assert orgs[3].name not in object_names


class TestOperatorDetailView:
    @patch(AVL_LINE_LEVEL_REQUIRE_ATTENTION)
    def test_operator_detail_view_timetable_stats_not_compliant(
        self, mock_avl_requires_attention, request_factory: RequestFactory
    ):
        org = OrganisationFactory()
        today = timezone.now().date()
        month = timezone.now().date() + datetime.timedelta(weeks=4)
        two_months = timezone.now().date() + datetime.timedelta(weeks=8)

        mock_avl_requires_attention.return_value = []

        total_services = 9
        licence_number = "PD5000229"
        all_service_codes = [f"{licence_number}:{n}" for n in range(total_services)]
        all_line_names = [f"Line:{n}" for n in range(total_services)]
        bods_licence = BODSLicenceFactory(organisation=org, number=licence_number)
        dataset1 = DatasetFactory(organisation=org)

        # Setup two TXCFileAttributes that will be 'Up to Date'
        TXCFileAttributesFactory(
            revision=dataset1.live_revision,
            service_code=all_service_codes[0],
            operating_period_end_date=datetime.date.today()
            + datetime.timedelta(days=50),
            modification_datetime=timezone.now(),
            line_names=[all_line_names[0]],
        )

        TXCFileAttributesFactory(
            revision=dataset1.live_revision,
            service_code=all_service_codes[1],
            operating_period_end_date=datetime.date.today()
            + datetime.timedelta(days=75),
            modification_datetime=timezone.now() - datetime.timedelta(days=50),
            line_names=[all_line_names[1]],
        )
        # Setup a draft TXCFileAttributes
        dataset2 = DraftDatasetFactory(organisation=org)
        TXCFileAttributesFactory(
            revision=dataset2.revisions.last(),
            service_code=all_service_codes[2],
            line_names=[all_line_names[2]],
        )

        live_revision = DatasetRevisionFactory(dataset=dataset2)

        # Setup a TXCFileAttributes that will be 'Stale - 12 months old'
        TXCFileAttributesFactory(
            revision=live_revision,
            service_code=all_service_codes[3],
            operating_period_end_date=None,
            modification_datetime=timezone.now() - datetime.timedelta(weeks=100),
            line_names=[all_line_names[3]],
        )

        # Setup a TXCFileAttributes that will be 'Stale - 42 day look ahead'
        TXCFileAttributesFactory(
            revision=live_revision,
            service_code=all_service_codes[4],
            operating_period_end_date=datetime.date.today()
            - datetime.timedelta(weeks=105),
            modification_datetime=timezone.now() - datetime.timedelta(weeks=100),
            line_names=[all_line_names[4]],
        )

        # Setup a TXCFileAttributes that will be 'Stale - OTC Variation'
        TXCFileAttributesFactory(
            revision=live_revision,
            service_code=all_service_codes[5],
            operating_period_end_date=datetime.date.today()
            + datetime.timedelta(days=50),
            line_names=[all_line_names[5]],
        )

        # Create Seasonal Services - one in season, one out of season
        SeasonalServiceFactory(
            licence=bods_licence,
            start=today,
            end=month,
            registration_code=int(all_service_codes[6][-1:]),
        )
        SeasonalServiceFactory(
            licence=bods_licence,
            start=month,
            end=two_months,
            registration_code=int(all_service_codes[7][-1:]),
        )

        otc_lic1 = LicenceModelFactory(number=licence_number)
        services = []
        for index, code in enumerate(all_service_codes, start=0):
            services.append(
                ServiceModelFactory(
                    licence=otc_lic1,
                    registration_number=code.replace(":", "/"),
                    effective_date=datetime.date(year=2020, month=1, day=1),
                    service_number=all_line_names[index],
                )
            )

        ui_lta = UILtaFactory(name="UI_LTA")
        LocalAuthorityFactory(
            id="1", name="first_LTA", registration_numbers=services, ui_lta=ui_lta
        )
        AdminAreaFactory(traveline_region_id="SE", ui_lta=ui_lta)

        request = request_factory.get("/operators/")
        request.user = UserFactory()

        response = OperatorDetailView.as_view()(request, pk=org.id)
        assert response.status_code == 200
        context = response.context_data
        assert context["view"].template_name == "browse/operators/operator_detail.html"
        # One out of season seasonal service reduces in scope services to 8
        assert context["total_in_scope_in_season_services"] == 8
        # 2 non-stale, 6 requiring attention. 6/8 services requiring attention = 75%
        assert context["services_require_attention_percentage"] == 75

    @patch(AVL_LINE_LEVEL_REQUIRE_ATTENTION)
    def test_operator_detail_weca_view_timetable_stats_not_compliant(
        self, mock_avl_line_level_require_attention, request_factory: RequestFactory
    ):
        """
        Test Operator WECA details view stat with non complaint data
        in_scope_in_season.

        Count there are few which required attention

        Args:
            request_factory (RequestFactory): Request Factory
        """
        org = OrganisationFactory()
        today = timezone.now().date()
        month = timezone.now().date() + datetime.timedelta(weeks=4)
        two_months = timezone.now().date() + datetime.timedelta(weeks=8)
        mock_avl_line_level_require_attention.return_value = []

        total_services = 9
        licence_number = "PD5000229"
        service_code_prefix = "1101000"
        atco_code = "110"
        registration_code_index = -len(service_code_prefix) - 1
        all_service_codes = [
            f"{licence_number}:{service_code_prefix}{n}" for n in range(total_services)
        ]
        all_line_names = [f"Line{n}" for n in range(total_services)]
        bods_licence = BODSLicenceFactory(organisation=org, number=licence_number)
        dataset1 = DatasetFactory(organisation=org)

        # Setup two TXCFileAttributes that will be 'Up to Date'
        TXCFileAttributesFactory(
            revision=dataset1.live_revision,
            service_code=all_service_codes[0],
            operating_period_end_date=datetime.date.today()
            + datetime.timedelta(days=50),
            modification_datetime=timezone.now(),
            line_names=[all_line_names[0]],
        )

        TXCFileAttributesFactory(
            revision=dataset1.live_revision,
            service_code=all_service_codes[1],
            operating_period_end_date=datetime.date.today()
            + datetime.timedelta(days=75),
            modification_datetime=timezone.now() - datetime.timedelta(days=50),
            line_names=[all_line_names[1]],
        )
        # Setup a draft TXCFileAttributes
        dataset2 = DraftDatasetFactory(organisation=org)
        TXCFileAttributesFactory(
            revision=dataset2.revisions.last(),
            service_code=all_service_codes[2],
            line_names=[all_line_names[2]],
        )

        live_revision = DatasetRevisionFactory(dataset=dataset2)

        # Setup a TXCFileAttributes that will be 'Stale - 12 months old'
        TXCFileAttributesFactory(
            revision=live_revision,
            service_code=all_service_codes[3],
            operating_period_end_date=None,
            modification_datetime=timezone.now() - datetime.timedelta(weeks=100),
            line_names=[all_line_names[3]],
        )

        # Setup a TXCFileAttributes that will be 'Stale - 42 day look ahead'
        TXCFileAttributesFactory(
            revision=live_revision,
            service_code=all_service_codes[4],
            operating_period_end_date=datetime.date.today()
            - datetime.timedelta(weeks=105),
            modification_datetime=timezone.now() - datetime.timedelta(weeks=100),
            line_names=[all_line_names[4]],
        )

        # Setup a TXCFileAttributes that will be 'Stale - OTC Variation'
        TXCFileAttributesFactory(
            revision=live_revision,
            service_code=all_service_codes[5],
            operating_period_end_date=datetime.date.today()
            + datetime.timedelta(days=50),
            line_names=[all_line_names[5]],
        )

        # Create Seasonal Services - one in season, one out of season
        SeasonalServiceFactory(
            licence=bods_licence,
            start=today,
            end=month,
            registration_code=int(all_service_codes[6][registration_code_index:]),
        )
        SeasonalServiceFactory(
            licence=bods_licence,
            start=month,
            end=two_months,
            registration_code=int(all_service_codes[7][registration_code_index:]),
        )

        otc_lic1 = LicenceModelFactory(number=licence_number)
        services = []
        for index, code in enumerate(all_service_codes):
            services.append(
                ServiceModelFactory(
                    licence=otc_lic1,
                    registration_number=code.replace(":", "/"),
                    effective_date=datetime.date(year=2020, month=1, day=1),
                    atco_code=atco_code,
                    api_type=API_TYPE_WECA,
                    service_number=all_line_names[index],
                )
            )

        ui_lta = UILtaFactory(name="UI_LTA")
        LocalAuthorityFactory(
            id="1", name="first_LTA", registration_numbers=services, ui_lta=ui_lta
        )
        AdminAreaFactory(traveline_region_id="SE", ui_lta=ui_lta, atco_code=atco_code)

        request = request_factory.get("/operators/")
        request.user = UserFactory()

        response = OperatorDetailView.as_view()(request, pk=org.id)
        assert response.status_code == 200
        context = response.context_data
        assert context["view"].template_name == "browse/operators/operator_detail.html"
        # One out of season seasonal service reduces in scope services to 8
        assert context["total_in_scope_in_season_services"] == 8
        # 2 non-stale, 6 requiring attention. 6/8 services requiring attention = 75%
        assert context["services_require_attention_percentage"] == 75

    @patch(AVL_LINE_LEVEL_REQUIRE_ATTENTION)
    def test_operator_detail_view_timetable_stats_compliant(
        self, mock_avl_line_level, request_factory: RequestFactory
    ):
        org = OrganisationFactory()
        month = timezone.now().date() + datetime.timedelta(weeks=4)
        two_months = timezone.now().date() + datetime.timedelta(weeks=8)
        mock_avl_line_level.return_value = []

        total_services = 4
        licence_number = "PD5000123"
        all_service_codes = [f"{licence_number}:{n}" for n in range(total_services)]
        all_line_names = [f"line:{n}" for n in range(total_services)]
        bods_licence = BODSLicenceFactory(organisation=org, number=licence_number)
        dataset1 = DatasetFactory(organisation=org)
        dataset2 = DatasetFactory(organisation=org)

        request = request_factory.get("/operators/")
        request.user = UserFactory()

        # Setup three TXCFileAttributes that will be 'Up to Date'
        TXCFileAttributesFactory(
            revision=dataset1.live_revision,
            service_code=all_service_codes[0],
            operating_period_end_date=datetime.date.today()
            + datetime.timedelta(days=50),
            modification_datetime=timezone.now(),
            line_names=[all_line_names[0]],
        )
        TXCFileAttributesFactory(
            revision=dataset1.live_revision,
            service_code=all_service_codes[1],
            operating_period_end_date=datetime.date.today()
            + datetime.timedelta(days=50),
            modification_datetime=timezone.now(),
            line_names=[all_line_names[1]],
        )
        TXCFileAttributesFactory(
            revision=dataset2.live_revision,
            service_code=all_service_codes[2],
            operating_period_end_date=datetime.date.today()
            + datetime.timedelta(days=50),
            modification_datetime=timezone.now(),
            line_names=[all_line_names[2]],
        )

        # Create Out of Season Seasonal Service
        SeasonalServiceFactory(
            licence=bods_licence,
            start=month,
            end=two_months,
            registration_code=int(all_service_codes[3][-1:]),
        )
        # Create In Season Seasonal Service for live, up to date service
        SeasonalServiceFactory(
            licence=bods_licence,
            start=timezone.now().date(),
            end=month,
            registration_code=int(all_service_codes[2][-1:]),
        )

        otc_lic1 = LicenceModelFactory(number=licence_number)
        services = []
        for index, code in enumerate(all_service_codes):
            services.append(
                ServiceModelFactory(
                    licence=otc_lic1,
                    registration_number=code.replace(":", "/"),
                    effective_date=datetime.date(year=2020, month=1, day=1),
                    service_number=all_line_names[index],
                )
            )

        ui_lta = UILtaFactory(name="UI_LTA")
        LocalAuthorityFactory(
            id="1", name="first_LTA", registration_numbers=services, ui_lta=ui_lta
        )
        AdminAreaFactory(traveline_region_id="SE", ui_lta=ui_lta)

        response = OperatorDetailView.as_view()(request, pk=org.id)
        assert response.status_code == 200
        context = response.context_data
        assert context["view"].template_name == "browse/operators/operator_detail.html"
        # One out of season seasonal service reduces in scope services to 3
        assert context["total_in_scope_in_season_services"] == 3
        # 3 services up to date, including one in season. 0/3 requiring attention = 0%
        assert context["services_require_attention_percentage"] == 0

    @override_flag("dqs_require_attention", active=True)
    def test_operator_detail_view_dqs_stats_compliant(
        self, request_factory: RequestFactory
    ):
        org = OrganisationFactory()
        month = timezone.now().date() + datetime.timedelta(weeks=4)
        two_months = timezone.now().date() + datetime.timedelta(weeks=8)

        total_services = 4
        licence_number = "PD5000123"
        all_service_codes = [f"{licence_number}:{n}" for n in range(total_services)]
        all_line_names = [f"line:{n}" for n in range(total_services)]
        bods_licence = BODSLicenceFactory(organisation=org, number=licence_number)
        dataset1 = DatasetFactory(organisation=org)
        dataset2 = DatasetFactory(organisation=org)

        request = request_factory.get("/operators/")
        request.user = UserFactory()

        # Setup three TXCFileAttributes that will be 'Up to Date'
        txcfileattribute1 = TXCFileAttributesFactory(
            revision=dataset1.live_revision,
            service_code=all_service_codes[0],
            operating_period_end_date=datetime.date.today()
            + datetime.timedelta(days=50),
            modification_datetime=timezone.now(),
            line_names=[all_line_names[0]],
        )
        TXCFileAttributesFactory(
            revision=dataset1.live_revision,
            service_code=all_service_codes[1],
            operating_period_end_date=datetime.date.today()
            + datetime.timedelta(days=50),
            modification_datetime=timezone.now(),
            line_names=[all_line_names[1]],
        )
        TXCFileAttributesFactory(
            revision=dataset2.live_revision,
            service_code=all_service_codes[2],
            operating_period_end_date=datetime.date.today()
            + datetime.timedelta(days=50),
            modification_datetime=timezone.now(),
            line_names=[all_line_names[2]],
        )

        # Create Out of Season Seasonal Service
        SeasonalServiceFactory(
            licence=bods_licence,
            start=month,
            end=two_months,
            registration_code=int(all_service_codes[3][-1:]),
        )
        # Create In Season Seasonal Service for live, up to date service
        SeasonalServiceFactory(
            licence=bods_licence,
            start=timezone.now().date(),
            end=month,
            registration_code=int(all_service_codes[2][-1:]),
        )

        # create transmodel servicepattern
        service_pattern = ServicePatternFactory(
            revision=dataset1.live_revision, line_name=txcfileattribute1.line_names[0]
        )

        # create transmodel service
        service = ServiceFactory(
            revision=dataset1.live_revision,
            name=all_line_names[0],
            service_code=all_service_codes[0],
            service_patterns=[service_pattern],
            txcfileattributes=txcfileattribute1,
        )

        # create transmodel servicepatternstop
        service_pattern_stop = ServicePatternStopFactory(
            service_pattern=service_pattern
        )

        # create DQS observation result
        check1 = ChecksFactory(queue_name="Queue1", importance="Critical")
        check2 = ChecksFactory(queue_name="Queue1")
        check1.importance = "Critical"

        taskresult = TaskResultsFactory(
            transmodel_txcfileattributes=txcfileattribute1,
            checks=check1,
        )
        observation_result = ObservationResultsFactory(
            service_pattern_stop=service_pattern_stop, taskresults=taskresult
        )

        otc_lic1 = LicenceModelFactory(number=licence_number)
        services = []
        for index, code in enumerate(all_service_codes):
            services.append(
                ServiceModelFactory(
                    licence=otc_lic1,
                    registration_number=code.replace(":", "/"),
                    effective_date=datetime.date(year=2020, month=1, day=1),
                    service_number=all_line_names[index],
                )
            )

        ui_lta = UILtaFactory(name="UI_LTA")
        LocalAuthorityFactory(
            id="1", name="first_LTA", registration_numbers=services, ui_lta=ui_lta
        )
        AdminAreaFactory(traveline_region_id="SE", ui_lta=ui_lta)

        response = OperatorDetailView.as_view()(request, pk=org.id)
        assert response.status_code == 200
        context = response.context_data
        assert context["view"].template_name == "browse/operators/operator_detail.html"
        # One out of season seasonal service reduces in scope services to 3
        assert context["total_in_scope_in_season_services"] == 3
        assert context["total_services_requiring_attention"] == 1  # DQS critical issues
        # 3 services up to date, including one in season. 0/3 requiring attention = 0%
        assert context["services_require_attention_percentage"] == 33

    @patch(AVL_LINE_LEVEL_REQUIRE_ATTENTION)
    def test_operator_detail_weca_view_timetable_stats_compliant(
        self, avl_line_level_require_attention, request_factory: RequestFactory
    ):
        """Test Operator WECA details view stat with complaint data in_scope_in_season
        Count there are zero which required attention

        Args:
            request_factory (RequestFactory): Request Factory
        """
        org = OrganisationFactory()
        month = timezone.now().date() + datetime.timedelta(weeks=4)
        two_months = timezone.now().date() + datetime.timedelta(weeks=8)
        avl_line_level_require_attention.return_value = []

        total_services = 4
        licence_number = "PD5000123"
        service_code_prefix = "1101000"
        atco_code = "110"
        registration_code_index = -len(service_code_prefix) - 1
        all_service_codes = [
            f"{licence_number}:{service_code_prefix}{n}" for n in range(total_services)
        ]
        all_line_names = [f"line{n}" for n in range(total_services)]
        bods_licence = BODSLicenceFactory(organisation=org, number=licence_number)
        dataset1 = DatasetFactory(organisation=org)
        dataset2 = DatasetFactory(organisation=org)

        request = request_factory.get("/operators/")
        request.user = UserFactory()

        # Setup three TXCFileAttributes that will be 'Up to Date'
        TXCFileAttributesFactory(
            revision=dataset1.live_revision,
            service_code=all_service_codes[0],
            operating_period_end_date=datetime.date.today()
            + datetime.timedelta(days=50),
            modification_datetime=timezone.now(),
            line_names=[all_line_names[0]],
        )
        TXCFileAttributesFactory(
            revision=dataset1.live_revision,
            service_code=all_service_codes[1],
            operating_period_end_date=datetime.date.today()
            + datetime.timedelta(days=50),
            modification_datetime=timezone.now(),
            line_names=[all_line_names[1]],
        )
        TXCFileAttributesFactory(
            revision=dataset2.live_revision,
            service_code=all_service_codes[2],
            operating_period_end_date=datetime.date.today()
            + datetime.timedelta(days=50),
            modification_datetime=timezone.now(),
            line_names=[all_line_names[2]],
        )

        # Create Out of Season Seasonal Service
        SeasonalServiceFactory(
            licence=bods_licence,
            start=month,
            end=two_months,
            registration_code=int(all_service_codes[3][registration_code_index:]),
        )
        # Create In Season Seasonal Service for live, up to date service
        SeasonalServiceFactory(
            licence=bods_licence,
            start=timezone.now().date(),
            end=month,
            registration_code=int(all_service_codes[2][registration_code_index:]),
        )

        otc_lic1 = LicenceModelFactory(number=licence_number)
        services = []
        for index, code in enumerate(all_service_codes):
            services.append(
                ServiceModelFactory(
                    licence=otc_lic1,
                    registration_number=code.replace(":", "/"),
                    effective_date=datetime.date(year=2020, month=1, day=1),
                    api_type=API_TYPE_WECA,
                    atco_code=atco_code,
                    service_number=all_line_names[index],
                )
            )

        ui_lta = UILtaFactory(name="UI_LTA")
        LocalAuthorityFactory(
            id="1", name="first_LTA", registration_numbers=services, ui_lta=ui_lta
        )
        AdminAreaFactory(traveline_region_id="SE", ui_lta=ui_lta, atco_code=atco_code)

        response = OperatorDetailView.as_view()(request, pk=org.id)
        assert response.status_code == 200
        context = response.context_data
        assert context["view"].template_name == "browse/operators/operator_detail.html"
        # One out of season seasonal service reduces in scope services to 3
        assert context["total_in_scope_in_season_services"] == 3
        # 3 services up to date, including one in season. 0/3 requiring attention = 0%
        assert context["services_require_attention_percentage"] == 0

    @patch(AVL_LINE_LEVEL_REQUIRE_ATTENTION)
    def test_operator_detail_view_avl_stats(
        self, mock_avl_line_level_require_attention, request_factory: RequestFactory
    ):
        org = OrganisationFactory()
        num_datasets = 5
        datasets = DatasetFactory.create_batch(
            num_datasets, organisation=org, dataset_type=DatasetType.AVL.value
        )
        mock_avl_line_level_require_attention.return_value = []
        revisions = [DatasetRevisionFactory(dataset=d) for d in datasets]
        AVLValidationReportFactory(
            created=datetime.datetime.now().date(),
            revision=revisions[0],
            critical_count=2,
        )

        context = DatafeedPipelineLoggerContext(object_id=-1)
        adapter = PipelineAdapter(getLogger("pytest"), {"context": context})
        for dataset in AVLDataset.objects.all():
            cache_avl_compliance_status(adapter, dataset.id)

        request = request_factory.get("/operators/")
        request.user = UserFactory()

        response = OperatorDetailView.as_view()(request, pk=org.id)
        assert response.status_code == 200
        context = response.context_data

        assert context["overall_ppc_score"] is None

    @patch(AVL_LINE_LEVEL_REQUIRE_ATTENTION)
    def test_operator_detail_view_fares_stats(
        self, mock_avl_line_level_require_attention, request_factory: RequestFactory
    ):
        org = OrganisationFactory()
        num_datasets = 5
        datasets = DatasetFactory.create_batch(
            num_datasets, organisation=org, dataset_type=DatasetType.FARES.value
        )
        revisions = [DatasetRevisionFactory(dataset=d) for d in datasets]
        FaresMetadataFactory(revision=revisions[0], num_of_fare_products=1)
        FaresMetadataFactory(revision=revisions[1], num_of_fare_products=2)

        mock_avl_line_level_require_attention.return_value = []

        request = request_factory.get("/operators/")
        request.user = UserFactory()

        response = OperatorDetailView.as_view()(request, pk=org.id)
        assert response.status_code == 200
        context = response.context_data

        timetable_stats = context["fares_stats"]
        assert timetable_stats.total_dataset_count == num_datasets
        assert timetable_stats.total_fare_products == 3
        assert context["fares_non_compliant"] == 0

    @patch(AVL_LINE_LEVEL_REQUIRE_ATTENTION)
    def test_operator_detail_view_urls(
        self, mock_line_level_require_attention, request_factory: RequestFactory
    ):
        nocs = ["NOC1", "NOC2"]
        org = OrganisationFactory(nocs=nocs)
        user = UserFactory()

        mock_line_level_require_attention.return_value = []
        request = request_factory.get("/operators/")
        request.user = user

        response = OperatorDetailView.as_view()(request, pk=org.id)
        assert response.status_code == 200
        context = response.context_data

        noc_query_param = "noc=" + ",".join(nocs)
        operator_ref_query_param = "operatorRef=" + ",".join(nocs)
        token_query_param = "api_key=" + user.auth_token.key

        timetable_url = (
            f"{reverse('api:feed-list', host=DATA_HOST)}"
            f"?{noc_query_param}&{token_query_param}"
        )
        assert context["timetable_feed_url"] == timetable_url

        avl_url = (
            f"{reverse('api:avldatafeedapi', host=DATA_HOST)}"
            f"?{operator_ref_query_param}&{token_query_param}"
        )
        assert context["avl_feed_url"] == avl_url

        fares_url = (
            f"{reverse('api:fares-api-list', host=DATA_HOST)}"
            f"?{noc_query_param}&{token_query_param}"
        )
        assert context["fares_feed_url"] == fares_url


class TestLTAView:
    def test_local_authority_view_basic(self, request_factory: RequestFactory):
        new_op = OperatorFactory()
        new_lic = LicenceFactory(number="LD0000007")
        o = OperatorModelFactory(**new_op.dict())
        l1 = LicenceModelFactory(**new_lic.dict())
        reg_number = l1.number + "/42"
        services = [
            ServiceModelFactory(
                operator=o,
                licence=l1,
                registration_number=reg_number,
                service_type_description="circular",
                variation_number=0,
            )
        ]

        ui_lta = UILtaFactory(id="1", name="first_ui_lta")

        LocalAuthorityFactory(
            id="1", name="first_LTA", registration_numbers=services, ui_lta=ui_lta
        )

        request = request_factory.get("/local-authority/")
        request.user = AnonymousUser()

        response = LocalAuthorityView.as_view()(request)

        assert response.status_code == 200
        assert (
            response.context_data["view"].template_name == "browse/local_authority.html"
        )
        assert response.context_data["q"] == ""
        assert response.context_data["ordering"] == "ui_lta_name_trimmed"

        ltas_context = response.context_data["ltas"]
        assert len(ltas_context) == 1

    def test_lta_view_order_by_name(self, request_factory: RequestFactory):
        ui_lta_1 = UILtaFactory(id="1", name="Derby City Council")
        ui_lta_2 = UILtaFactory(id="2", name="Cheshire East Council")
        LocalAuthorityFactory(id="1", name="Derby Council", ui_lta=ui_lta_1),
        LocalAuthorityFactory(id="2", name="Cheshire Council", ui_lta=ui_lta_2),

        request = request_factory.get("/local-authority/?ordering=ui_lta_name_trimmed")
        request.user = AnonymousUser()

        response = LocalAuthorityView.as_view()(request)
        assert response.status_code == 200
        expected_order = ["Cheshire East Council", "Derby City Council"]

        object_names = [
            obj.ui_lta_name() for obj in response.context_data["object_list"]
        ]
        assert object_names == expected_order

    def test_lta_view_pagination(self, request_factory: RequestFactory):
        get_lta_list_data()

        request = request_factory.get("/local-authority/?ordering=ui_lta_name_trimmed")
        request.user = AnonymousUser()

        response = LocalAuthorityView.as_view()(request)
        assert response.status_code == 200
        assert len(response.context_data["object_list"]) == 10

        request = request_factory.get(
            "/local-authority/?ordering=ui_lta_name_trimmed&page=2"
        )
        request.user = AnonymousUser()
        response = LocalAuthorityView.as_view()(request)

        assert response.status_code == 200
        assert len(response.context_data["object_list"]) == 1

    def test_lta_view_complaint(self, request_factory: RequestFactory):
        get_lta_complaint_data_queryset()

        request = request_factory.get("/local-authority/?ordering=ui_lta_name_trimmed")
        request.user = AnonymousUser()
        response = LocalAuthorityView.as_view()(request)

        assert response.status_code == 200

        context = response.context_data
        # One out of season seasonal service reduces in scope services to 8
        assert context["total_in_scope_in_season_services"] == 8
        # 2 non-stale, 6 requiring attention. 6/8 services requiring attention = 75%
        assert context["services_require_attention_percentage"] == 75

    def test_lta_weca_view_complaint(self, request_factory: RequestFactory):
        get_lta_complaint_weca_data_queryset()

        request = request_factory.get("/local-authority/?ordering=ui_lta_name_trimmed")
        request.user = AnonymousUser()
        response = LocalAuthorityView.as_view()(request)

        assert response.status_code == 200

        context = response.context_data
        # One out of season seasonal service reduces in scope services to 8
        assert context["total_in_scope_in_season_services"] == 8
        # 2 non-stale, 6 requiring attention. 6/8 services requiring attention = 75%
        assert context["services_require_attention_percentage"] == 75

    def test_lta_view_auth_ids(self, request_factory: RequestFactory):
        get_lta_list_data()

        request = request_factory.get("/local-authority/?ordering=ui_lta_name_trimmed")
        request.user = AnonymousUser()

        response = LocalAuthorityView.as_view()(request)
        assert response.status_code == 200
        assert len(response.context_data["object_list"]) == 10

        for lta in response.context_data["object_list"]:
            if lta.ui_lta_name_trimmed == "Bournemouth, Christchurch and Poole Council":
                assert len(lta.auth_ids) == 2


class TestLineMetadataDetailView:
    @patch(
        "django.conf.settings.ABODS_AVL_LINE_LEVEL_DETAILS_URL", "http://dummy_url.com"
    )
    @patch("django.conf.settings.ABODS_AVL_AUTH_TOKEN", "dummy_token")
    @override_flag("dqs_require_attention", active=True)
    @override_flag("dqs_require_attention", active=True)
    @override_flag("is_complete_service_pages_active", active=True)
    @override_flag("is_avl_require_attention_active", active=True)
    @patch(REQUEST, side_effect=mocked_requests_post_valid_response)
    @patch.object(publish_attention, "get_vehicle_activity_operatorref_linename")
    def test_avl_data(self, mock_vehicle_activity, request_factory):
        """Test AVL data"""

        mock_vehicle_activity.return_value = pd.DataFrame(
            {"OperatorRef": ["SDCU"], "LineRef": ["line2"]}
        )
        org = OrganisationFactory()
        total_services = 4
        licence_number = "PD5000124"
        all_service_codes = [f"{licence_number}:{n}" for n in range(total_services)]
        all_line_names = [f"line:{n}" for n in range(total_services)]
        print(f"all_line_names: {all_line_names}")
        dataset1 = DatasetFactory(organisation=org)

        # Setup three TXCFileAttributes that will be 'Up to Date'
        txcfileattribute1 = TXCFileAttributesFactory(
            revision=dataset1.live_revision,
            service_code=all_service_codes[0],
            operating_period_end_date=datetime.date.today()
            + datetime.timedelta(days=50),
            modification_datetime=timezone.now(),
            line_names=[all_line_names[0]],
        )

        response = LineMetadataDetailView.get_avl_data(
            None, [txcfileattribute1], all_line_names[0]
        )

        assert isinstance(response, dict)
        assert "is_avl_complaint" in response


class TestLTADetailView:
    def test_local_authority_detail_view_timetable_stats_not_compliant(
        self, request_factory: RequestFactory
    ):
        """Test LTA details view stat with non complaint data in_scope_in_season
        Count there are few which required attention

        Args:
            request_factory (RequestFactory): Request Factory
        """
        local_authority = get_lta_complaint_data_queryset()

        request = request_factory.get(
            f"/local-authority/?auth_ids={local_authority.id}"
        )
        request.user = UserFactory()
        response = LocalAuthorityDetailView.as_view()(request, pk=local_authority.id)

        assert response.status_code == 200
        context = response.context_data
        assert (
            context["view"].template_name
            == "browse/local_authority/local_authority_detail.html"
        )
        # One out of season seasonal service reduces in scope services to 8
        assert context["total_in_scope_in_season_services"] == 8
        # 2 non-stale, 6 requiring attention. 6/8 services requiring attention = 75%
        assert context["services_require_attention_percentage"] == 75

    def test_local_authority_detail_view_timetable_stats_compliant(
        self, request_factory: RequestFactory
    ):
        """Test LTA details view stat with all complaint data in_scope_in_season count
        There are zero which required attention

        Args:
            request_factory (RequestFactory): Request Factory
        """
        org = OrganisationFactory()
        month = timezone.now().date() + datetime.timedelta(weeks=4)
        two_months = timezone.now().date() + datetime.timedelta(weeks=8)
        service = []
        total_services = 4
        licence_number = "PD5000124"
        all_service_codes = [f"{licence_number}:{n}" for n in range(total_services)]
        bods_licence = BODSLicenceFactory(organisation=org, number=licence_number)
        dataset1 = DatasetFactory(organisation=org)
        dataset2 = DatasetFactory(organisation=org)

        # Setup three TXCFileAttributes that will be 'Up to Date'
        TXCFileAttributesFactory(
            revision=dataset1.live_revision,
            service_code=all_service_codes[0],
            operating_period_end_date=datetime.date.today()
            + datetime.timedelta(days=50),
            modification_datetime=timezone.now(),
        )
        TXCFileAttributesFactory(
            revision=dataset1.live_revision,
            service_code=all_service_codes[1],
            operating_period_end_date=datetime.date.today()
            + datetime.timedelta(days=50),
            modification_datetime=timezone.now(),
        )
        TXCFileAttributesFactory(
            revision=dataset2.live_revision,
            service_code=all_service_codes[2],
            operating_period_end_date=datetime.date.today()
            + datetime.timedelta(days=50),
            modification_datetime=timezone.now(),
        )

        # Create Out of Season Seasonal Service
        SeasonalServiceFactory(
            licence=bods_licence,
            start=month,
            end=two_months,
            registration_code=int(all_service_codes[3][-1:]),
        )
        SeasonalServiceFactory(
            licence=bods_licence,
            start=timezone.now().date(),
            end=month,
            registration_code=int(all_service_codes[2][-1:]),
        )

        otc_lic = LicenceModelFactory(number=licence_number)
        for code in all_service_codes:
            service.append(
                ServiceModelFactory(
                    licence=otc_lic,
                    registration_number=code.replace(":", "/"),
                    effective_date=datetime.date(year=2020, month=1, day=1),
                    service_number="line1",
                )
            )

        ui_lta = UILtaFactory(
            name="Dorset County Council",
        )
        local_authority = LocalAuthorityFactory(
            id="1",
            name="Dorset Council",
            ui_lta=ui_lta,
            registration_numbers=service,
        )
        AdminAreaFactory(traveline_region_id="SE", ui_lta=ui_lta)

        request = request_factory.get(
            f"/local-authority/?auth_ids={local_authority.id}"
        )
        request.user = UserFactory()

        response = LocalAuthorityDetailView.as_view()(request, pk=local_authority.id)
        assert response.status_code == 200
        context = response.context_data
        assert (
            context["view"].template_name
            == "browse/local_authority/local_authority_detail.html"
        )
        assert context["total_in_scope_in_season_services"] == 3
        assert context["services_require_attention_percentage"] == 0

    @override_flag("dqs_require_attention", active=True)
    def test_local_authority_detail_view_dqs_non_compliant(
        self, request_factory: RequestFactory
    ):
        """Test LTA details view stat with all complaint data in_scope_in_season count
        There are zero which required attention

        Args:
            request_factory (RequestFactory): Request Factory
        """
        org = OrganisationFactory()
        month = timezone.now().date() + datetime.timedelta(weeks=4)
        two_months = timezone.now().date() + datetime.timedelta(weeks=8)
        total_services = 4
        licence_number = "PD5000124"
        all_service_codes = [f"{licence_number}:{n}" for n in range(total_services)]
        all_line_names = [f"line:{n}" for n in range(total_services)]
        bods_licence = BODSLicenceFactory(organisation=org, number=licence_number)
        dataset1 = DatasetFactory(organisation=org)
        dataset2 = DatasetFactory(organisation=org)

        # Setup three TXCFileAttributes that will be 'Up to Date'
        txcfileattribute1 = TXCFileAttributesFactory(
            revision=dataset1.live_revision,
            service_code=all_service_codes[0],
            operating_period_end_date=datetime.date.today()
            + datetime.timedelta(days=50),
            modification_datetime=timezone.now(),
            line_names=[all_line_names[0]],
        )
        TXCFileAttributesFactory(
            revision=dataset1.live_revision,
            service_code=all_service_codes[1],
            operating_period_end_date=datetime.date.today()
            + datetime.timedelta(days=50),
            modification_datetime=timezone.now(),
            line_names=[all_line_names[1]],
        )
        TXCFileAttributesFactory(
            revision=dataset2.live_revision,
            service_code=all_service_codes[2],
            operating_period_end_date=datetime.date.today()
            + datetime.timedelta(days=50),
            modification_datetime=timezone.now(),
            line_names=[all_line_names[2]],
        )

        # Create Out of Season Seasonal Service
        SeasonalServiceFactory(
            licence=bods_licence,
            start=month,
            end=two_months,
            registration_code=int(all_service_codes[3][-1:]),
        )
        SeasonalServiceFactory(
            licence=bods_licence,
            start=timezone.now().date(),
            end=month,
            registration_code=int(all_service_codes[2][-1:]),
        )

        # create transmodel servicepattern
        service_pattern = ServicePatternFactory(
            revision=dataset1.live_revision, line_name=txcfileattribute1.line_names[0]
        )

        # create transmodel service
        service = ServiceFactory(
            revision=dataset1.live_revision,
            name=all_line_names[0],
            service_code=all_service_codes[0],
            service_patterns=[service_pattern],
            txcfileattributes=txcfileattribute1,
        )

        # create transmodel servicepatternstop
        service_pattern_stop = ServicePatternStopFactory(
            service_pattern=service_pattern
        )

        # create DQS observation result
        check1 = ChecksFactory(queue_name="Queue1", importance="Critical")
        check2 = ChecksFactory(queue_name="Queue1")

        taskresult = TaskResultsFactory(
            transmodel_txcfileattributes=txcfileattribute1,
            checks=check1,
        )
        observation_result = ObservationResultsFactory(
            service_pattern_stop=service_pattern_stop, taskresults=taskresult
        )

        otc_lic = LicenceModelFactory(number=licence_number)
        services = []
        for index, code in enumerate(all_service_codes):
            services.append(
                ServiceModelFactory(
                    licence=otc_lic,
                    registration_number=code.replace(":", "/"),
                    effective_date=datetime.date(year=2020, month=1, day=1),
                    service_number=all_line_names[index],
                )
            )

        ui_lta = UILtaFactory(
            name="Dorset County Council",
        )
        local_authority = LocalAuthorityFactory(
            id="1",
            name="Dorset Council",
            ui_lta=ui_lta,
            registration_numbers=services,
        )
        AdminAreaFactory(traveline_region_id="SE", ui_lta=ui_lta)

        request = request_factory.get(
            f"/local-authority/?auth_ids={local_authority.id}"
        )
        request.user = UserFactory()

        response = LocalAuthorityDetailView.as_view()(request, pk=local_authority.id)
        assert response.status_code == 200
        context = response.context_data
        assert (
            context["view"].template_name
            == "browse/local_authority/local_authority_detail.html"
        )
        assert context["total_in_scope_in_season_services"] == 3
        assert context["services_require_attention_percentage"] == 33
        assert context["total_services_requiring_attention"] == 1

    def test_weca_local_authority_detail_view_timetable_stats_not_compliant(
        self, request_factory: RequestFactory
    ):
        """Test LTA WECA details view stat with non complaint data in_scope_in_season
        count there are few which required attention

        Args:
            request_factory (RequestFactory): Request Factory
        """
        local_authority = get_lta_complaint_weca_data_queryset()

        request = request_factory.get(
            f"/local-authority/?auth_ids={local_authority.id}"
        )
        request.user = UserFactory()
        response = LocalAuthorityDetailView.as_view()(request, pk=local_authority.id)

        assert response.status_code == 200
        context = response.context_data
        assert (
            context["view"].template_name
            == "browse/local_authority/local_authority_detail.html"
        )
        # One out of season seasonal service reduces in scope services to 8
        assert context["total_in_scope_in_season_services"] == 8
        # 2 non-stale, 6 requiring attention. 6/8 services requiring attention = 75%
        assert context["services_require_attention_percentage"] == 75

    def test_weca_local_authority_detail_view_timetable_stats_compliant(
        self, request_factory: RequestFactory
    ):
        """Test LTA WECA details view stat with complaint data in_scope_in_season
        count there are zero which required attention

        Args:
            request_factory (RequestFactory): Request Factory
        """
        org = OrganisationFactory()
        month = timezone.now().date() + datetime.timedelta(weeks=4)
        two_months = timezone.now().date() + datetime.timedelta(weeks=8)
        service = []
        total_services = 4
        licence_number = "PD5000124"
        service_code_prefix = "1101000"
        atco_code = "110"
        registration_code_index = -len(service_code_prefix) - 1
        all_service_codes = [
            f"{licence_number}:{service_code_prefix}{n}" for n in range(total_services)
        ]
        bods_licence = BODSLicenceFactory(organisation=org, number=licence_number)
        dataset1 = DatasetFactory(organisation=org)
        dataset2 = DatasetFactory(organisation=org)

        # Setup three TXCFileAttributes that will be 'Up to Date'
        TXCFileAttributesFactory(
            revision=dataset1.live_revision,
            service_code=all_service_codes[0],
            operating_period_end_date=datetime.date.today()
            + datetime.timedelta(days=50),
            modification_datetime=timezone.now(),
        )
        TXCFileAttributesFactory(
            revision=dataset1.live_revision,
            service_code=all_service_codes[1],
            operating_period_end_date=datetime.date.today()
            + datetime.timedelta(days=50),
            modification_datetime=timezone.now(),
        )
        TXCFileAttributesFactory(
            revision=dataset2.live_revision,
            service_code=all_service_codes[2],
            operating_period_end_date=datetime.date.today()
            + datetime.timedelta(days=50),
            modification_datetime=timezone.now(),
        )

        # Create Out of Season Seasonal Service
        SeasonalServiceFactory(
            licence=bods_licence,
            start=month,
            end=two_months,
            registration_code=int(all_service_codes[3][registration_code_index:]),
        )
        SeasonalServiceFactory(
            licence=bods_licence,
            start=timezone.now().date(),
            end=month,
            registration_code=int(all_service_codes[2][registration_code_index:]),
        )

        otc_lic = LicenceModelFactory(number=licence_number)
        for code in all_service_codes:
            ServiceModelFactory(
                licence=otc_lic,
                registration_number=code.replace(":", "/"),
                effective_date=datetime.date(year=2020, month=1, day=1),
                api_type=API_TYPE_WECA,
                atco_code=atco_code,
                service_number="line1",
            )

        ui_lta = UILtaFactory(
            name="Dorset County Council",
        )
        local_authority = LocalAuthorityFactory(
            id="1",
            name="Dorset Council",
            ui_lta=ui_lta,
            registration_numbers=service,
        )
        AdminAreaFactory(traveline_region_id="SE", ui_lta=ui_lta, atco_code=atco_code)

        request = request_factory.get(
            f"/local-authority/?auth_ids={local_authority.id}"
        )
        request.user = UserFactory()

        response = LocalAuthorityDetailView.as_view()(request, pk=local_authority.id)
        assert response.status_code == 200
        context = response.context_data
        assert (
            context["view"].template_name
            == "browse/local_authority/local_authority_detail.html"
        )
        assert context["total_in_scope_in_season_services"] == 3
        assert context["services_require_attention_percentage"] == 0

    @override_flag("dqs_require_attention", active=True)
    @override_flag("is_complete_service_pages_active", active=True)
    @override_flag("is_avl_require_attention_active", active=True)
    @patch.object(publish_attention, "AbodsRegistery")
    @patch.object(publish_attention, "get_vehicle_activity_operatorref_linename")
    @freeze_time("2024-11-24T16:40:40.000Z")
    def test_complete_service_pages_lta_detail_view(
        self,
        mock_vehicle_activity,
        mock_abodsregistry,
        request_factory: RequestFactory,
    ):
        """Test LTA WECA details view stat with complaint data in_scope_in_season
        count there are zero which required attention

        Args:
            request_factory (RequestFactory): Request Factory
        """
        mock_registry_instance = MagicMock()
        mock_abodsregistry.return_value = mock_registry_instance
        mock_registry_instance.records.return_value = ["line1__SDCU", "line2__SDCU"]
        mock_vehicle_activity.return_value = pd.DataFrame(
            {"OperatorRef": ["SDCU"], "LineRef": ["line2"]}
        )
        org = OrganisationFactory()
        total_services = 9
        licence_number = "PD5000229"
        service = []
        service_code_prefix = "1101000"
        atco_code = "110"
        all_service_codes = [
            f"{licence_number}:{service_code_prefix}{n}" for n in range(total_services)
        ]
        bods_licence = BODSLicenceFactory(organisation=org, number=licence_number)
        dataset1 = DatasetFactory(organisation=org)
        txcfileattributes = []

        otc_lic = LicenceModelFactory(number=licence_number)
        for code in all_service_codes:
            service.append(
                ServiceModelFactory(
                    licence=otc_lic,
                    registration_number=code.replace(":", "/"),
                    effective_date=datetime.date(year=2020, month=1, day=1),
                    atco_code=atco_code,
                    service_number="line1",
                )
            )

        ui_lta = UILtaFactory(name="Dorset County Council")

        local_authority = LocalAuthorityFactory(
            id="1",
            name="Dorset Council",
            ui_lta=ui_lta,
            registration_numbers=service[0:6],
        )

        AdminAreaFactory(traveline_region_id="SE", ui_lta=ui_lta, atco_code=atco_code)

        # Setup two TXCFileAttributes that will be 'Not Stale'
        txcfileattributes.append(
            TXCFileAttributesFactory(
                revision_id=dataset1.live_revision.id,
                licence_number=otc_lic.number,
                service_code=all_service_codes[0],
                operating_period_end_date=datetime.date.today()
                + datetime.timedelta(days=50),
                modification_datetime=timezone.now(),
                national_operator_code="SDCU",
            )
        )

        txcfileattributes.append(
            TXCFileAttributesFactory(
                revision_id=dataset1.live_revision.id,
                licence_number=otc_lic.number,
                service_code=all_service_codes[1],
                operating_period_end_date=datetime.date.today()
                + datetime.timedelta(days=75),
                modification_datetime=timezone.now() - datetime.timedelta(days=50),
                national_operator_code="SDCU",
            )
        )

        # Setup a draft TXCFileAttributes
        dataset2 = DraftDatasetFactory(organisation=org)
        txcfileattributes.append(
            TXCFileAttributesFactory(
                revision_id=dataset2.revisions.last().id,
                licence_number=otc_lic.number,
                service_code=all_service_codes[2],
            )
        )

        live_revision = dataset2.revisions.last()
        # Setup a TXCFileAttributes that will be 'Stale - 12 months old'
        txcfileattributes.append(
            TXCFileAttributesFactory(
                revision_id=live_revision.id,
                licence_number=otc_lic.number,
                service_code=all_service_codes[3],
                operating_period_end_date=None,
                modification_datetime=timezone.now() - datetime.timedelta(weeks=100),
                national_operator_code="SDCU",
            )
        )

        # Setup a TXCFileAttributes that will be 'Stale - 42 day look ahead'
        txcfileattributes.append(
            TXCFileAttributesFactory(
                revision_id=live_revision.id,
                licence_number=otc_lic.number,
                service_code=all_service_codes[4],
                operating_period_end_date=datetime.date.today()
                - datetime.timedelta(weeks=105),
                modification_datetime=timezone.now() - datetime.timedelta(weeks=100),
            )
        )

        # Setup a TXCFileAttributes that will be 'Stale - OTC Variation'
        txcfileattributes.append(
            TXCFileAttributesFactory(
                revision_id=live_revision.id,
                licence_number=otc_lic.number,
                service_code=all_service_codes[5],
                operating_period_end_date=datetime.date.today()
                + datetime.timedelta(days=50),
            )
        )
        check1 = ChecksFactory(importance=Level.critical.value)
        check2 = ChecksFactory(importance=Level.critical.value)

        services_with_critical = []
        services_with_advisory = []
        for i, txcfileattribute in enumerate(txcfileattributes):
            check_obj = check1 if i % 2 == 0 else check2
            if check_obj.importance == Level.critical.value:
                services_with_critical.append(
                    (txcfileattribute.service_code, txcfileattribute.line_names[0])
                )
            else:
                services_with_advisory.append(
                    (txcfileattribute.service_code, txcfileattribute.line_names[0])
                )

            task_result = TaskResultsFactory(
                status=TaskResultsStatus.PENDING.value,
                transmodel_txcfileattributes=txcfileattribute,
                checks=check_obj,
            )
            service_pattern = ServicePatternFactory(
                revision=txcfileattribute.revision,
                line_name=txcfileattribute.line_names[0],
            )
            ServiceFactory(
                revision=txcfileattribute.revision,
                service_code=txcfileattribute.service_code,
                name=txcfileattribute.line_names[0],
                service_patterns=[service_pattern],
                txcfileattributes=txcfileattribute,
            )

            service_pattern_stop = ServicePatternStopFactory(
                service_pattern=service_pattern
            )

            ObservationResultsFactory(
                service_pattern_stop=service_pattern_stop, taskresults=task_result
            )

        request = request_factory.get(
            f"/local-authority/?auth_ids={local_authority.id}"
        )
        request.user = UserFactory()

        response = LocalAuthorityDetailView.as_view()(request, pk=local_authority.id)
        assert response.status_code == 200
        context = response.context_data
        assert context["total_timetable_records_requiring_attention"] == 9
        assert context["total_location_records_requiring_attention"] == 7
        assert context["total_fares_records_requiring_attention"] == 9


class TestGlobalFeedbackView:
    view_name = "global-feedback"
    feedback_message = "Lorem ipsum dolor sit amet, consectetur adipiscing elit."

    def test_global_feedback_form_fake_page_url(self, client):
        feedback_url = reverse(self.view_name)
        previous_url = "http://previous.url.bods/"
        response = client.post(
            feedback_url + "?url=" + previous_url,
            data={
                "page_url": "FAKE_URL",
                "satisfaction_rating": 3,
                "comment": self.feedback_message,
                "submit": "submit",
            },
            follow=True,
        )

        feedback = Feedback.objects.last()

        assert response.status_code == 200
        assert (
            response.context_data["view"].template_name == "pages/thank_you_page.html"
        )
        assert feedback.comment == self.feedback_message
        assert feedback.satisfaction_rating == 3
        assert feedback.page_url == previous_url

    def len_comment_number_carriage(self, comment: str) -> int:
        return len(comment.replace("\r", ""))

    @pytest.mark.parametrize(
        "comment",
        [
            DATA_SHORTER_MAXLENGTH_WITH_CARRIAGE_RETURN,
            DATA_LONG_MAXLENGTH_WITH_CARRIAGE_RETURN,
        ],
    )
    def test_global_feedback(self, comment, client):
        feedback_url = reverse(self.view_name)
        previous_url = "http://previous.url.bods/"
        response = client.post(
            feedback_url + "?url=" + previous_url,
            data={
                "page_url": previous_url,
                "satisfaction_rating": 5,
                "comment": comment,
                "submit": "submit",
            },
            follow=True,
        )

        feedback = Feedback.objects.last()
        len_comment = self.len_comment_number_carriage(comment)

        assert response.status_code == 200
        assert len(feedback.comment) == len_comment
        assert feedback.satisfaction_rating == 5
        assert feedback.page_url == previous_url

    @pytest.mark.parametrize(
        "comment",
        [
            DATA_LONGER_THAN_MAXLENGTH_WITH_CARRIAGE_RETURN,
            DATA_LONGER_THAN_MAXLENGTH,
        ],
    )
    def test_global_feedback_fail(self, comment, client):
        feedback_url = reverse(self.view_name)
        previous_url = "http://previous.url.bods/"
        client.post(
            feedback_url + "?url=" + previous_url,
            data={
                "page_url": previous_url,
                "satisfaction_rating": 5,
                "comment": comment,
                "submit": "submit",
            },
            follow=True,
        )

        feedback = Feedback.objects.last()

        assert feedback is None<|MERGE_RESOLUTION|>--- conflicted
+++ resolved
@@ -5,11 +5,8 @@
 from logging import getLogger
 from unittest import TestCase
 from unittest.mock import Mock, patch, MagicMock
-<<<<<<< HEAD
-
-=======
+
 import pandas as pd
->>>>>>> d686c5db
 import pytest
 import pandas as pd
 from django.conf import settings
@@ -98,19 +95,16 @@
     ChecksFactory,
     TaskResultsFactory,
 )
-<<<<<<< HEAD
 import transit_odp.publish.requires_attention as publish_attention
 from transit_odp.otc.models import Service as OTCService
 from transit_odp.otc.models import LocalAuthority
 from transit_odp.dqs.constants import Level, TaskResultsStatus
 
-=======
 from transit_odp.browse.views.timetable_views import LineMetadataDetailView
 from transit_odp.avl.tests.test_abods_registry import (
     REQUEST,
     mocked_requests_post_valid_response,
 )
->>>>>>> d686c5db
 
 pytestmark = pytest.mark.django_db
 AVL_LINE_LEVEL_REQUIRE_ATTENTION = (
