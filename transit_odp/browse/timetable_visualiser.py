--- conflicted
+++ resolved
@@ -305,22 +305,7 @@
                     observation_contents[details]
                 )
 
-<<<<<<< HEAD
-        def convert_to_regular_dict(d):
-            if isinstance(d, defaultdict):
-                d = {k: convert_to_regular_dict(v) for k, v in d.items()}
-            elif isinstance(d, dict):
-                d = {k: convert_to_regular_dict(v) for k, v in d.items()}
-            return d
-
-        normal_dict = convert_to_regular_dict(observation_results)
-        print("normal dict")
-        print(type(normal_dict))
-        print(normal_dict)
-        return normal_dict
-=======
         return observation_results
->>>>>>> 507a90bc
 
     def get_timetable_visualiser(self) -> pd.DataFrame:
         """
