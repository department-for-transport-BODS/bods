--- conflicted
+++ resolved
@@ -55,8 +55,6 @@
         keywords = self.request.GET.get("q", "").strip()
         if keywords:
             qs = qs.search(keywords)
-<<<<<<< HEAD
-=======
         # status "live" and "error" is considered as Published for AVL datasets
         status = self.request.GET.getlist("status", [])
         if "live" in status:
@@ -66,7 +64,6 @@
             if len(status) == 0:
                 status_list = ["live", "error"]
                 qs = qs.filter(status__in=status_list)
->>>>>>> b2939e04
         return qs
 
 
