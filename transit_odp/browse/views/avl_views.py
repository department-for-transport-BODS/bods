--- conflicted
+++ resolved
@@ -55,18 +55,6 @@
         keywords = self.request.GET.get("q", "").strip()
         if keywords:
             qs = qs.search(keywords)
-<<<<<<< HEAD
-        # status "live" and "error" is considered as Published for AVL datasets
-        status = self.request.GET.getlist("status", [])
-        if "live" in status:
-            status.append("error")
-        status_list = []
-        if not self.request.resolver_match.kwargs:
-            if len(status) == 0:
-                status_list = ["live", "error"]
-                qs = qs.filter(status__in=status_list)
-=======
->>>>>>> 57d71f2a
         return qs
 
 
