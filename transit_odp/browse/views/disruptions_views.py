--- conflicted
+++ resolved
@@ -166,10 +166,6 @@
         if content is None:
             context["error"] = "true"
         else:
-<<<<<<< HEAD
-            print(content)
-=======
->>>>>>> 84fa75ad
             content["stats"]["lastUpdated"] = (
                 datetime.strptime(
                     content["stats"]["lastUpdated"], "%Y-%m-%dT%H:%M:%S.%fZ"
