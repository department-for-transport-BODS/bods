--- conflicted
+++ resolved
@@ -150,11 +150,8 @@
         keywords = self.request.GET.get("q", "").strip()
         context["q"] = keywords
         context["ordering"] = self.request.GET.get("ordering", "-modified")
-<<<<<<< HEAD
-=======
         context["org_names"] = {"names": [org["name"] for org in qs_data]}
 
->>>>>>> 270f0cb5
         return context
 
 
@@ -183,7 +180,6 @@
             context["object"] = content
         context["api_root"] = reverse("api:app:api-root", host=config.hosts.DATA_HOST)
         context["org_id"] = str(kwargs["orgId"])
-<<<<<<< HEAD
         return context
 
 
@@ -233,6 +229,4 @@
         context["api_root"] = reverse("api:app:api-root", host=config.hosts.DATA_HOST)
         context["org_id"] = str(kwargs["orgId"])
         context["disruption_id"] = str(kwargs["disruptionId"])
-=======
->>>>>>> 270f0cb5
         return context