--- conflicted
+++ resolved
@@ -9,11 +9,6 @@
 
 from transit_odp.browse.common import (
     get_all_naptan_atco_df,
-<<<<<<< HEAD
-=======
-    get_service_traveline_regions,
-    get_service_ui_ltas,
->>>>>>> f38071bf
     get_weca_services_register_numbers,
     get_weca_traveline_region_map,
 )
@@ -524,16 +519,12 @@
             file_attribute = txcfa_map.get(service_code)
             seasonal_service = seasonal_service_map.get(service_code)
             exemption = service_code_exemption_map.get(service_code)
-<<<<<<< HEAD
             is_english_region = False
-=======
->>>>>>> f38071bf
 
             if service.api_type == API_TYPE_WECA:
                 is_english_region = self.get_is_english_region_weca(
                     service.atco_code, naptan_adminarea_df
                 )
-<<<<<<< HEAD
                 ui_lta_name = ui_lta.name
                 traveline_region = traveline_region_map_weca[service.atco_code]
             else:
@@ -542,28 +533,6 @@
                     ui_lta_name,
                     traveline_region,
                 ) = self.get_otc_service_details(service, naptan_adminarea_df)
-=======
-            else:
-                ui_ltas = get_service_ui_ltas(service)
-                ui_ltas_dict_key = tuple(ui_ltas)
-                is_english_region = self.get_is_english_region_otc(
-                    ui_ltas, ui_ltas_dict_key, naptan_adminarea_df
-                )
-                ui_ltas_name = self.get_otc_ui_lta(ui_ltas, ui_ltas_dict_key)
-                traveline_region = self.get_otc_service_traveline_region(
-                    ui_ltas, ui_ltas_dict_key
-                )
-
-            traveline_region = (
-                traveline_region_map_weca[service.atco_code]
-                if service.api_type == API_TYPE_WECA
-                else traveline_region
-            )
-
-            ui_lta_name = (
-                ui_lta.name if service.api_type == API_TYPE_WECA else ui_ltas_name
-            )
->>>>>>> f38071bf
 
             exempted = False
             if not (
