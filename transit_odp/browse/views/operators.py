--- conflicted
+++ resolved
@@ -1,11 +1,7 @@
 from math import floor
-<<<<<<< HEAD
 from typing import Dict
-
 import pandas as pd
-=======
 from logging import getLogger
->>>>>>> b1913010
 from django.db.models import Avg, F
 from django_hosts.resolvers import reverse
 from waffle import flag_is_active
@@ -123,9 +119,11 @@
         is_fares_require_attention_active = flag_is_active(
             "", FeatureFlags.FARES_REQUIRE_ATTENTION.value
         )
-<<<<<<< HEAD
         is_complete_service_pages_active = flag_is_active(
             "", FeatureFlags.COMPLETE_SERVICE_PAGES.value
+        )
+        is_operator_prefetch_sra_active = flag_is_active(
+            "", FeatureFlags.OPERATOR_PREFETCH_SRA.value
         )
         context = super().get_context_data(**kwargs)
         organisation = self.object
@@ -134,70 +132,44 @@
         context["is_complete_service_pages_active"] = is_complete_service_pages_active
         context["is_fares_require_attention_active"] = is_fares_require_attention_active
 
-        context["total_in_scope_in_season_services"] = len(
-            get_in_scope_in_season_services_line_level(organisation.id)
-        )
-        context["total_services_requiring_attention"] = len(
-            get_requires_attention_line_level_data(organisation.id)
-        )
-
-        if is_complete_service_pages_active:
-            context["timetable_services_requiring_attention_count"] = len(
-                get_requires_attention_line_level_data(organisation.id)
-=======
-        is_operator_prefetch_sra_active = flag_is_active(
-            "", FeatureFlags.OPERATOR_PREFETCH_SRA.value
-        )
-        context = super().get_context_data(**kwargs)
-        context["is_avl_require_attention_active"] = is_avl_require_attention_active
-        context["is_fares_require_attention_active"] = is_fares_require_attention_active
-        organisation: Organisation = self.object
-
+        total_fares_sra = total_avl_sra = 0
         if is_operator_prefetch_sra_active:
             logger.debug("Operator Prefetch SRA active, Displaying from DB")
-            context["total_services_requiring_attention"] = organisation.timetable_sra
-            context["avl_total_services_requiring_attention"] = organisation.avl_sra
-            context["fares_total_services_requiring_attention"] = organisation.fares_sra
-            context["total_in_scope_in_season_services"] = organisation.total_inscope
+            total_timetable_sra = organisation.timetable_sra
+            total_avl_sra = organisation.avl_sra
+            total_fares_sra = organisation.fares_sra
+            total_in_scope = organisation.total_inscope
         else:
             logger.debug("Operator Prefetch SRA inactive, calculating SRA")
-            context["total_services_requiring_attention"] = len(
+            total_in_scope = len(
+                get_in_scope_in_season_services_line_level(organisation.id)
+            )
+            total_timetable_sra = len(
                 get_requires_attention_line_level_data(organisation.id)
             )
             if is_avl_require_attention_active:
-                context["avl_total_services_requiring_attention"] = len(
+                total_avl_sra = len(
                     get_avl_requires_attention_line_level_data(organisation.id)
                 )
 
             if is_fares_require_attention_active:
                 fares_reqiures_attention = FaresRequiresAttention(organisation.id)
-                context["fares_total_services_requiring_attention"] = len(
+                total_fares_sra = len(
                     fares_reqiures_attention.get_fares_requires_attention_line_level_data()
                 )
 
-            context["total_in_scope_in_season_services"] = len(
-                get_in_scope_in_season_services_line_level(organisation.id)
-            )
-        try:
-            context["services_require_attention_percentage"] = round(
-                100
-                * (
-                    context["total_services_requiring_attention"]
-                    / context["total_in_scope_in_season_services"]
-                )
->>>>>>> b1913010
-            )
+        context["total_in_scope_in_season_services"] = total_in_scope
+        context["total_services_requiring_attention"] = total_timetable_sra
+
+        if is_complete_service_pages_active:
+            context[
+                "timetable_services_requiring_attention_count"
+            ] = total_timetable_sra
 
             if is_avl_require_attention_active:
-                context["avl_services_requiring_attention_count"] = len(
-                    get_avl_requires_attention_line_level_data(organisation.id)
-                )
-
+                context["avl_services_requiring_attention_count"] = total_avl_sra
             if is_fares_require_attention_active:
-                fares_reqiures_attention = FaresRequiresAttention(organisation.id)
-                context["fares_services_requiring_attention_count"] = len(
-                    fares_reqiures_attention.get_fares_requires_attention_line_level_data()
-                )
+                context["fares_services_requiring_attention_count"] = total_fares_sra
         else:
             try:
                 context["services_require_attention_percentage"] = round(
@@ -211,9 +183,7 @@
                 context["services_require_attention_percentage"] = 0
 
             if is_avl_require_attention_active:
-                context["avl_total_services_requiring_attention"] = len(
-                    get_avl_requires_attention_line_level_data(organisation.id)
-                )
+                context["avl_total_services_requiring_attention"] = total_avl_sra
 
                 try:
                     context["avl_services_require_attention_percentage"] = round(
@@ -225,6 +195,21 @@
                     )
                 except ZeroDivisionError:
                     context["avl_services_require_attention_percentage"] = 0
+
+            if is_fares_require_attention_active:
+                context["fares_total_services_requiring_attention"] = total_fares_sra
+                try:
+                    context[
+                        "fares_total_services_requiring_attention_percentage"
+                    ] = round(
+                        100
+                        * (
+                            context["fares_total_services_requiring_attention"]
+                            / context["total_in_scope_in_season_services"]
+                        )
+                    )
+                except ZeroDivisionError:
+                    context["fares_total_services_requiring_attention_percentage"] = 0
 
             fares_datasets = (
                 Dataset.objects.filter(
