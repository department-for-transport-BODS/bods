--- conflicted
+++ resolved
@@ -89,14 +89,10 @@
             "", "is_avl_require_attention_active"
         )
         is_fares_require_attention_active = flag_is_active(
-<<<<<<< HEAD
             "", FeatureFlags.FARES_REQUIRE_ATTENTION.value
         )
         is_complete_service_pages_active = flag_is_active(
             "", FeatureFlags.COMPLETE_SERVICE_PAGES.value
-=======
-            "", "is_fares_require_attention_active"
->>>>>>> 0f3e9f15
         )
         context = super().get_context_data(**kwargs)
         organisation = self.object
