--- conflicted
+++ resolved
@@ -406,36 +406,7 @@
                 return self.get_single_booking_arrangements_file(
                     booking_arrangements_qs.first().revision_id, [service_code]
                 )
-
-            lastest_operating_period_start = (
-                self.get_lastest_operating_period_start_date(
-                    revision_id,
-                    service_code,
-                    line_name,
-                    most_recent_modification_datetime,
-                )
-            )
-            booking_arrangements_qs = booking_arrangements_qs.filter(
-                operating_period_start_date=lastest_operating_period_start
-            )
-
-            if len(booking_arrangements_qs) == 1:
-                return self.get_single_booking_arrangements_file(
-                    booking_arrangements_qs.first().revision_id, [service_code]
-                )
-<<<<<<< HEAD
     
-=======
-
-            booking_arrangements_qs = booking_arrangements_qs.order_by(
-                "-filename"
-            ).first()
-
-            return self.get_single_booking_arrangements_file(
-                booking_arrangements_qs.revision_id, [service_code]
-            )
-
->>>>>>> 69cbefe6
     def get_context_data(self, **kwargs):
         """
         Get the context data for the view.
