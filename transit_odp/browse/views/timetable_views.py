import logging
import math
import re
from collections import namedtuple
from datetime import datetime, timedelta
from typing import Dict

import pandas as pd
import requests
from allauth.account.adapter import get_adapter
from django.conf import settings
from django.contrib.auth import get_user_model
from django.contrib.auth.mixins import LoginRequiredMixin
from django.db import transaction
from django.db.models import Max
from django.http import FileResponse, Http404, StreamingHttpResponse
from django.shortcuts import get_object_or_404, redirect, render
from django.utils import timezone
from django.utils.translation import gettext as _
from django.views.generic import CreateView, DetailView, TemplateView, UpdateView
from django.views.generic.detail import BaseDetailView
from django_hosts import reverse
from requests import RequestException
from waffle import flag_is_active

import config.hosts
from transit_odp.browse.cfn import generate_signed_url
from transit_odp.browse.constants import LICENCE_NUMBER_NOT_SUPPLIED_MESSAGE
from transit_odp.browse.filters import TimetableSearchFilter
from transit_odp.browse.forms import ConsumerFeedbackForm
from transit_odp.browse.tables import DatasetPaginatorTable
from transit_odp.browse.timetable_visualiser import TimetableVisualiser
from transit_odp.browse.user_feedback import UserFeedback
from transit_odp.browse.views.base_views import (
    BaseSearchView,
    BaseTemplateView,
    ChangeLogView,
)
from transit_odp.common.downloaders import GTFSFileDownloader
from transit_odp.common.forms import ConfirmationForm
from transit_odp.common.services import get_gtfs_bucket_service
from transit_odp.common.view_mixins import (
    BaseDownloadFileView,
    DownloadView,
    ResourceCounterMixin,
)
from transit_odp.data_quality.report_summary import Summary
from transit_odp.data_quality.scoring import get_data_quality_rag
from transit_odp.notifications import get_notifications
from transit_odp.organisation.constants import (
    DatasetType,
    FeedStatus,
    TimetableType,
    TravelineRegions,
)
from transit_odp.organisation.models import (
    ConsumerFeedback,
    Dataset,
    DatasetRevision,
    DatasetSubscription,
    TXCFileAttributes,
)
from transit_odp.pipelines.models import BulkDataArchive, ChangeDataArchive
from transit_odp.site_admin.models import ResourceRequestCounter
from transit_odp.timetables.tables import TimetableChangelogTable
from transit_odp.transmodel.models import BookingArrangements, Service
from transit_odp.users.constants import SiteAdminType

logger = logging.getLogger(__name__)
User = get_user_model()
Regions = namedtuple("Regions", ("region_code", "pretty_name_region_code", "exists"))


class DatasetDetailView(DetailView):
    template_name = "browse/timetables/dataset_detail/index.html"
    model = Dataset

    def get_queryset(self):
        return (
            super()
            .get_queryset()
            .get_active_org()
            .get_dataset_type(dataset_type=TimetableType)
            .get_published()
            .get_viewable_statuses()
            .add_admin_area_names()
            .add_live_data()
            .add_nocs()
            .select_related("live_revision")
        )

    def get_distinct_dataset_txc_attributes(self, revision_id):
        txc_attributes = {}
        txc_file_attributes = TXCFileAttributes.objects.filter(revision_id=revision_id)

        for file_attribute in txc_file_attributes:
            licence_number = (
                file_attribute.licence_number
                and file_attribute.licence_number.strip()
                or LICENCE_NUMBER_NOT_SUPPLIED_MESSAGE
            )

            noc_dict = txc_attributes.setdefault(licence_number, {}).setdefault(
                file_attribute.national_operator_code, {}
            )
            for line_name in file_attribute.line_names:
                line_names_dict = noc_dict.setdefault(line_name, set())
                line_names_dict.add(file_attribute.service_code)

        return txc_attributes

    def get_context_data(self, **kwargs):
        kwargs = super().get_context_data(**kwargs)

        dataset = self.object
        live_revision = dataset.live_revision
        report = live_revision.report.order_by("-created").first()
        dqs_report = live_revision.dqs_report.order_by("-created").first()
        if dqs_report:
            summary = Summary.get_report(dqs_report.id, live_revision.id)
            kwargs["report_id"] = getattr(dqs_report, "id", None)
            kwargs["dq_score"] = None
            kwargs["new_dqs_report"] = True
            kwargs["is_new_data_quality_service_active"] = True
        else:
            summary = getattr(report, "summary", None)
            kwargs["report_id"] = getattr(report, "id", None)
            kwargs["dq_score"] = (
                get_data_quality_rag(report) if report and summary else None
            )
            kwargs["new_dqs_report"] = False
            kwargs["is_new_data_quality_service_active"] = False

        kwargs["summary"] = summary

        user = self.request.user

        kwargs["pk"] = dataset.id
        kwargs["api_root"] = reverse("api:app:api-root", host=config.hosts.DATA_HOST)
        kwargs["admin_areas"] = self.object.admin_area_names
        # Once all the reports are generated we should probably use the queryset
        # annotation get_live_dq_score and calculate the rag from that.

        # Handle errors produced by pipeline
        task = live_revision.etl_results.latest()
        error_code = task.error_code
        kwargs["error"] = bool(error_code)
        kwargs["show_pti"] = (
            live_revision.created.date() >= settings.PTI_START_DATE.date()
        )
        kwargs["pti_enforced_date"] = settings.PTI_ENFORCED_DATE

        is_subscribed = None
        feed_api = None

        if user.is_authenticated:
            is_subscribed = DatasetSubscription.objects.filter(
                dataset=dataset, user=user
            ).exists()
            feed_api = reverse(
                "api:feed-detail", args=[self.object.id], host=config.hosts.DATA_HOST
            )
            feed_api = f"{feed_api}?api_key={user.auth_token}"

        kwargs.update({"notification": is_subscribed, "feed_api": feed_api})
        kwargs["distinct_attributes"] = self.get_distinct_dataset_txc_attributes(
            live_revision.id
        )

        return kwargs


class LineMetadataDetailView(DetailView):
    template_name = "browse/timetables/dataset_detail/review_line_metadata.html"
    model = Dataset

    def get_queryset(self):
        return (
            super()
            .get_queryset()
            .get_active_org()
            .get_dataset_type(dataset_type=TimetableType)
            .get_published()
            .get_viewable_statuses()
            .add_admin_area_names()
            .add_live_data()
            .add_nocs()
            .select_related("live_revision")
        )

    def get_service_type(self, revision_id, service_code, line_name) -> str:
        """
        Determine the service type based on the provided parameters.

        This method queries the database to retrieve service types for a given revision,
        service code, and line name. It then analyzes the retrieved service types to determine
        the overall service type.

        Parameters:
            revision_id (int): The ID of the revision.
            service_code (str): The service code.
            line_name (str): The name of the line.

        Returns:
            str: The determined service type, which can be one of the following:
                - "Standard" if all retrieved service types are "standard".
                - "Flexible" if all retrieved service types are "flexible".
                - "Flexible/Standard" if both "standard" and "flexible" service types are present.
        """
        all_service_types_list = []
        service_types_qs = (
            Service.objects.filter(
                revision=revision_id,
                service_code=service_code,
                name=line_name,
            )
            .values_list("service_type", flat=True)
            .distinct()
        )
        for service_type in service_types_qs:
            all_service_types_list.append(service_type)

        if all(service_type == "standard" for service_type in all_service_types_list):
            return "Standard"
        elif all(service_type == "flexible" for service_type in all_service_types_list):
            return "Flexible"
        return "Flexible/Standard"

    def get_current_files(self, revision_id, service_code, line_name) -> list:
        """
        Get the list of current valid files for a given revision, service code, and line name.

        This method retrieves the filenames of the current valid files for a specific revision,
        service code, and line name, considering the operating period start and end dates.

        Parameters:
            revision_id (int): The ID of the revision.
            service_code (str): The service code.
            line_name (str): The name of the line.

        Returns:
            list: A list of dictionaries, each containing information about a valid file, including:
                - "filename": The name of the file.
                - "start_date": The start date of the file's operating period.
                - "end_date": The end date of the file's operating period, if available.
        """
        valid_file_names = []
        today = datetime.now().date()

        highest_revision_number = TXCFileAttributes.objects.filter(
            revision=revision_id,
            service_code=service_code,
            line_names__contains=[line_name],
        ).aggregate(highest_revision_number=Max("revision_number"))[
            "highest_revision_number"
        ]

        file_name_qs = TXCFileAttributes.objects.filter(
            revision=revision_id,
            service_code=service_code,
            line_names__contains=[line_name],
            revision_number=highest_revision_number,
        ).values_list(
            "filename",
            "operating_period_start_date",
            "operating_period_end_date",
        )

        for file_name in file_name_qs:
            operating_period_start_date = file_name[1]
            operating_period_end_date = file_name[2]

            if operating_period_start_date and operating_period_end_date:
                if (
                    operating_period_start_date <= today
                    and today <= operating_period_end_date
                ):
                    valid_file_names.append(
                        {
                            "filename": file_name[0],
                            "start_date": operating_period_start_date,
                            "end_date": operating_period_end_date,
                        }
                    )
            elif operating_period_start_date:
                if operating_period_start_date <= today:
                    valid_file_names.append(
                        {
                            "filename": file_name[0],
                            "start_date": operating_period_start_date,
                            "end_date": None,
                        }
                    )
            elif operating_period_end_date:
                if today <= operating_period_end_date:
                    valid_file_names.append(
                        {
                            "filename": file_name[0],
                            "start_date": None,
                            "end_date": operating_period_end_date,
                        }
                    )

        return valid_file_names

    def get_most_recent_modification_datetime(
        self, revision_id, service_code, line_name
    ):
        """
        Get the most recent modification datetime for a given revision, service code, and line name.

        This function retrieves the maximum modification datetime among all TXC file attributes
        matching the provided revision ID, service code, and line name.

        Parameters:
            revision_id (int): The ID of the revision.
            service_code (str): The service code.
            line_name (str): The name of the line.

        Returns:
            datetime: The most recent modification datetime, or None if no matching records are found.
        """
        return TXCFileAttributes.objects.filter(
            revision_id=revision_id,
            service_code=service_code,
            line_names__contains=[line_name],
        ).aggregate(max_modification_datetime=Max("modification_datetime"))[
            "max_modification_datetime"
        ]

    def get_lastest_operating_period_start_date(
        self, revision_id, service_code, line_name, recent_modification_datetime
    ):
        """
        Get the latest operating period start date for a given revision, service code,
        line name, and recent modification datetime.

        This method retrieves the maximum start date of the operating period among all TXC
        file attributes matching the provided parameters and having the specified recent
        modification datetime.

        Parameters:
            revision_id (int): The ID of the revision.
            service_code (str): The service code.
            line_name (str): The name of the line.
            recent_modification_datetime (datetime): The most recent modification datetime.

        Returns:
            datetime: The latest operating period start date, or None if no matching records are found.
        """
        return TXCFileAttributes.objects.filter(
            revision_id=revision_id,
            service_code=service_code,
            line_names__contains=[line_name],
            modification_datetime=recent_modification_datetime,
        ).aggregate(max_start_date=Max("operating_period_start_date"))["max_start_date"]

    def get_single_booking_arrangements_file(self, revision_id, service_code):
        """
        Retrieve the booking arrangements details from a single booking arrangements file
        for a given revision ID and service code.

        This function attempts to retrieve service IDs corresponding to the provided revision ID
        and service code. If no matching service IDs are found, it returns None. Otherwise, it
        queries the booking arrangements associated with the retrieved service IDs and returns
        a distinct set of booking arrangements details.

        Parameters:
            revision_id (int): The ID of the revision.
            service_code (str): The service code.

        Returns:
            QuerySet or None"""
        try:
            service_ids = (
                Service.objects.filter(revision=revision_id)
                .filter(service_code=service_code)
                .values_list("id", flat=True)
            )
        except Service.DoesNotExist:
            return None
        return (
            BookingArrangements.objects.filter(service_id__in=service_ids)
            .values_list("description", "email", "phone_number", "web_address")
            .distinct()
        )

    def get_valid_files(self, revision_id, valid_files, service_code, line_name):
        """
        Get the valid booking arrangements files based on the provided parameters.

        This method determines the valid booking arrangements file(s) for a given revision,
        service code, line name, and list of valid files. It considers various factors such
        as the number of valid files, the most recent modification datetime, and the operating
        period start date to determine the appropriate booking arrangements file(s) to return.

        Parameters:
            revision_id (int): The ID of the revision.
            valid_files (list): A list of valid files containing information about each file,
                including the filename, start date, and end date.
            service_code (str): The service code.
            line_name (str): The name of the line.

        Returns:
            QuerySet or None:
        """
        if len(valid_files) == 1:
            return self.get_single_booking_arrangements_file(revision_id, service_code)
        elif len(valid_files) > 1:
            booking_arrangements_qs = None
            most_recent_modification_datetime = (
                self.get_most_recent_modification_datetime(
                    revision_id, service_code, line_name
                )
            )
            booking_arrangements_qs = TXCFileAttributes.objects.filter(
                revision_id=revision_id,
                service_code=service_code,
                line_names__contains=[line_name],
                modification_datetime=most_recent_modification_datetime,
            )

            if len(booking_arrangements_qs) == 1:
                return self.get_single_booking_arrangements_file(
                    booking_arrangements_qs.first().revision_id, [service_code]
                )

            lastest_operating_period_start = (
                self.get_lastest_operating_period_start_date(
                    revision_id,
                    service_code,
                    line_name,
                    most_recent_modification_datetime,
                )
            )
            booking_arrangements_qs = booking_arrangements_qs.filter(
                operating_period_start_date=lastest_operating_period_start
            )

            if len(booking_arrangements_qs) == 1:
                return self.get_single_booking_arrangements_file(
                    booking_arrangements_qs.first().revision_id, [service_code]
                )

            booking_arrangements_qs = booking_arrangements_qs.order_by(
                "-filename"
            ).first()

            return self.get_single_booking_arrangements_file(
                booking_arrangements_qs.revision_id, [service_code]
            )

    def get_direction_timetable(
        self, df_timetable: pd.DataFrame, direction: str = "outbound"
    ) -> Dict:
        """
        Get the timetable details like the total, current page and the dataframe
        based on the timetable dataframe and the direction.

        :param df_timetable pd.DataFrame
        Timetable visualiser dataframe
        :param direction string
        Possible values can be 'outbound' or 'inbound'

        :return Dict
        {
            'total_page': "Total pages of the dataframe",
            'curr_page': "Current page",
            'show_all': "Flag to show all rows in dataframe",
            'df_timetable': "Dataframe sliced with rows and columns"
        }
        """

        if df_timetable.empty:
            return {
                "total_page": 0,
                "curr_page": 1,
                "show_all": False,
                "df_timetable": pd.DataFrame(),
                "total_row_count": 0,
            }

        if direction == "outbound":
            show_all_param = self.request.GET.get("showAllOutbound", "false")
            curr_page_param = int(self.request.GET.get("outboundPage", "1"))
        else:
            show_all_param = self.request.GET.get("showAllInbound", "false")
            curr_page_param = int(self.request.GET.get("inboundPage", "1"))
            pass

        show_all = show_all_param.lower() == "true"
        total_row_count, total_columns_count = df_timetable.shape
        total_page = math.ceil((total_columns_count - 1) / 10)
        curr_page_param = 1 if curr_page_param > total_page else curr_page_param
        page_size = 10
        # Adding 1 to always show the first column of stops
        col_start = ((curr_page_param - 1) * page_size) + 1
        col_end = min(total_columns_count, (curr_page_param * page_size) + 1)
        col_indexes_display = []
        for i in range(col_start, col_end):
            col_indexes_display.append(i)
        if len(col_indexes_display) > 0:
            col_indexes_display.insert(0, 0)
        row_count = min(total_row_count, 10)
        # Slice the dataframe by the 10 rows if show all is false
        df_timetable = (
            df_timetable.iloc[:, col_indexes_display]
            if show_all
            else df_timetable.iloc[:row_count, col_indexes_display]
        )

        return {
            "total_page": total_page,
            "curr_page": curr_page_param,
            "show_all": show_all,
            "df_timetable": df_timetable,
            "total_row_count": total_row_count,
        }

    def get_context_data(self, **kwargs):
        """
        Get the context data for the view.

        This method retrieves various contextual data based on the request parameters
        and the object's attributes.
        """
        line = self.request.GET.get("line")
        service_code = self.request.GET.get("service")
        kwargs = super().get_context_data(**kwargs)

        dataset = self.object
        live_revision = dataset.live_revision
        kwargs["pk"] = dataset.id

        kwargs["line_name"] = line
        kwargs["service_code"] = service_code
        kwargs["service_type"] = self.get_service_type(
            live_revision.id, kwargs["service_code"], kwargs["line_name"]
        )
        kwargs["current_valid_files"] = self.get_current_files(
            live_revision.id, kwargs["service_code"], kwargs["line_name"]
        )
        kwargs["api_root"] = reverse("api:app:api-root", host=config.hosts.DATA_HOST)

        if (
            kwargs["service_type"] == "Flexible"
            or kwargs["service_type"] == "Flexible/Standard"
        ):
            booking_arrangements_info = self.get_valid_files(
                live_revision.id,
                kwargs["current_valid_files"],
                kwargs["service_code"],
                kwargs["line_name"],
            )
            if booking_arrangements_info:
                kwargs["booking_arrangements"] = booking_arrangements_info[0][0]
                kwargs["booking_methods"] = booking_arrangements_info[0][1:]

        date = self.request.GET.get("date", datetime.now().strftime("%Y-%m-%d"))
        # Regular expression pattern to match dates in yyyy-mm-dd format
        date_pattern = r"^\d{4}-\d{2}-\d{2}$"
        is_valid_date = re.match(date_pattern, date) is not None
        if not is_valid_date:
            date = datetime.now().strftime("%Y-%m-%d")

        target_date = datetime.strptime(date, "%Y-%m-%d").date()
        timetable_inbound_outbound = TimetableVisualiser(
            live_revision.id,
            kwargs["service_code"],
            kwargs["line_name"],
            target_date,
            True,
        ).get_timetable_visualiser()

        # Get the flag is_timetable_visualiser_active state
        is_timetable_visualiser_active = flag_is_active(
            "", "is_timetable_visualiser_active"
        )
        kwargs["is_timetable_visualiser_active"] = is_timetable_visualiser_active
        # If flag is enabled, show the timetable visualiser
        if is_timetable_visualiser_active:
            # Set the context for the timetable visualiser and the line details
            kwargs["curr_date"] = date
            is_timetable_info_available = False
            timetable = {}
            for direction in ["outbound", "inbound"]:
                direction_details = timetable_inbound_outbound[direction]
                journey = direction_details["description"]
                journey = direction.capitalize() + " - " + journey if journey else ""
                bound_details = self.get_direction_timetable(
                    direction_details["df_timetable"], direction
                )
                if (
                    not is_timetable_info_available
                    and not bound_details["df_timetable"].empty
                ):
                    is_timetable_info_available = True
                timetable[direction] = {
                    "df": bound_details["df_timetable"],
                    "total_page": bound_details["total_page"],
                    "total_row_count": bound_details["total_row_count"],
                    "curr_page": bound_details["curr_page"],
                    "show_all": bound_details["show_all"],
                    "journey_name": journey,
                    "stops": direction_details["stops"],
                    "observations": direction_details.get("observations", {}),
                    "page_param": direction + "Page",
                    "show_all_param": "showAll" + direction.capitalize(),
                }
            kwargs["timetable"] = timetable
            kwargs["is_timetable_info_available"] = is_timetable_info_available

        return kwargs


class DatasetSubscriptionBaseView(LoginRequiredMixin):
    model = Dataset

    def handle_no_permission(self):
        self.object = self.get_object()
        return render(
            self.request,
            "browse/timetables/feed_subscription_gatekeeper.html",
            context={"object": self.object, "backlink_url": self.get_cancel_url()},
        )

    def get_is_subscribed(self):
        # TODO - memoize
        user = self.request.user
        return user.subscriptions.filter(id=self.object.id).exists()


class DatasetSubscriptionView(DatasetSubscriptionBaseView, UpdateView):
    template_name = "browse/timetables/feed_subscription.html"
    form_class = ConfirmationForm

    def get_queryset(self):
        # Only allow users to subscribe to Datasets which are published
        return (
            super()
            .get_queryset()
            .get_active_org()
            .get_dataset_type(dataset_type=DatasetType.TIMETABLE.value)
            .get_published()
            .add_live_data()
        )

    def get_cancel_url(self):
        # Send user to feed-detail if can't get HTTP_REFERER
        # (more likely to have come from feed-detail because users
        # can only subscribe from that page)
        return self.request.headers.get(
            "Referer",
            reverse("feed-detail", args=[self.object.id], host=self.request.host.name),
        )

    def stash_data(self):
        adapter = get_adapter(self.request)
        adapter.stash_back_url(self.request, self.get_cancel_url())

    def get_form_kwargs(self):
        kwargs = super().get_form_kwargs()
        # pop model instance as form is not a ModelForm
        kwargs.pop("instance", None)
        kwargs.update({"cancel_url": self.get_cancel_url()})
        return kwargs

    def get_form_url(self):
        return reverse(
            "feed-subscription",
            args=[self.object.id],
            host=config.hosts.DATA_HOST,
        )

    def get_context_data(self, **kwargs):
        # the success page needs access to the user's origin url. Can't stash
        # in form_valid because at that point the
        # HTTP_REFERER is the current page
        self.stash_data()
        # set is_subscribed before calling super().get_context_data
        # so that it is available in subsequent call to get_form_kwargs
        self.is_subscribed = self.get_is_subscribed()

        context = super().get_context_data(**kwargs)
        context["is_subscribed"] = self.is_subscribed
        context["backlink_url"] = self.get_cancel_url()
        context["form_url"] = self.get_form_url()
        return context

    def form_valid(self, form):
        user = self.request.user
        is_subscribed = self.get_is_subscribed()

        # Toggle subscription
        if is_subscribed:
            DatasetSubscription.objects.filter(dataset=self.object, user=user).delete()
        else:
            DatasetSubscription.objects.create(user=user, dataset=self.object)

        success_url = reverse(
            "feed-subscription-success",
            args=[self.object.id],
            host=config.hosts.DATA_HOST,
        )
        return redirect(success_url)


class DatasetSubscriptionSuccessView(
    DatasetPaginatorTable, DatasetSubscriptionBaseView, DetailView
):
    template_name = "browse/timetables/feed_subscription_success.html"

    def get_queryset(self):
        # Only allow users to subscribe to Datasets which are published
        return (
            super()
            .get_queryset()
            .get_active_org()
            .get_dataset_type(dataset_type=DatasetType.TIMETABLE.value)
            .get_published()
            .add_live_data()
        )

    def get_back_url(self):
        adapter = get_adapter(self.request)
        if adapter.stash_contains_back_url(self.request):
            return adapter.unstash_back_url(self.request)
        else:
            # Send user to feed-detail if can't retrieve URL (more likely to
            # have come from feed-detail because users
            # can only subscribe from that page)
            return reverse(
                "feed-detail", args=[self.object.id], host=self.request.host.name
            )

    def get_back_button_text(self, previous_url):
        sub_manage_url = reverse("users:feeds-manage", host=config.hosts.DATA_HOST)
        if sub_manage_url in previous_url:
            return _("Go back to manage subscriptions")
        else:
            return _("Go back to data set")

    def get_context_data(self, **kwargs):
        context = super().get_context_data(**kwargs)
        back_url = self._get_or_update_url(self.request.user, self.get_back_url())
        context.update(
            {
                "subscribe": self.get_is_subscribed(),
                "back_url": back_url,
                "back_button_text": self.get_back_button_text(back_url),
            }
        )
        return context


class DatasetChangeLogView(ChangeLogView):
    template_name = "browse/timetables/feed_change_log.html"
    table_class = TimetableChangelogTable
    dataset_type = DatasetType.TIMETABLE.value


class SearchView(BaseSearchView):
    template_name = "browse/timetables/search.html"
    model = Dataset
    paginate_by = 10
    filterset_class = TimetableSearchFilter
    strict = False

    def get_queryset(self):
        qs = (
            super()
            .get_queryset()
            .get_dataset_type(dataset_type=TimetableType)
            .get_published()
            .get_active_org()
            .get_viewable_statuses()
            .add_organisation_name()
            .add_live_data()
            .add_admin_area_names()
            .order_by(*self.get_ordering())
        )

        keywords = self.request.GET.get("q", "").strip()
        if keywords:
            qs = qs.search(keywords)
        return qs


def _get_gtfs_regions():
    try:
        response = requests.get(
            url=f"{settings.GTFS_API_BASE_URL}/gtfs/regions",
            timeout=180,
        )
        elapsed_time = response.elapsed.total_seconds()
        logger.info(
            f"Request to get GTFS regions took {elapsed_time}s "
            f"- status {response.status_code}"
        )

        return response.json()

    except RequestException:
        return None


def _get_gtfs_file(region):
    try:
        response = requests.get(
            url=f"{settings.GTFS_API_BASE_URL}/gtfs?regionName={region}",
            timeout=180,
            stream=True,
        )
        elapsed_time = response.elapsed.total_seconds()
        logger.info(
            f"Request to get GTFS data took {elapsed_time}s "
            f"- status {response.status_code}"
        )

        return response.raw

    except RequestException:
        return None


class DownloadTimetablesView(LoginRequiredMixin, BaseTemplateView):
    template_name = "browse/timetables/download_timetables.html"

    def get_context_data(self, **kwargs):
        context = super().get_context_data(**kwargs)

        bulk_timetable = BulkDataArchive.objects.filter(dataset_type=TimetableType)
        context["show_bulk_archive_url"] = bulk_timetable.filter(
            compliant_archive=False
        ).exists()
        list_traveline_regions = []
        for region_code, pretty_name_region_code in TravelineRegions.choices:
            list_traveline_regions.append(
                Regions(
                    region_code,
                    pretty_name_region_code,
                    bulk_timetable.filter(traveline_regions=region_code).exists(),
                )
            )

        context["show_bulk_traveline_regions"] = list_traveline_regions

        # Get the change archives from the last 7 days. There should be at most one per
        # day, but use LIMIT 7 anyway
        last_week = timezone.now() - timedelta(days=7)
        change_archives = ChangeDataArchive.objects.filter(published_at__gte=last_week)[
            :7
        ]
        context["change_archives"] = change_archives

        is_new_gtfs_api_active = flag_is_active("", "is_new_gtfs_api_active")

        if is_new_gtfs_api_active:
            context["gtfs_regions"] = _get_gtfs_regions()
            context["is_new_gtfs_api_active"] = True
        else:
            downloader = GTFSFileDownloader(get_gtfs_bucket_service)
            context["gtfs_static_files"] = downloader.get_files()
            context["is_new_gtfs_api_active"] = False

        return context


class DownloadRegionalGTFSFileView(BaseDownloadFileView):
    """View for retrieving a GTFS region file from the GTFS API and
    returning it as a StreamingHttpResponse"""

    def get(self, request, *args, **kwargs):
        self.is_new_gtfs_api_active = flag_is_active("", "is_new_gtfs_api_active")
        if self.kwargs.get("id") == TravelineRegions.ALL.lower():
            db_starttime = datetime.now()
            ResourceRequestCounter.from_request(request)
            db_endtime = datetime.now()
            logger.info(
                f"""Database call for GTFS ResourceRequestCounter took
                {(db_endtime - db_starttime).total_seconds()} seconds"""
            )
        return self.render_to_response()

    def render_to_response(self):
        id_ = self.kwargs.get("id", None)

        if self.is_new_gtfs_api_active:
            gtfs_region_file = self.get_download_file()
            if gtfs_region_file is None:
                raise Http404
            response = StreamingHttpResponse(
                gtfs_region_file, content_type="application/zip"
            )
            response[
                "Content-Disposition"
            ] = f'attachment; filename="itm_{id_}_gtfs.zip"'
        else:
            gtfs = self.get_download_file(id_)
            if gtfs.file is None:
                raise Http404
            response = FileResponse(
                gtfs.file, filename=gtfs.filename, as_attachment=True
            )

        return response

    def get_download_file(self, id_=None):
        if self.is_new_gtfs_api_active:
            id_ = self.kwargs.get("id", None)
            gtfs_file = _get_gtfs_file(id_)
        else:
            s3_start = datetime.now()
            downloader = GTFSFileDownloader(get_gtfs_bucket_service)
            gtfs_file = downloader.download_file_by_id(id_)
            s3_endtime = datetime.now()
            logger.info(
                f"""S3 bucket download for GTFS took
                {(s3_endtime - s3_start).total_seconds()} seconds"""
            )

        return gtfs_file


class DownloadBulkDataArchiveView(ResourceCounterMixin, DownloadView):
    def get_object(self, queryset=None):
        db_starttime = datetime.now()
        try:
            bulk_data_archive = BulkDataArchive.objects.filter(
                dataset_type=TimetableType,
                compliant_archive=False,
                traveline_regions="All",
            ).earliest()  # as objects are already ordered by '-created' in model Meta
            db_endtime = datetime.now()
            logger.info(
                f"""Database call for bulk archive took
                {(db_endtime - db_starttime).total_seconds()} seconds"""
            )
            return bulk_data_archive
        except BulkDataArchive.DoesNotExist:
            raise Http404(
                _("No %(verbose_name)s found matching the query")
                % {"verbose_name": BulkDataArchive._meta.verbose_name}
            )

    def get_download_file(self):
        is_direct_s3_url_active = flag_is_active("", "is_direct_s3_url_active")
        if is_direct_s3_url_active:
            return generate_signed_url(self.object.data.name)
        s3_start = datetime.now()
        data = self.object.data
        s3_endtime = datetime.now()
        logger.info(
            f"""S3 bucket download for bulk archive took
            {(s3_endtime - s3_start).total_seconds()} seconds"""
        )
        return data

    def render_to_response(self, **response_kwargs):
        is_direct_s3_url_active = flag_is_active("", "is_direct_s3_url_active")
        if is_direct_s3_url_active:
            download_file = self.get_download_file()
            return redirect(download_file)
        super().render_to_response(**response_kwargs)


class CFNDownloadBulkDataArchiveView(DownloadBulkDataArchiveView):
    def get_download_file(self):
        return generate_signed_url(self.object.data.name)

    def render_to_response(self, **response_kwargs):
        download_file = self.get_download_file()
        return redirect(download_file)


class DownloadBulkDataArchiveRegionsView(DownloadView):
    def get(self, request, *args, **kwargs):
        self.object = self.get_object(kwargs["region_code"])
        return self.render_to_response()

    def get_object(self, region_code: str = "All"):
        db_starttime = datetime.now()
        try:
            region_bulk_data_archive = BulkDataArchive.objects.filter(
                dataset_type=TimetableType,
                compliant_archive=False,
                traveline_regions=region_code,
            ).earliest()  # as objects are already ordered by '-created' in model Meta
            db_endtime = datetime.now()
            logger.info(
                f"""Database call for region-wise bulk archive
                took {(db_endtime - db_starttime).total_seconds()} seconds"""
            )
            return region_bulk_data_archive
        except BulkDataArchive.DoesNotExist:
            raise Http404(
                _("No %(verbose_name)s found matching the query")
                % {"verbose_name": BulkDataArchive._meta.verbose_name}
            )

    def get_download_file(self, *args):
        s3_start = datetime.now()
        data = self.object.data
        s3_endtime = datetime.now()
        logger.info(
            f"""S3 bucket download for region-wise bulk archive took
            {(s3_endtime - s3_start).total_seconds()} seconds"""
        )
        return data


class DownloadCompliantBulkDataArchiveView(DownloadView):
    def get_object(self, queryset=None):
        try:
            return (
                BulkDataArchive.objects.filter(
                    dataset_type=TimetableType, compliant_archive=True
                )
                .order_by("-created")
                .first()
            )
        except BulkDataArchive.DoesNotExist:
            raise Http404(
                _("No %(verbose_name)s found matching the query")
                % {"verbose_name": BulkDataArchive._meta.verbose_name}
            )

    def get_download_file(self):
        return self.object.data


class DownloadChangeDataArchiveView(DownloadView):
    slug_url_kwarg = "published_at"
    slug_field = "published_at"
    model = ChangeDataArchive

    def setup(self, request, *args, **kwargs):
        """Initialize attributes shared by all view methods."""
        published_at = kwargs.pop("published_at")

        try:
            # Try to parse published_at into a date object
            published_at = datetime.strptime(published_at, "%Y-%m-%d").date()
        except ValueError as e:
            raise Http404 from e

        super().setup(request, *args, published_at=published_at, **kwargs)

    def get_queryset(self):
        # Get the change archives from the last 7 days.
        last_week = timezone.now() - timedelta(days=7)
        return ChangeDataArchive.objects.filter(published_at__gte=last_week)

    def get_download_file(self):
        return self.object.data


class DatasetDownloadView(ResourceCounterMixin, BaseDetailView):
    dataset_type = DatasetType.TIMETABLE.value

    def get_queryset(self):
        if self.request.GET.get("is_review", None) == "true":
            return Dataset.objects.get_active_org()
        else:
            return (
                Dataset.objects.get_active_org()
                .get_dataset_type(dataset_type=self.dataset_type)
                .get_published()
                .select_related("live_revision")
            )

    def render_to_response(self, context, **response_kwargs):
        dataset = self.object
        if dataset:
            if self.request.GET.get("is_review", None) == "true":
                revision = dataset.revisions.latest()
            else:
                revision = dataset.live_revision

            if (
                self.request.GET.get("get_working", None) == "true"
                and revision.status == FeedStatus.error.value
            ):
                # get previous working revision
                revision = dataset.revisions.filter(
                    status=FeedStatus.live.value
                ).latest()

            if revision:
                return FileResponse(revision.upload_file.open("rb"), as_attachment=True)
            else:
                raise Http404(
                    _("No %(verbose_name)s found matching the query")
                    % {"verbose_name": DatasetRevision._meta.verbose_name}
                )


class UserFeedbackView(LoginRequiredMixin, CreateView):
    template_name = "browse/timetables/user_feedback.html"
    form_class = ConsumerFeedbackForm
    model = ConsumerFeedback
    dataset = None

    def get(self, request, *args, **kwargs):
        self.dataset = get_object_or_404(
            Dataset.objects.select_related("live_revision", "organisation"),
            id=self.kwargs.get("pk"),
        )
        return super().get(request, *args, **kwargs)

    def post(self, request, *args, **kwargs):
        self.dataset = get_object_or_404(
            Dataset.objects.select_related("live_revision"), id=self.kwargs.get("pk")
        )
        return super().post(request, *args, **kwargs)

    def get_feedback_details(self) -> dict:
        """
        Get the details from the request query params and DB
        """

        live_revision = self.dataset.live_revision
        revision_id = live_revision.id

        service_name = self.request.GET.get("service", None)
        line_name = self.request.GET.get("line", None)
        journey_code = self.request.GET.get("journey_code", None)
        stop = self.request.GET.get("stop", None)
        direction = self.request.GET.get("direction", None)
        atco_code = self.request.GET.get("atco_code", None)

        user_feedback = UserFeedback(
            revision_id,
            service_name,
            line_name,
            stop,
            direction,
            atco_code,
            journey_code,
        )
        # If service name is not found in query string of url
        if not service_name:
            return user_feedback.default()
        else:
            if journey_code or stop:
                # If vehicle journey code is available
                if journey_code:
<<<<<<< HEAD
                    print("in journey code")
                    qs = user_feedback.get_qs_journey_code()
                # Check whether the stop info is there
                if stop:
                    print("in stop code")
=======
                    qs = user_feedback.get_qs_journey_code()
                # Check whether the stop info is there
                if stop:
>>>>>>> dd9f7a07
                    qs = user_feedback.get_qs_stop()
            else:
                qs = user_feedback.get_qs_service()

<<<<<<< HEAD
            print(f"qs: {qs}")
=======
>>>>>>> dd9f7a07
            if qs:
                return user_feedback.data(qs)
            else:
                return user_feedback.default()

    def get_initial(self):
        initial_data = {
            "dataset_id": self.dataset.id,
            "organisation_id": self.dataset.organisation.id,
            "consumer_id": self.request.user.id,
        }
        data: dict = self.get_feedback_details()

        initial_data["service_id"] = data["service_id"]
        initial_data["vehicle_journey_id"] = data["vehicle_journey_id"]
        initial_data["revision_id"] = data["revision_id"]
        initial_data["service_pattern_stop_id"] = data["service_pattern_stop_id"]

        return initial_data

    @transaction.atomic
    def form_valid(self, form):
        client = get_notifications()
        response = super().form_valid(form)
        admins = User.objects.filter(account_type=SiteAdminType)
        emails = [email["email"] for email in admins.values()]
        emails.append(self.request.user.email)

        for email in emails:
            client.send_dataset_feedback_consumer_copy(
                dataset_id=self.dataset.id,
                contact_email=email,
                dataset_name=self.dataset.live_revision.name,
                publisher_name=self.dataset.organisation.name,
                feedback=self.object.feedback,
                time_now=None,
            )

        client.send_feedback_notification(
            dataset_id=self.dataset.id,
            contact_email=self.dataset.contact.email,
            dataset_name=self.dataset.live_revision.name,
            feedback=self.object.feedback,
            feed_detail_link=self.dataset.feed_detail_url,
            developer_email=self.request.user.email if self.object.consumer else None,
        )

        return response

    def get_success_url(self):
        return reverse(
            "feed-feedback-success",
            args=[self.dataset.id],
            host=config.hosts.DATA_HOST,
        )

    def get_context_data(self, **kwargs):
        context = super().get_context_data(**kwargs)
        back_url = reverse(
            "feed-line-detail",
            args=[self.dataset.id],
            host=config.hosts.DATA_HOST,
        )
        context["dataset"] = self.dataset

        data: dict = self.get_feedback_details()
        context["revision_id"] = data["revision_id"]
        # If service code and line are found in DB
        if data["service_id"]:
            context["service"] = data["service_name"]
            context["line_name"] = data["line_name"]
<<<<<<< HEAD
=======
            back_url += f"?line={data['line_name']}&service={data['service_name']}"
>>>>>>> dd9f7a07
        # If vehicle journey details are found in DB
        if data["vehicle_journey_id"]:
            context["journey_start_time"] = data["start_time"]
            context["direction"] = data["direction"]
        # If stop details are found in DB
        if data["service_pattern_stop_id"]:
            context["stop_name"] = data["stop_name"]
            context["atco_code"] = data["atco_code"]
<<<<<<< HEAD
=======
        context["back_url"] = back_url
>>>>>>> dd9f7a07

        return context


class UserFeedbackSuccessView(LoginRequiredMixin, TemplateView):
    template_name = "browse/timetables/user_feedback_success.html"

    def get_context_data(self, **kwargs):
        context = super().get_context_data(**kwargs)
        object_id = self.kwargs["pk"]
        url = reverse("feed-detail", args=[object_id], host=config.hosts.DATA_HOST)
        context["back_link"] = url
        return context<|MERGE_RESOLUTION|>--- conflicted
+++ resolved
@@ -1145,25 +1145,13 @@
             if journey_code or stop:
                 # If vehicle journey code is available
                 if journey_code:
-<<<<<<< HEAD
-                    print("in journey code")
                     qs = user_feedback.get_qs_journey_code()
                 # Check whether the stop info is there
                 if stop:
-                    print("in stop code")
-=======
-                    qs = user_feedback.get_qs_journey_code()
-                # Check whether the stop info is there
-                if stop:
->>>>>>> dd9f7a07
                     qs = user_feedback.get_qs_stop()
             else:
                 qs = user_feedback.get_qs_service()
 
-<<<<<<< HEAD
-            print(f"qs: {qs}")
-=======
->>>>>>> dd9f7a07
             if qs:
                 return user_feedback.data(qs)
             else:
@@ -1235,10 +1223,7 @@
         if data["service_id"]:
             context["service"] = data["service_name"]
             context["line_name"] = data["line_name"]
-<<<<<<< HEAD
-=======
             back_url += f"?line={data['line_name']}&service={data['service_name']}"
->>>>>>> dd9f7a07
         # If vehicle journey details are found in DB
         if data["vehicle_journey_id"]:
             context["journey_start_time"] = data["start_time"]
@@ -1247,10 +1232,7 @@
         if data["service_pattern_stop_id"]:
             context["stop_name"] = data["stop_name"]
             context["atco_code"] = data["atco_code"]
-<<<<<<< HEAD
-=======
         context["back_url"] = back_url
->>>>>>> dd9f7a07
 
         return context
 
