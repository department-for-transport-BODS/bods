--- conflicted
+++ resolved
@@ -471,7 +471,6 @@
 
         # Initial commit for timetable visualiser
         target_date = datetime.strptime("09/01/2023", "%d/%m/%Y").date()
-<<<<<<< HEAD
         public_use_check_flag = True
         kwargs["timetable_visualiser"] = TimetableVisualiser(
             live_revision.id,
@@ -480,13 +479,7 @@
             target_date,
             public_use_check_flag,
         ).get_timetable_visualiser()
-=======
-        kwargs["timetable_visualiser"] = TimetableVisualiser(
-            live_revision.id, kwargs["service_code"], kwargs["line_name"], target_date
-        ).get_timetable_visualiser()
-
-        print(f"Total number of records:{kwargs['timetable_visualiser'].count()}")
->>>>>>> 45d3d099
+
         return kwargs
 
 
