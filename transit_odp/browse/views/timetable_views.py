import logging
import math
import re
from collections import namedtuple
from datetime import datetime, timedelta
from typing import Dict, List

import pandas as pd
import requests
from allauth.account.adapter import get_adapter
from django.conf import settings
from django.contrib.auth import get_user_model
from django.contrib.auth.mixins import LoginRequiredMixin
from django.db import transaction
from django.db.models import Max
from django.http import FileResponse, Http404, StreamingHttpResponse
from django.shortcuts import get_object_or_404, redirect, render
from django.utils import timezone
from django.utils.translation import gettext as _
from django.views.generic import CreateView, DetailView, TemplateView, UpdateView
from django.views.generic.detail import BaseDetailView
from django_hosts import reverse
from requests import RequestException
from waffle import flag_is_active

import config.hosts
from transit_odp.avl.require_attention.abods.registery import AbodsRegistery
from transit_odp.avl.require_attention.weekly_ppc_zip_loader import (
    get_vehicle_activity_operatorref_linename,
)
from transit_odp.browse.cfn import generate_signed_url
from transit_odp.browse.constants import LICENCE_NUMBER_NOT_SUPPLIED_MESSAGE
from transit_odp.browse.filters import TimetableSearchFilter
from transit_odp.browse.forms import ConsumerFeedbackForm
from transit_odp.browse.tables import DatasetPaginatorTable
from transit_odp.browse.timetable_visualiser import TimetableVisualiser
from transit_odp.browse.user_feedback import UserFeedback
from transit_odp.browse.views.base_views import (
    BaseSearchView,
    BaseTemplateView,
    ChangeLogView,
)
from transit_odp.common.constants import FeatureFlags
from transit_odp.common.downloaders import GTFSFileDownloader
from transit_odp.common.forms import ConfirmationForm
from transit_odp.common.services import get_gtfs_bucket_service
from transit_odp.common.view_mixins import (
    BaseDownloadFileView,
    DownloadView,
    ResourceCounterMixin,
)
from transit_odp.data_quality.report_summary import Summary
from transit_odp.data_quality.scoring import get_data_quality_rag
from transit_odp.notifications import get_notifications
from transit_odp.organisation.constants import (
    ENGLISH_TRAVELINE_REGIONS,
    DatasetType,
    FeedStatus,
    TimetableType,
    TravelineRegions,
)
from transit_odp.organisation.csv.service_codes import STALENESS_STATUS
from transit_odp.organisation.models import (
    ConsumerFeedback,
    Dataset,
    DatasetRevision,
    DatasetSubscription,
    TXCFileAttributes,
)
from transit_odp.organisation.models.data import SeasonalService, ServiceCodeExemption
from transit_odp.otc.models import Service as OTCService
from transit_odp.pipelines.models import BulkDataArchive, ChangeDataArchive
from transit_odp.publish.requires_attention import (
    FaresRequiresAttention,
    evaluate_staleness,
    get_dq_critical_observation_services_map,
    get_fares_dataset_map,
    get_line_level_txc_map_service_base,
    is_avl_requires_attention,
    is_stale,
)
from transit_odp.site_admin.models import ResourceRequestCounter
from transit_odp.timetables.tables import TimetableChangelogTable
from transit_odp.transmodel.models import BookingArrangements, Service
from transit_odp.users.constants import SiteAdminType

logger = logging.getLogger(__name__)
User = get_user_model()
Regions = namedtuple("Regions", ("region_code", "pretty_name_region_code", "exists"))


class DatasetDetailView(DetailView):
    template_name = "browse/timetables/dataset_detail/index.html"
    model = Dataset

    def get_queryset(self):
        return (
            super()
            .get_queryset()
            .get_active_org()
            .get_dataset_type(dataset_type=TimetableType)
            .get_published()
            .get_viewable_statuses()
            .add_admin_area_names()
            .add_live_data()
            .add_nocs()
            .select_related("live_revision")
        )

    def get_distinct_dataset_txc_attributes(self, revision_id):
        txc_attributes = {}
        txc_file_attributes = TXCFileAttributes.objects.filter(revision_id=revision_id)

        for file_attribute in txc_file_attributes:
            licence_number = (
                file_attribute.licence_number
                and file_attribute.licence_number.strip()
                or LICENCE_NUMBER_NOT_SUPPLIED_MESSAGE
            )

            noc_dict = txc_attributes.setdefault(licence_number, {}).setdefault(
                file_attribute.national_operator_code, {}
            )
            for line_name in file_attribute.line_names:
                line_names_dict = noc_dict.setdefault(line_name, set())
                line_names_dict.add(file_attribute.service_code)

        return txc_attributes

    def get_context_data(self, **kwargs):
        kwargs = super().get_context_data(**kwargs)

        dataset = self.object
        live_revision = dataset.live_revision
        report = live_revision.report.order_by("-created").first()
        dqs_report = live_revision.dqs_report.order_by("-created").first()
        if dqs_report:
            summary = Summary.get_report(dqs_report.id, live_revision.id)
            kwargs["report_id"] = getattr(dqs_report, "id", None)
            kwargs["dq_score"] = None
            kwargs["new_dqs_report"] = True
            kwargs["is_new_data_quality_service_active"] = True
        else:
            summary = getattr(report, "summary", None)
            kwargs["report_id"] = getattr(report, "id", None)
            kwargs["dq_score"] = (
                get_data_quality_rag(report) if report and summary else None
            )
            kwargs["new_dqs_report"] = False
            kwargs["is_new_data_quality_service_active"] = False

        kwargs["summary"] = summary
        kwargs["is_specific_feedback"] = flag_is_active("", "is_specific_feedback")
        user = self.request.user

        kwargs["pk"] = dataset.id
        kwargs["api_root"] = reverse("api:app:api-root", host=config.hosts.DATA_HOST)
        kwargs["admin_areas"] = self.object.admin_area_names
        # Once all the reports are generated we should probably use the queryset
        # annotation get_live_dq_score and calculate the rag from that.

        # Handle errors produced by pipeline
        task = live_revision.etl_results.latest()
        error_code = task.error_code
        kwargs["error"] = bool(error_code)
        kwargs["show_pti"] = (
            live_revision.created.date() >= settings.PTI_START_DATE.date()
        )
        kwargs["pti_enforced_date"] = settings.PTI_ENFORCED_DATE

        is_subscribed = None
        feed_api = None

        if user.is_authenticated:
            is_subscribed = DatasetSubscription.objects.filter(
                dataset=dataset, user=user
            ).exists()
            feed_api = reverse(
                "api:feed-detail", args=[self.object.id], host=config.hosts.DATA_HOST
            )
            feed_api = f"{feed_api}?api_key={user.auth_token}"

        kwargs.update({"notification": is_subscribed, "feed_api": feed_api})
        kwargs["distinct_attributes"] = self.get_distinct_dataset_txc_attributes(
            live_revision.id
        )

        return kwargs


class LineMetadataDetailView(DetailView):
    template_name = "browse/timetables/dataset_detail/review_line_metadata.html"
    model = Dataset

    def __init__(self, **kwargs):
        super().__init__(**kwargs)
        self.page = "line-details"

    def get_queryset(self):
        return (
            super()
            .get_queryset()
            .get_active_org()
            .get_dataset_type(dataset_type=TimetableType)
            .get_published()
            .get_viewable_statuses()
            .add_admin_area_names()
            .add_live_data()
            .add_nocs()
            .select_related("live_revision")
        )

    def get_service_type(self, revision_id, service_code, line_name) -> str:
        """
        Determine the service type based on the provided parameters.

        This method queries the database to retrieve service types for a given revision,
        service code, and line name. It then analyzes the retrieved service types to determine
        the overall service type.

        Parameters:
            revision_id (int): The ID of the revision.
            service_code (str): The service code.
            line_name (str): The name of the line.

        Returns:
            str: The determined service type, which can be one of the following:
                - "Standard" if all retrieved service types are "standard".
                - "Flexible" if all retrieved service types are "flexible".
                - "Flexible/Standard" if both "standard" and "flexible" service types are present.
        """
        all_service_types_list = []
        service_types_qs = (
            Service.objects.filter(
                revision=revision_id,
                service_code=service_code,
                name=line_name,
            )
            .values_list("service_type", flat=True)
            .distinct()
        )
        for service_type in service_types_qs:
            all_service_types_list.append(service_type)

        if all(service_type == "standard" for service_type in all_service_types_list):
            return "Standard"
        elif all(service_type == "flexible" for service_type in all_service_types_list):
            return "Flexible"
        return "Flexible/Standard"

    def get_timetable_files_for_line(
        self, revision_id, service_code, line_name
    ) -> List[TXCFileAttributes]:
        highest_revision_number = TXCFileAttributes.objects.filter(
            revision=revision_id,
            service_code=service_code,
            line_names__contains=[line_name],
        ).aggregate(highest_revision_number=Max("revision_number"))[
            "highest_revision_number"
        ]

        file_name_qs = TXCFileAttributes.objects.filter(
            revision=revision_id,
            service_code=service_code,
            line_names__contains=[line_name],
            revision_number=highest_revision_number,
        )
        return file_name_qs

    def get_current_files(self, revision_id, service_code, line_name) -> list:
        """
        Get the list of current valid files for a given revision, service code, and line name.

        This method retrieves the filenames of the current valid files for a specific revision,
        service code, and line name, considering the operating period start and end dates.

        Parameters:
            revision_id (int): The ID of the revision.
            service_code (str): The service code.
            line_name (str): The name of the line.

        Returns:
            list: A list of dictionaries, each containing information about a valid file, including:
                - "filename": The name of the file.
                - "start_date": The start date of the file's operating period.
                - "end_date": The end date of the file's operating period, if available.
        """
        valid_file_names = []
        today = datetime.now().date()

        file_name_qs = self.get_timetable_files_for_line(
            revision_id, service_code, line_name
        ).values_list(
            "filename",
            "operating_period_start_date",
            "operating_period_end_date",
        )

        for file_name in file_name_qs:
            operating_period_start_date = file_name[1]
            operating_period_end_date = file_name[2]

            if operating_period_start_date and operating_period_end_date:
                if (
                    operating_period_start_date <= today
                    and today <= operating_period_end_date
                ):
                    valid_file_names.append(
                        {
                            "filename": file_name[0],
                            "start_date": operating_period_start_date,
                            "end_date": operating_period_end_date,
                        }
                    )
            elif operating_period_start_date:
                if operating_period_start_date <= today:
                    valid_file_names.append(
                        {
                            "filename": file_name[0],
                            "start_date": operating_period_start_date,
                            "end_date": None,
                        }
                    )
            elif operating_period_end_date:
                if today <= operating_period_end_date:
                    valid_file_names.append(
                        {
                            "filename": file_name[0],
                            "start_date": None,
                            "end_date": operating_period_end_date,
                        }
                    )

        return valid_file_names

    def get_most_recent_modification_datetime(
        self, revision_id, service_code, line_name
    ):
        """
        Get the most recent modification datetime for a given revision, service code, and line name.

        This function retrieves the maximum modification datetime among all TXC file attributes
        matching the provided revision ID, service code, and line name.

        Parameters:
            revision_id (int): The ID of the revision.
            service_code (str): The service code.
            line_name (str): The name of the line.

        Returns:
            datetime: The most recent modification datetime, or None if no matching records are found.
        """
        return TXCFileAttributes.objects.filter(
            revision_id=revision_id,
            service_code=service_code,
            line_names__contains=[line_name],
        ).aggregate(max_modification_datetime=Max("modification_datetime"))[
            "max_modification_datetime"
        ]

    def get_lastest_operating_period_start_date(
        self, revision_id, service_code, line_name, recent_modification_datetime
    ):
        """
        Get the latest operating period start date for a given revision, service code,
        line name, and recent modification datetime.

        This method retrieves the maximum start date of the operating period among all TXC
        file attributes matching the provided parameters and having the specified recent
        modification datetime.

        Parameters:
            revision_id (int): The ID of the revision.
            service_code (str): The service code.
            line_name (str): The name of the line.
            recent_modification_datetime (datetime): The most recent modification datetime.

        Returns:
            datetime: The latest operating period start date, or None if no matching records are found.
        """
        return TXCFileAttributes.objects.filter(
            revision_id=revision_id,
            service_code=service_code,
            line_names__contains=[line_name],
            modification_datetime=recent_modification_datetime,
        ).aggregate(max_start_date=Max("operating_period_start_date"))["max_start_date"]

    def get_single_booking_arrangements_file(self, revision_id, service_code):
        """
        Retrieve the booking arrangements details from a single booking arrangements file
        for a given revision ID and service code.

        This function attempts to retrieve service IDs corresponding to the provided revision ID
        and service code. If no matching service IDs are found, it returns None. Otherwise, it
        queries the booking arrangements associated with the retrieved service IDs and returns
        a distinct set of booking arrangements details.

        Parameters:
            revision_id (int): The ID of the revision.
            service_code (str): The service code.

        Returns:
            QuerySet or None"""
        try:
            service_ids = (
                Service.objects.filter(revision=revision_id)
                .filter(service_code=service_code)
                .values_list("id", flat=True)
            )
        except Service.DoesNotExist:
            return None
        return (
            BookingArrangements.objects.filter(service_id__in=service_ids)
            .values_list("description", "email", "phone_number", "web_address")
            .distinct()
        )

    def get_valid_files(self, revision_id, valid_files, service_code, line_name):
        """
        Get the valid booking arrangements files based on the provided parameters.

        This method determines the valid booking arrangements file(s) for a given revision,
        service code, line name, and list of valid files. It considers various factors such
        as the number of valid files, the most recent modification datetime, and the operating
        period start date to determine the appropriate booking arrangements file(s) to return.

        Parameters:
            revision_id (int): The ID of the revision.
            valid_files (list): A list of valid files containing information about each file,
                including the filename, start date, and end date.
            service_code (str): The service code.
            line_name (str): The name of the line.

        Returns:
            QuerySet or None:
        """
        if len(valid_files) == 1:
            return self.get_single_booking_arrangements_file(revision_id, service_code)
        elif len(valid_files) > 1:
            booking_arrangements_qs = None
            most_recent_modification_datetime = (
                self.get_most_recent_modification_datetime(
                    revision_id, service_code, line_name
                )
            )
            booking_arrangements_qs = TXCFileAttributes.objects.filter(
                revision_id=revision_id,
                service_code=service_code,
                line_names__contains=[line_name],
                modification_datetime=most_recent_modification_datetime,
            )

            if len(booking_arrangements_qs) == 1:
                return self.get_single_booking_arrangements_file(
                    booking_arrangements_qs.first().revision_id, [service_code]
                )

            lastest_operating_period_start = (
                self.get_lastest_operating_period_start_date(
                    revision_id,
                    service_code,
                    line_name,
                    most_recent_modification_datetime,
                )
            )
            booking_arrangements_qs = booking_arrangements_qs.filter(
                operating_period_start_date=lastest_operating_period_start
            )

            if len(booking_arrangements_qs) == 1:
                return self.get_single_booking_arrangements_file(
                    booking_arrangements_qs.first().revision_id, [service_code]
                )

            booking_arrangements_qs = booking_arrangements_qs.order_by(
                "-filename"
            ).first()

            return self.get_single_booking_arrangements_file(
                booking_arrangements_qs.revision_id, [service_code]
            )

    def get_direction_timetable(
        self, df_timetable: pd.DataFrame, direction: str = "outbound"
    ) -> Dict:
        """
        Get the timetable details like the total, current page and the dataframe
        based on the timetable dataframe and the direction.

        :param df_timetable pd.DataFrame
        Timetable visualiser dataframe
        :param direction string
        Possible values can be 'outbound' or 'inbound'

        :return Dict
        {
            'total_page': "Total pages of the dataframe",
            'curr_page': "Current page",
            'show_all': "Flag to show all rows in dataframe",
            'df_timetable': "Dataframe sliced with rows and columns"
        }
        """

        if df_timetable.empty:
            return {
                "total_page": 0,
                "curr_page": 1,
                "show_all": False,
                "df_timetable": pd.DataFrame(),
                "total_row_count": 0,
            }

        if direction == "outbound":
            show_all_param = self.request.GET.get("showAllOutbound", "false")
            curr_page_param = int(self.request.GET.get("outboundPage", "1"))
        else:
            show_all_param = self.request.GET.get("showAllInbound", "false")
            curr_page_param = int(self.request.GET.get("inboundPage", "1"))
            pass

        show_all = show_all_param.lower() == "true"
        total_row_count, total_columns_count = df_timetable.shape
        total_page = math.ceil((total_columns_count - 1) / 10)
        curr_page_param = 1 if curr_page_param > total_page else curr_page_param
        page_size = 10
        # Adding 1 to always show the first column of stops
        col_start = ((curr_page_param - 1) * page_size) + 1
        col_end = min(total_columns_count, (curr_page_param * page_size) + 1)
        col_indexes_display = []
        for i in range(col_start, col_end):
            col_indexes_display.append(i)
        if len(col_indexes_display) > 0:
            col_indexes_display.insert(0, 0)
        row_count = min(total_row_count, 10)
        # Slice the dataframe by the 10 rows if show all is false
        df_timetable = (
            df_timetable.iloc[:, col_indexes_display]
            if show_all
            else df_timetable.iloc[:row_count, col_indexes_display]
        )

        return {
            "total_page": total_page,
            "curr_page": curr_page_param,
            "show_all": show_all,
            "df_timetable": df_timetable,
            "total_row_count": total_row_count,
        }

    def get_avl_data(
        self, txc_file_attributes: List[TXCFileAttributes], line_name: str
    ):
        """
        Get the AVL data for the Dataset
        """

        uncounted_activity_df = get_vehicle_activity_operatorref_linename()
        abods_registry = AbodsRegistery()
        synced_in_last_month = abods_registry.records()

        is_avl_compliant = True
        for file in txc_file_attributes:
            noc = file.national_operator_code
            if is_avl_compliant:
                is_avl_compliant = not is_avl_requires_attention(
                    noc, line_name, synced_in_last_month, uncounted_activity_df
                )
            else:
                break

        return {"is_avl_compliant": is_avl_compliant}

    def get_fares_data(
        self,
        txc_file_attributes: List[TXCFileAttributes],
    ):
        """
        Get the fares data for the dataset
        """
        is_fares_require_attention_active = flag_is_active(
            "", FeatureFlags.FARES_REQUIRE_ATTENTION.value
        )

        txc_map = dict(enumerate(txc_file_attributes))
        is_fares_compliant = True
        if is_fares_require_attention_active:
            fares_df = get_fares_dataset_map(txc_map)
            fra = FaresRequiresAttention(None)
            for txc_file in txc_file_attributes:
                if is_fares_compliant:
                    is_fares_compliant = not fra.is_fares_requires_attention(
                        txc_file, fares_df
                    )
                else:
                    break
        else:
            fares_df = pd.DataFrame()

        tariff_basis, product_name = [], []
        today = datetime.today().date()
        current_valid_files, future_files, expired_files = [], [], []
        dataset_id, org_id = None, None

        for row in fares_df.to_dict(orient="records"):
            tariff_basis.extend(row["tariff_basis"])
            product_name.extend(row["product_name"])
            dataset_id = row["dataset_id"]
            org_id = row["operator_id"]

            start_date = (
                row["valid_from"].date() if not pd.isnull(row["valid_from"]) else today
            )
            end_date = (
                row["valid_to"].date() if not pd.isnull(row["valid_to"]) else today
            )
            file_name = row["xml_file_name"]

            if end_date >= today >= start_date:
                current_valid_files.append(
                    self.get_file_object(row["valid_from"], row["valid_to"], file_name)
                )

            if start_date > today:
                future_files.append(
                    self.get_file_object(row["valid_from"], row["valid_to"], file_name)
                )

            if today > end_date:
                expired_files.append(
                    self.get_file_object(row["valid_from"], row["valid_to"], file_name)
                )

        return {
            "is_fares_compliant": is_fares_compliant,
            "fares_dataset_id": dataset_id,
            "fares_tariff_basis": tariff_basis,
            "fares_products": product_name,
            "fares_valid_files": current_valid_files,
            "fares_future_dated_files": future_files,
            "fares_expired_files": expired_files,
            "fares_org_id": org_id,
        }

    def get_file_object(self, start_date, end_date, file_name):
        """
        Return the object for the file details
        """
        return {
            "start_date": None if pd.isnull(start_date) else start_date,
            "end_date": None if pd.isnull(end_date) else end_date,
            "filename": file_name,
        }

    def get_timetables_data(
        self,
        file_attributes: list[TXCFileAttributes],
        service_code: str,
        dataset_id: int,
    ):
        """
        Get the timetables data for the dataset
        """
        today = datetime.today().date()
        current_valid_files = []
        future_files = []
        expired_files = []
        national_operator_code = set()

        for file in file_attributes:
            start_date = (
                file.operating_period_start_date
                if file.operating_period_start_date
                else today
            )
            end_date = (
                file.operating_period_end_date
                if file.operating_period_end_date
                else today
            )
            file_name = file.filename

            if end_date >= today >= start_date:
                current_valid_files.append(
                    self.get_file_object(
                        file.operating_period_start_date,
                        file.operating_period_end_date,
                        file_name,
                    )
                )

            national_operator_code.add(file.national_operator_code)
            if start_date > today:
                future_files.append(
                    self.get_file_object(
                        file.operating_period_start_date,
                        file.operating_period_end_date,
                        file_name,
                    )
                )

            if today > end_date:
                expired_files.append(
                    self.get_file_object(
                        file.operating_period_start_date,
                        file.operating_period_end_date,
                        file_name,
                    )
                )

        is_dqs_require_attention = flag_is_active(
            "", FeatureFlags.DQS_REQUIRE_ATTENTION.value
        )

        txcfa_map = get_line_level_txc_map_service_base([service_code])
        dqs_critical_issues_service_line_map = (
            get_dq_critical_observation_services_map(txcfa_map)
            if is_dqs_require_attention
            else []
        )

        txc_file = txcfa_map.get((service_code, self.line))
        is_timetable_compliant = False
        if self.service and txc_file:
            if len(dqs_critical_issues_service_line_map) == 0 and not is_stale(
                self.service, txc_file
            ):
                is_timetable_compliant = True

        national_operator_code = list(national_operator_code)
        return {
            "is_timetable_compliant": is_timetable_compliant,
            "timetables_dataset_id": dataset_id,
            "timetables_valid_files": current_valid_files,
            "timetables_future_dated_files": future_files,
            "timetables_expired_files": expired_files,
            "national_operator_code": ",".join(national_operator_code),
        }

    def get_otc_service(self):
        if not self.service_code:
            return None

        otc_map = {
            (
                f"{service.registration_number.replace('/', ':')}",
                f"{split_service_number}",
            ): service
            for service in OTCService.objects.add_otc_stale_date()
            .add_otc_association_date()
            .add_traveline_region_weca()
            .add_traveline_region_otc()
            .add_traveline_region_details()
            .filter(registration_number=self.service_code.replace(":", "/"))
            for split_service_number in service.service_number.split("|")
        }

        return otc_map.get((self.service_code, self.line))

    def get_timetable_visualiser_data(
        self, revision_id: int, line_name: str, service_code: str
    ):
        """
        Get the data for the timetable visualiser
        """

        date = self.request.GET.get("date", datetime.now().strftime("%Y-%m-%d"))
        # Regular expression pattern to match dates in yyyy-mm-dd format
        date_pattern = r"^\d{4}-\d{2}-\d{2}$"
        is_valid_date = re.match(date_pattern, date) is not None
        if not is_valid_date:
            date = datetime.now().strftime("%Y-%m-%d")

        target_date = datetime.strptime(date, "%Y-%m-%d").date()
        timetable_inbound_outbound = TimetableVisualiser(
            revision_id,
            service_code,
            line_name,
            target_date,
            True,
        ).get_timetable_visualiser()

        vehicle_journey_codes = set()
        if not timetable_inbound_outbound["outbound"]["df_timetable"].empty:

            vehicle_journey_codes.update(
                timetable_inbound_outbound["outbound"]["df_timetable"].columns.tolist()
            )
        if not timetable_inbound_outbound["inbound"]["df_timetable"].empty:

            vehicle_journey_codes.update(
                timetable_inbound_outbound["inbound"]["df_timetable"].columns.tolist()
            )

        is_timetable_info_available = False
        timetable = {}
        for direction in ["outbound", "inbound"]:
            direction_details = timetable_inbound_outbound[direction]
            journey = direction_details["description"]
            journey = direction.capitalize() + " - " + journey if journey else ""
            bound_details = self.get_direction_timetable(
                direction_details["df_timetable"], direction
            )
            if (
                not is_timetable_info_available
                and not bound_details["df_timetable"].empty
            ):
                is_timetable_info_available = True
            timetable[direction] = {
                "df": bound_details["df_timetable"],
                "total_page": bound_details["total_page"],
                "total_row_count": bound_details["total_row_count"],
                "curr_page": bound_details["curr_page"],
                "show_all": bound_details["show_all"],
                "journey_name": journey,
                "stops": direction_details["stops"],
                "observations": direction_details.get("observations", {}),
                "page_param": direction + "Page",
                "show_all_param": "showAll" + direction.capitalize(),
            }
        return {
            "curr_date": date,
            "timetable": timetable,
            "is_timetable_info_available": is_timetable_info_available,
            "vehicle_journey_codes": ",".join(vehicle_journey_codes),
        }

    def get_service_type_data(
        self, revision_id: int, line: str, service_code: str, current_valid_files: list
    ):
        """
        Get the data associated with service type
        """

        service_type = self.get_service_type(revision_id, service_code, line)
        data = {}
        data["service_type"] = service_type

        if service_type == "Flexible" or service_type == "Flexible/Standard":
            booking_arrangements_info = self.get_valid_files(
                revision_id,
                current_valid_files,
                service_code,
                line,
            )
            if booking_arrangements_info:
                data["booking_arrangements"] = booking_arrangements_info[0][0]
                data["booking_methods"] = booking_arrangements_info[0][1:]

        return data

    def get_context_data(self, **kwargs):
        """
        Get the context data for the view.

        This method retrieves various contextual data based on the request parameters
        and the object's attributes.
        """
        line = self.request.GET.get("line")
        service_code = self.request.GET.get("service")
        kwargs["line_name"] = line
        kwargs["service_code"] = service_code

        kwargs = super().get_context_data(**kwargs)
        dataset = self.object
        if dataset:
            live_revision = dataset.live_revision
        else:
            live_revision = None
        kwargs["pk"] = dataset.id if dataset else None

        kwargs["is_specific_feedback"] = flag_is_active("", "is_specific_feedback")
        kwargs["api_root"] = reverse("api:app:api-root", host=config.hosts.DATA_HOST)
        # Get the flag is_timetable_visualiser_active state
        is_timetable_visualiser_active = flag_is_active(
            "", "is_timetable_visualiser_active"
        )
        kwargs["is_timetable_visualiser_active"] = is_timetable_visualiser_active
        is_complete_service_pages_active = flag_is_active(
            "", FeatureFlags.COMPLETE_SERVICE_PAGES.value
        )
<<<<<<< HEAD
        kwargs["is_complete_service_pages_real_time_data_active"] = flag_is_active(
            "", FeatureFlags.COMPLETE_SERVICE_PAGES_REAL_TIME_DATA.value
=======
        kwargs["is_complete_service_pages_active"] = is_complete_service_pages_active
        kwargs["is_fares_require_attention_active"] = flag_is_active(
            "", FeatureFlags.FARES_REQUIRE_ATTENTION.value
        )
        kwargs["is_avl_require_attention_active"] = flag_is_active(
            "", FeatureFlags.AVL_REQUIRES_ATTENTION.value
>>>>>>> 37b50d96
        )

        kwargs["current_valid_files"] = []
        kwargs["service_type"] = "N/A"
        if live_revision:
            kwargs["current_valid_files"] = self.get_current_files(
                live_revision.id, kwargs["service_code"], kwargs["line_name"]
            )

            kwargs.update(
                self.get_service_type_data(
                    live_revision.id, line, service_code, kwargs["current_valid_files"]
                )
            )

            # If flag is enabled, show the timetable visualiser
            if is_timetable_visualiser_active:
                kwargs.update(
                    self.get_timetable_visualiser_data(
                        live_revision.id, line, service_code
                    )
                )

            if is_complete_service_pages_active and self.page == "licence":
                self.line = line
                self.service_code = service_code
                self.service = self.get_otc_service()
                licence_number = None
                self.service_code_exemption_map = {}
                self.seasonal_service_map = {}
                self.service_inscope = True
                if self.service:
                    licence_number = self.service.licence.number
                    self.service_code_exemption_map = (
                        self.get_service_code_exemption_map(licence_number)
                    )
                    self.seasonal_service_map = self.get_seasonal_service_map(
                        licence_number
                    )
                    self.service_inscope = self.is_service_in_scope()

                kwargs["service_inscope"] = self.service_inscope

                txc_file_attributes = (
                    self.get_timetable_files_for_line(
                        live_revision.id, service_code, line
                    )
                    .add_service_code(service_code)
                    .add_split_linenames()
                )

                kwargs.update(
                    self.get_avl_data(
                        txc_file_attributes,
                        line,
                    )
                )
                kwargs.update(self.get_fares_data(txc_file_attributes))
                kwargs.update(
                    self.get_timetables_data(
                        txc_file_attributes, service_code, dataset.id
                    )
                )

        return kwargs

    def is_service_in_scope(self) -> bool:
        """check is service is in scope or not system will
        check 3 points to decide in scope Service Exception,
        Seasonal Service Status and Traveling region

        Returns:
            bool: True if in scope else False
        """
        seasonal_service = self.seasonal_service_map.get(
            self.service.registration_number
        )
        exemption = self.service_code_exemption_map.get(
            self.service.registration_number
        )
        traveline_regions = self.service.traveline_region
        if traveline_regions:
            traveline_regions = traveline_regions.split("|")
        else:
            traveline_regions = []
        is_english_region = list(
            set(ENGLISH_TRAVELINE_REGIONS) & set(traveline_regions)
        )

        if not (
            not (exemption and exemption.registration_code) and is_english_region
        ) or (seasonal_service and not seasonal_service.seasonal_status):
            return False

        return True

    def get_seasonal_service_map(
        self, licence_number: str
    ) -> Dict[str, SeasonalService]:
        """
        Get a dictionary which includes all the Seasonal Services
        for an organisation.
        """
        return {
            service.registration_number.replace("/", ":"): service
            for service in SeasonalService.objects.filter(
                licence__organisation__licences__number__in=licence_number
            )
            .add_registration_number()
            .add_seasonal_status()
        }

    def get_service_code_exemption_map(
        self, licence_number: str
    ) -> Dict[str, ServiceCodeExemption]:
        """Get the status of service excemption

        Args:
            licence_number (str): licence number to check for excemption

        Returns:
            Dict[str, ServiceCodeExemption]: dict for excemption object
        """
        return {
            service.registration_number.replace("/", ":"): service
            for service in ServiceCodeExemption.objects.add_registration_number().filter(
                licence__organisation__licences__number__in=licence_number
            )
        }


class DatasetSubscriptionBaseView(LoginRequiredMixin):
    model = Dataset

    def handle_no_permission(self):
        self.object = self.get_object()
        return render(
            self.request,
            "browse/timetables/feed_subscription_gatekeeper.html",
            context={"object": self.object, "backlink_url": self.get_cancel_url()},
        )

    def get_is_subscribed(self):
        # TODO - memoize
        user = self.request.user
        return user.subscriptions.filter(id=self.object.id).exists()


class DatasetSubscriptionView(DatasetSubscriptionBaseView, UpdateView):
    template_name = "browse/timetables/feed_subscription.html"
    form_class = ConfirmationForm

    def get_queryset(self):
        # Only allow users to subscribe to Datasets which are published
        return (
            super()
            .get_queryset()
            .get_active_org()
            .get_dataset_type(dataset_type=DatasetType.TIMETABLE.value)
            .get_published()
            .add_live_data()
        )

    def get_cancel_url(self):
        # Send user to feed-detail if can't get HTTP_REFERER
        # (more likely to have come from feed-detail because users
        # can only subscribe from that page)
        return self.request.headers.get(
            "Referer",
            reverse("feed-detail", args=[self.object.id], host=self.request.host.name),
        )

    def stash_data(self):
        adapter = get_adapter(self.request)
        adapter.stash_back_url(self.request, self.get_cancel_url())

    def get_form_kwargs(self):
        kwargs = super().get_form_kwargs()
        # pop model instance as form is not a ModelForm
        kwargs.pop("instance", None)
        kwargs.update({"cancel_url": self.get_cancel_url()})
        return kwargs

    def get_form_url(self):
        return reverse(
            "feed-subscription",
            args=[self.object.id],
            host=config.hosts.DATA_HOST,
        )

    def get_context_data(self, **kwargs):
        # the success page needs access to the user's origin url. Can't stash
        # in form_valid because at that point the
        # HTTP_REFERER is the current page
        self.stash_data()
        # set is_subscribed before calling super().get_context_data
        # so that it is available in subsequent call to get_form_kwargs
        self.is_subscribed = self.get_is_subscribed()

        context = super().get_context_data(**kwargs)
        context["is_subscribed"] = self.is_subscribed
        context["backlink_url"] = self.get_cancel_url()
        context["form_url"] = self.get_form_url()
        return context

    def form_valid(self, form):
        user = self.request.user
        is_subscribed = self.get_is_subscribed()

        # Toggle subscription
        if is_subscribed:
            DatasetSubscription.objects.filter(dataset=self.object, user=user).delete()
        else:
            DatasetSubscription.objects.create(user=user, dataset=self.object)

        success_url = reverse(
            "feed-subscription-success",
            args=[self.object.id],
            host=config.hosts.DATA_HOST,
        )
        return redirect(success_url)


class DatasetSubscriptionSuccessView(
    DatasetPaginatorTable, DatasetSubscriptionBaseView, DetailView
):
    template_name = "browse/timetables/feed_subscription_success.html"

    def get_queryset(self):
        # Only allow users to subscribe to Datasets which are published
        return (
            super()
            .get_queryset()
            .get_active_org()
            .get_dataset_type(dataset_type=DatasetType.TIMETABLE.value)
            .get_published()
            .add_live_data()
        )

    def get_back_url(self):
        adapter = get_adapter(self.request)
        if adapter.stash_contains_back_url(self.request):
            return adapter.unstash_back_url(self.request)
        else:
            # Send user to feed-detail if can't retrieve URL (more likely to
            # have come from feed-detail because users
            # can only subscribe from that page)
            return reverse(
                "feed-detail", args=[self.object.id], host=self.request.host.name
            )

    def get_back_button_text(self, previous_url):
        sub_manage_url = reverse("users:feeds-manage", host=config.hosts.DATA_HOST)
        if sub_manage_url in previous_url:
            return _("Go back to manage subscriptions")
        else:
            return _("Go back to data set")

    def get_context_data(self, **kwargs):
        context = super().get_context_data(**kwargs)
        back_url = self._get_or_update_url(self.request.user, self.get_back_url())
        context.update(
            {
                "subscribe": self.get_is_subscribed(),
                "back_url": back_url,
                "back_button_text": self.get_back_button_text(back_url),
            }
        )
        return context


class DatasetChangeLogView(ChangeLogView):
    template_name = "browse/timetables/feed_change_log.html"
    table_class = TimetableChangelogTable
    dataset_type = DatasetType.TIMETABLE.value


class SearchView(BaseSearchView):
    template_name = "browse/timetables/search.html"
    model = Dataset
    paginate_by = 10
    filterset_class = TimetableSearchFilter
    strict = False

    def get_queryset(self):
        qs = (
            super()
            .get_queryset()
            .get_dataset_type(dataset_type=TimetableType)
            .get_published()
            .get_active_org()
            .get_viewable_statuses()
            .add_organisation_name()
            .add_live_data()
            .add_admin_area_names()
            .order_by(*self.get_ordering())
        )

        keywords = self.request.GET.get("q", "").strip()
        if keywords:
            qs = qs.search(keywords)
        return qs


def _get_gtfs_regions():
    try:
        response = requests.get(
            url=f"{settings.GTFS_API_BASE_URL}/gtfs/regions",
            timeout=180,
        )
        elapsed_time = response.elapsed.total_seconds()
        logger.info(
            f"Request to get GTFS regions took {elapsed_time}s "
            f"- status {response.status_code}"
        )

        return response.json()

    except RequestException:
        return None


def _get_gtfs_file(region):
    try:
        response = requests.get(
            url=f"{settings.GTFS_API_BASE_URL}/gtfs?regionName={region}",
            timeout=180,
            stream=True,
        )
        elapsed_time = response.elapsed.total_seconds()
        logger.info(
            f"Request to get GTFS data took {elapsed_time}s "
            f"- status {response.status_code}"
        )

        return response.raw

    except RequestException:
        return None


class DownloadTimetablesView(LoginRequiredMixin, BaseTemplateView):
    template_name = "browse/timetables/download_timetables.html"

    def get_context_data(self, **kwargs):
        context = super().get_context_data(**kwargs)

        bulk_timetable = BulkDataArchive.objects.filter(dataset_type=TimetableType)
        context["show_bulk_archive_url"] = bulk_timetable.filter(
            compliant_archive=False
        ).exists()
        list_traveline_regions = []
        for region_code, pretty_name_region_code in TravelineRegions.choices:
            list_traveline_regions.append(
                Regions(
                    region_code,
                    pretty_name_region_code,
                    bulk_timetable.filter(traveline_regions=region_code).exists(),
                )
            )

        context["show_bulk_traveline_regions"] = list_traveline_regions

        # Get the change archives from the last 7 days. There should be at most one per
        # day, but use LIMIT 7 anyway
        last_week = timezone.now() - timedelta(days=7)
        change_archives = ChangeDataArchive.objects.filter(published_at__gte=last_week)[
            :7
        ]
        context["change_archives"] = change_archives

        is_new_gtfs_api_active = flag_is_active("", "is_new_gtfs_api_active")

        if is_new_gtfs_api_active:
            context["gtfs_regions"] = _get_gtfs_regions()
            context["is_new_gtfs_api_active"] = True
        else:
            downloader = GTFSFileDownloader(get_gtfs_bucket_service)
            context["gtfs_static_files"] = downloader.get_files()
            context["is_new_gtfs_api_active"] = False

        return context


class DownloadRegionalGTFSFileView(BaseDownloadFileView):
    """View for retrieving a GTFS region file from the GTFS API and
    returning it as a StreamingHttpResponse"""

    def get(self, request, *args, **kwargs):
        self.is_new_gtfs_api_active = flag_is_active("", "is_new_gtfs_api_active")
        if self.kwargs.get("id") == TravelineRegions.ALL.lower():
            db_starttime = datetime.now()
            ResourceRequestCounter.from_request(request)
            db_endtime = datetime.now()
            logger.info(
                f"""Database call for GTFS ResourceRequestCounter took
                {(db_endtime - db_starttime).total_seconds()} seconds"""
            )
        return self.render_to_response()

    def render_to_response(self):
        id_ = self.kwargs.get("id", None)

        if self.is_new_gtfs_api_active:
            gtfs_region_file = self.get_download_file()
            if gtfs_region_file is None:
                raise Http404
            response = StreamingHttpResponse(
                gtfs_region_file, content_type="application/zip"
            )
            response[
                "Content-Disposition"
            ] = f'attachment; filename="itm_{id_}_gtfs.zip"'
        else:
            gtfs = self.get_download_file(id_)
            if gtfs.file is None:
                raise Http404
            response = FileResponse(
                gtfs.file, filename=gtfs.filename, as_attachment=True
            )

        return response

    def get_download_file(self, id_=None):
        if self.is_new_gtfs_api_active:
            id_ = self.kwargs.get("id", None)
            gtfs_file = _get_gtfs_file(id_)
        else:
            s3_start = datetime.now()
            downloader = GTFSFileDownloader(get_gtfs_bucket_service)
            gtfs_file = downloader.download_file_by_id(id_)
            s3_endtime = datetime.now()
            logger.info(
                f"""S3 bucket download for GTFS took
                {(s3_endtime - s3_start).total_seconds()} seconds"""
            )

        return gtfs_file


class DownloadBulkDataArchiveView(ResourceCounterMixin, DownloadView):
    def get_object(self, queryset=None):
        db_starttime = datetime.now()
        try:
            bulk_data_archive = BulkDataArchive.objects.filter(
                dataset_type=TimetableType,
                compliant_archive=False,
                traveline_regions="All",
            ).earliest()  # as objects are already ordered by '-created' in model Meta
            db_endtime = datetime.now()
            logger.info(
                f"""Database call for bulk archive took
                {(db_endtime - db_starttime).total_seconds()} seconds"""
            )
            return bulk_data_archive
        except BulkDataArchive.DoesNotExist:
            raise Http404(
                _("No %(verbose_name)s found matching the query")
                % {"verbose_name": BulkDataArchive._meta.verbose_name}
            )

    def get_download_file(self):
        is_direct_s3_url_active = flag_is_active("", "is_direct_s3_url_active")
        if is_direct_s3_url_active:
            return generate_signed_url(self.object.data.name)
        s3_start = datetime.now()
        data = self.object.data
        s3_endtime = datetime.now()
        logger.info(
            f"""S3 bucket download for bulk archive took
            {(s3_endtime - s3_start).total_seconds()} seconds"""
        )
        return data

    def render_to_response(self, **response_kwargs):
        is_direct_s3_url_active = flag_is_active("", "is_direct_s3_url_active")
        if is_direct_s3_url_active:
            download_file = self.get_download_file()
            return redirect(download_file)
        super().render_to_response(**response_kwargs)


class CFNDownloadBulkDataArchiveView(DownloadBulkDataArchiveView):
    def get_download_file(self):
        return generate_signed_url(self.object.data.name)

    def render_to_response(self, **response_kwargs):
        download_file = self.get_download_file()
        return redirect(download_file)


class DownloadBulkDataArchiveRegionsView(DownloadView):
    def get(self, request, *args, **kwargs):
        self.object = self.get_object(kwargs["region_code"])
        return self.render_to_response()

    def get_object(self, region_code: str = "All"):
        db_starttime = datetime.now()
        try:
            region_bulk_data_archive = BulkDataArchive.objects.filter(
                dataset_type=TimetableType,
                compliant_archive=False,
                traveline_regions=region_code,
            ).earliest()  # as objects are already ordered by '-created' in model Meta
            db_endtime = datetime.now()
            logger.info(
                f"""Database call for region-wise bulk archive
                took {(db_endtime - db_starttime).total_seconds()} seconds"""
            )
            return region_bulk_data_archive
        except BulkDataArchive.DoesNotExist:
            raise Http404(
                _("No %(verbose_name)s found matching the query")
                % {"verbose_name": BulkDataArchive._meta.verbose_name}
            )

    def get_download_file(self, *args):
        s3_start = datetime.now()
        data = self.object.data
        s3_endtime = datetime.now()
        logger.info(
            f"""S3 bucket download for region-wise bulk archive took
            {(s3_endtime - s3_start).total_seconds()} seconds"""
        )
        return data


class DownloadCompliantBulkDataArchiveView(DownloadView):
    def get_object(self, queryset=None):
        try:
            return (
                BulkDataArchive.objects.filter(
                    dataset_type=TimetableType, compliant_archive=True
                )
                .order_by("-created")
                .first()
            )
        except BulkDataArchive.DoesNotExist:
            raise Http404(
                _("No %(verbose_name)s found matching the query")
                % {"verbose_name": BulkDataArchive._meta.verbose_name}
            )

    def get_download_file(self):
        return self.object.data


class DownloadChangeDataArchiveView(DownloadView):
    slug_url_kwarg = "published_at"
    slug_field = "published_at"
    model = ChangeDataArchive

    def setup(self, request, *args, **kwargs):
        """Initialize attributes shared by all view methods."""
        published_at = kwargs.pop("published_at")

        try:
            # Try to parse published_at into a date object
            published_at = datetime.strptime(published_at, "%Y-%m-%d").date()
        except ValueError as e:
            raise Http404 from e

        super().setup(request, *args, published_at=published_at, **kwargs)

    def get_queryset(self):
        # Get the change archives from the last 7 days.
        last_week = timezone.now() - timedelta(days=7)
        return ChangeDataArchive.objects.filter(published_at__gte=last_week)

    def get_download_file(self):
        return self.object.data


class DatasetDownloadView(ResourceCounterMixin, BaseDetailView):
    dataset_type = DatasetType.TIMETABLE.value

    def get_queryset(self):
        if self.request.GET.get("is_review", None) == "true":
            return Dataset.objects.get_active_org()
        else:
            return (
                Dataset.objects.get_active_org()
                .get_dataset_type(dataset_type=self.dataset_type)
                .get_published()
                .select_related("live_revision")
            )

    def render_to_response(self, context, **response_kwargs):
        dataset = self.object
        if dataset:
            if self.request.GET.get("is_review", None) == "true":
                revision = dataset.revisions.latest()
            else:
                revision = dataset.live_revision

            if (
                self.request.GET.get("get_working", None) == "true"
                and revision.status == FeedStatus.error.value
            ):
                # get previous working revision
                revision = dataset.revisions.filter(
                    status=FeedStatus.live.value
                ).latest()

            if revision:
                return FileResponse(revision.upload_file.open("rb"), as_attachment=True)
            else:
                raise Http404(
                    _("No %(verbose_name)s found matching the query")
                    % {"verbose_name": DatasetRevision._meta.verbose_name}
                )


class UserFeedbackView(LoginRequiredMixin, CreateView):
    template_name = "browse/timetables/user_feedback.html"
    form_class = ConsumerFeedbackForm
    model = ConsumerFeedback
    dataset = None

    def get(self, request, *args, **kwargs):
        self.dataset = get_object_or_404(
            Dataset.objects.select_related("live_revision", "organisation"),
            id=self.kwargs.get("pk"),
        )
        return super().get(request, *args, **kwargs)

    def post(self, request, *args, **kwargs):
        self.dataset = get_object_or_404(
            Dataset.objects.select_related("live_revision"), id=self.kwargs.get("pk")
        )
        return super().post(request, *args, **kwargs)

    def get_feedback_details(self) -> dict:
        """
        Get the details from the request query params and DB
        """

        live_revision = self.dataset.live_revision
        revision_id = live_revision.id

        service_name = self.request.GET.get("service", None)
        line_name = self.request.GET.get("line", None)
        journey_code = self.request.GET.get("journey_code", None)
        stop = self.request.GET.get("stop", None)
        direction = self.request.GET.get("direction", None)
        atco_code = self.request.GET.get("atco_code", None)

        user_feedback = UserFeedback(
            revision_id,
            service_name,
            line_name,
            stop,
            direction,
            atco_code,
            journey_code,
        )
        # If service name is not found in query string of url
        if not service_name:
            return user_feedback.default()
        else:
            if journey_code or stop:
                # If vehicle journey code is available
                if journey_code:
                    qs = user_feedback.get_qs_journey_code()
                # Check whether the stop info is there
                if stop:
                    qs = user_feedback.get_qs_stop()
            else:
                qs = user_feedback.get_qs_service()

            if qs:
                return user_feedback.data(qs)
            else:
                return user_feedback.default()

    def get_initial(self):
        initial_data = {
            "dataset_id": self.dataset.id,
            "organisation_id": self.dataset.organisation.id,
            "consumer_id": self.request.user.id,
        }
        data: dict = self.get_feedback_details()

        initial_data["service_id"] = data["service_id"]
        initial_data["vehicle_journey_id"] = data["vehicle_journey_id"]
        initial_data["revision_id"] = data["revision_id"]
        initial_data["service_pattern_stop_id"] = data["service_pattern_stop_id"]
        initial_data["service_pattern_id"] = data["service_pattern_id"]

        return initial_data

    @transaction.atomic
    def form_valid(self, form):
        client = get_notifications()
        response = super().form_valid(form)
        admins = User.objects.filter(account_type=SiteAdminType)
        emails = [email["email"] for email in admins.values()]
        emails.append(self.request.user.email)

        for email in emails:
            client.send_dataset_feedback_consumer_copy(
                dataset_id=self.dataset.id,
                contact_email=email,
                dataset_name=self.dataset.live_revision.name,
                publisher_name=self.dataset.organisation.name,
                feedback=self.object.feedback,
                time_now=None,
            )

        client.send_feedback_notification(
            dataset_id=self.dataset.id,
            contact_email=self.dataset.contact.email,
            dataset_name=self.dataset.live_revision.name,
            feedback=self.object.feedback,
            feed_detail_link=self.dataset.feed_detail_url,
            developer_email=self.request.user.email if self.object.consumer else None,
        )

        return response

    def get_success_url(self):
        service_name = self.request.GET.get("service", None)
        line_name = self.request.GET.get("line", None)

        success_url = reverse(
            "feed-feedback-success",
            args=[self.dataset.id],
            host=config.hosts.DATA_HOST,
        )
        if service_name and line_name:
            success_url += f"?line={line_name}&service={service_name}"
        return success_url

    def get_context_data(self, **kwargs):
        context = super().get_context_data(**kwargs)
        back_url = reverse(
            "feed-detail",
            args=[self.dataset.id],
            host=config.hosts.DATA_HOST,
        )
        context["dataset"] = self.dataset

        data: dict = self.get_feedback_details()
        context["revision_id"] = data["revision_id"]
        # If service code and line are found in DB
        if data["service_id"]:
            context["service"] = data["service_name"]
            context["line_name"] = data["line_name"]
            back_url = reverse(
                "feed-line-detail",
                args=[self.dataset.id],
                host=config.hosts.DATA_HOST,
            )
            back_url += f"?line={data['line_name']}&service={data['service_name']}"
        # If vehicle journey details are found in DB
        if data["vehicle_journey_id"]:
            context["journey_start_time"] = data["start_time"]
            context["direction"] = data["direction"]
        # If stop details are found in DB
        if data["service_pattern_stop_id"]:
            context["stop_name"] = data["stop_name"]
            context["atco_code"] = data["atco_code"]
        context["back_url"] = back_url

        return context


class UserFeedbackSuccessView(LoginRequiredMixin, TemplateView):
    template_name = "browse/timetables/user_feedback_success.html"

    def get_context_data(self, **kwargs):
        context = super().get_context_data(**kwargs)
        object_id = self.kwargs["pk"]
        url = reverse("feed-line-detail", args=[object_id], host=config.hosts.DATA_HOST)

        service_name = self.request.GET.get("service", None)
        line_name = self.request.GET.get("line", None)

        if service_name and line_name:
            url += f"?line={line_name}&service={service_name}"
        context["back_link"] = url
        return context<|MERGE_RESOLUTION|>--- conflicted
+++ resolved
@@ -878,17 +878,14 @@
         is_complete_service_pages_active = flag_is_active(
             "", FeatureFlags.COMPLETE_SERVICE_PAGES.value
         )
-<<<<<<< HEAD
         kwargs["is_complete_service_pages_real_time_data_active"] = flag_is_active(
-            "", FeatureFlags.COMPLETE_SERVICE_PAGES_REAL_TIME_DATA.value
-=======
+            "", FeatureFlags.COMPLETE_SERVICE_PAGES_REAL_TIME_DATA.value)
         kwargs["is_complete_service_pages_active"] = is_complete_service_pages_active
         kwargs["is_fares_require_attention_active"] = flag_is_active(
             "", FeatureFlags.FARES_REQUIRE_ATTENTION.value
         )
         kwargs["is_avl_require_attention_active"] = flag_is_active(
             "", FeatureFlags.AVL_REQUIRES_ATTENTION.value
->>>>>>> 37b50d96
         )
 
         kwargs["current_valid_files"] = []
