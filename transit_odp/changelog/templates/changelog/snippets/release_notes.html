--- conflicted
+++ resolved
@@ -1,55 +1,62 @@
 {% load i18n %}
-<<<<<<< HEAD
+<h3 class="govuk-heading-m govuk-!-margin-bottom-5">{% trans "June 2025 (1.47.0)" %}</h3>
+<p class="govuk-body govuk-!-font-size-19">
+  {% blocktrans %}
+    This release will deploy the following changes:
+  {% endblocktrans %}
+</p>
+<ul class="govuk-list govuk-list--bullet">
+  <li>
+    {% blocktrans %}
+      An improvement to the display of the Operator and Local Transport Authority profiles.
+    {% endblocktrans %}
+  </li>
+  <li>
+    {% blocktrans %}
+      An improvement to the way the AVL to timetable matching logic handles special days of operation and non-operation.
+    {% endblocktrans %}
+  </li>
+  <li>
+    {% blocktrans %}
+      An improvement to the way the AVL to timetable matching logic handles duplicate journeys for service codes that are present within a single dataset.
+    {% endblocktrans %}
+  </li>
+  <li>
+    {% blocktrans %}
+      An improvement to the way the AVL to timetable matching reports are generated, so that they reflect analysis done over a 7 day rolling period.
+    {% endblocktrans %}
+  </li>
+  <li>
+    {% blocktrans %}
+      A feature to enable to re-allocation of franchise services to the franchise organisation.
+    {% endblocktrans %}
+  </li>
+  <li>
+    {% blocktrans %}
+      A fix to the integration with the Naptan ETL.
+    {% endblocktrans %}
+  </li>
+</ul>
 <h3 class="govuk-heading-m govuk-!-margin-bottom-5">{% trans "May 2025 (1.46.1)" %}</h3>
-=======
-<h3 class="govuk-heading-m govuk-!-margin-bottom-5">{% trans "June 2025 (1.47.0)" %}</h3>
->>>>>>> 30a418b5
-<p class="govuk-body govuk-!-font-size-19">
-  {% blocktrans %}
-    This release will deploy the following changes:
-  {% endblocktrans %}
-</p>
-<ul class="govuk-list govuk-list--bullet">
-  <li>
-    {% blocktrans %}
-<<<<<<< HEAD
+<p class="govuk-body govuk-!-font-size-19">
+  {% blocktrans %}
+    This release will deploy the following changes:
+  {% endblocktrans %}
+</p>
+<ul class="govuk-list govuk-list--bullet">
+  <li>
+    {% blocktrans %}
     An improvement to the way web crawlers are guided to scan the service.
-=======
-      An improvement to the display of the Operator and Local Transport Authority profiles.
->>>>>>> 30a418b5
-    {% endblocktrans %}
-  </li>
-  <li>
-    {% blocktrans %}
-<<<<<<< HEAD
+    {% endblocktrans %}
+  </li>
+  <li>
+    {% blocktrans %}
     An update to the logic for selecting the fares file used for compliance reporting.
-=======
-      An improvement to the way the AVL to timetable matching logic handles special days of operation and non-operation.
->>>>>>> 30a418b5
-    {% endblocktrans %}
-  </li>
-  <li>
-    {% blocktrans %}
-<<<<<<< HEAD
+    {% endblocktrans %}
+  </li>
+  <li>
+    {% blocktrans %}
     A replacement to the backend infrastructure used for processing fares files.
-=======
-      An improvement to the way the AVL to timetable matching logic handles duplicate journeys for service codes that are present within a single dataset.
-    {% endblocktrans %}
-  </li>
-  <li>
-    {% blocktrans %}
-      An improvement to the way the AVL to timetable matching reports are generated, so that they reflect analysis done over a 7 day rolling period.
-    {% endblocktrans %}
-  </li>
-  <li>
-    {% blocktrans %}
-      A feature to enable to re-allocation of franchise services to the franchise organisation.
-    {% endblocktrans %}
-  </li>
-  <li>
-    {% blocktrans %}
-      A fix to the integration with the Naptan ETL.
->>>>>>> 30a418b5
     {% endblocktrans %}
   </li>
 </ul>
