{% load i18n %}
<<<<<<< HEAD
<h3 class="govuk-heading-m govuk-!-margin-bottom-5">
  {% trans "June 2025 (1.47.0)" %}
</h3>
=======
<h3 class="govuk-heading-m govuk-!-margin-bottom-5">{% trans "June 2025 (1.48.0)" %}</h3>
<p class="govuk-body govuk-!-font-size-19">
  {% blocktrans %}
    This release will deploy the following changes:
  {% endblocktrans %}
</p>
<ul class="govuk-list govuk-list--bullet">
  <li>
    {% blocktrans %}
      An improvement to the way the timetable data is processed to handle large sets of journey patterns.
    {% endblocktrans %}
  </li>
  <li>
    {% blocktrans %}
      A bug fix to the way files are compared during the processing the PTI revision number logic.
    {% endblocktrans %}
  </li>
  <li>
    {% blocktrans %}
      A feature to enable historic tracks data to be captured for use within ABODS.
    {% endblocktrans %}
  </li>
  <li>
    {% blocktrans %}
      A new column within the compliance reports (Derived termination date) to identify where look ahead when data is made invalid due to the revision number.
    {% endblocktrans %}
  </li>
  <li>
    {% blocktrans %}
      A refresh of the Front End code pack to align with GDS branding standards.
    {% endblocktrans %}
  </li>
</ul>
<h3 class="govuk-heading-m govuk-!-margin-bottom-5">{% trans "June 2025 (1.47.0)" %}</h3>
>>>>>>> 82e4f075
<p class="govuk-body govuk-!-font-size-19">
  {% blocktrans %}
    This release will deploy the following changes:
  {% endblocktrans %}
</p>
<ul class="govuk-list govuk-list--bullet">
  <li>
    {% blocktrans %}
      An improvement to the display of the Operator and Local Transport Authority profiles.
    {% endblocktrans %}
  </li>
  <li>
    {% blocktrans %}
      An improvement to the way the AVL to timetable matching logic handles special days of operation and non-operation.
    {% endblocktrans %}
  </li>
  <li>
    {% blocktrans %}
      An improvement to the way the AVL to timetable matching logic handles duplicate journeys for service codes that are present within a single dataset.
    {% endblocktrans %}
  </li>
  <li>
    {% blocktrans %}
      An improvement to the way the AVL to timetable matching reports are generated, so that they reflect analysis done over a 7 day rolling period.
    {% endblocktrans %}
  </li>
  <li>
    {% blocktrans %}
      A feature to enable to re-allocation of franchise services to the franchise organisation.
    {% endblocktrans %}
  </li>
  <li>
    {% blocktrans %}
      A fix to the integration with the Naptan ETL.
    {% endblocktrans %}
  </li>
</ul>
<h3 class="govuk-heading-m govuk-!-margin-bottom-5">
  {% trans "May 2025 (1.46.1)" %}
</h3>
<p class="govuk-body govuk-!-font-size-19">
  {% blocktrans %}
    This release will deploy the following changes:
  {% endblocktrans %}
</p>
<ul class="govuk-list govuk-list--bullet">
  <li>
    {% blocktrans %}
    An improvement to the way web crawlers are guided to scan the service.
    {% endblocktrans %}
  </li>
  <li>
    {% blocktrans %}
    An update to the logic for selecting the fares file used for compliance reporting.
    {% endblocktrans %}
  </li>
  <li>
    {% blocktrans %}
    A replacement to the backend infrastructure used for processing fares files.
    {% endblocktrans %}
  </li>
</ul>
<h3 class="govuk-heading-m govuk-!-margin-bottom-5">
  {% trans "April 2025 (1.46.0)" %}
</h3>
<p class="govuk-body govuk-!-font-size-19">
  {% blocktrans %}
    This release will deploy the following changes:
  {% endblocktrans %}
</p>
<ul class="govuk-list govuk-list--bullet">
  <li>
    {% blocktrans %}
      A new user type specifically limited to access ABODS.
    {% endblocktrans %}
  </li>
  <li>
    {% blocktrans %}
      A bug fix to the Registration column within the Local Transport Authority compliance reports.
    {% endblocktrans %}
  </li>
  <li>
    {% blocktrans %}
      A bug fix to the way cancelled or expiring services are handled within the compliance reports.
    {% endblocktrans %}
  </li>
</ul>
<h3 class="govuk-heading-m govuk-!-margin-bottom-5">
  {% trans "April 2025 (1.45.0) and (Backend V1.01)" %}
</h3>
<p class="govuk-body govuk-!-font-size-19">
  {% blocktrans %}
    This release will deploy the following changes:
  {% endblocktrans %}
</p>
<ul class="govuk-list govuk-list--bullet">
  <li>
    {% blocktrans %}
      Bug fixes to enable the activation of complete service pages, fares compliance updates and feedback reports.
    {% endblocktrans %}
  </li>
  <li>
    {% blocktrans %}
      Visualisation of real time vehicle locations within the complete service pages.
    {% endblocktrans %}
  </li>
  <li>
    {% blocktrans %}
      An improvement to the way cancelled or expiring services are handled within the compliance reports.
    {% endblocktrans %}
  </li>
  <li>
    {% blocktrans %}
      The switch to a serverless architecture for timetables processing.
    {% endblocktrans %}
  </li>
</ul>
<h3 class="govuk-heading-m govuk-!-margin-bottom-5">
  {% trans "March 2025 (1.44.0)" %}
</h3>
<p class="govuk-body govuk-!-font-size-19">
  {% blocktrans %}
    This release will deploy the following changes:
  {% endblocktrans %}
</p>
<ul class="govuk-list govuk-list--bullet">
  <li>
    {% blocktrans %}
      Complete service pages to enable key timetable, AVL and fares data for a service to be reviewed for accuracy purposes.
    {% endblocktrans %}
  </li>
  <li>
    {% blocktrans %}
      A fix for the way the Refused state is handled for variations for a registration.
    {% endblocktrans %}
  </li>
  <li>
    {% blocktrans %}
      The deactivation of AVL accessibility notification emails which are not required.
    {% endblocktrans %}
  </li>
  <li>
    {% blocktrans %}
      A change to the feedback feature which ensures that feedback is supplied with the
      correct context for either the stop, the journey or the service.
    {% endblocktrans %}
  </li>
  <li>
    {% blocktrans %}
      The integration of the critical Data Quality Service reports with the
      Services Require Attention reports.
    {% endblocktrans %}
  </li>
  <li>
    {% blocktrans %}
      An improvement to the Data Quality Service reports to include the feedback supplied
      with the required context.
    {% endblocktrans %}
  </li>
  <li>
    {% blocktrans %}
      The addition of the Fares data type to the Services Require Attention reports.
    {% endblocktrans %}
  </li>
</ul>
<h3 class="govuk-heading-m govuk-!-margin-bottom-5">
  {% trans "January 2025 (1.43.0)" %}
</h3>
<p class="govuk-body govuk-!-font-size-19">
  {% blocktrans %}
    This release will deploy the following changes:
  {% endblocktrans %}
</p>
<ul class="govuk-list govuk-list--bullet">
  <li>
    {% blocktrans %}
      An improvement to simplify dataset pages and the browse section regarding the way
      PTI compliance is displayed for timetables.
    {% endblocktrans %}
  </li>
  <li>
    {% blocktrans %}
      A fix to the way datasets detect updates when hosted via URL and were queried too frequently.
    {% endblocktrans %}
  </li>
  <li>
    {% blocktrans %}
    A fix for the way registrations are imported from the PD BRD API for registrations
    managed by Enhanced Partnerships and Franchises.
    {% endblocktrans %}
  </li>
  <li>
    {% blocktrans %}
      A fix to the 'No timing point for more than 15 minutes' Data Quality observation logic.
    {% endblocktrans %}
  </li>
  <li>
    {% blocktrans %}
      A fix to the Timetable Visualiser to correctly calculate stop departure time that use Wait Time(s).
    {% endblocktrans %}
  </li>
  <li>
    {% blocktrans %}
      An improvement to the search function when browsing for datasets.
    {% endblocktrans %}
  </li>
  <li>
    {% blocktrans %}
      A fix to the way some services are identified as active or cancelled when these are maintained
      by the Office of the Traffic Commissioner.
    {% endblocktrans %}
  </li>
  <li>
    {% blocktrans %}
      An enhancement to the line level compliance report which describes the health of data of all
      registered services.
    {% endblocktrans %}
  </li>
  <li>
    {% blocktrans %}
      An enhancement to the compliance report which describes the health of data belonging to a
      specific operator or local transport authority.
    {% endblocktrans %}
  </li>
  <li>
    {% blocktrans %}
      An improvement to the way we handle cases where hosted data is temporarily unavailable.
    {% endblocktrans %}
  </li>
</ul>
<h3 class="govuk-heading-m govuk-!-margin-bottom-5">
  {% trans "November 2024 (1.42.0)" %}
</h3>
<p class="govuk-body govuk-!-font-size-19">
  {% blocktrans %}
    This release will deploy the following changes:
  {% endblocktrans %}
</p>
<ul class="govuk-list govuk-list--bullet">
  <li>
    {% blocktrans %}
      File level processing for Timetable datasets. This will result in published zip files to be
      restructured to pass successfully processed data to consumers immediately.
    {% endblocktrans %}
  </li>
  <li>
    {% blocktrans %}
      An improvement to the way NaPTAN data is processed overnight to improve resilience of
      the application.
    {% endblocktrans %}
  </li>
  <li>
    {% blocktrans %}
      A fix for the way locally managed registrations are imported.
    {% endblocktrans %}
  </li>
  <li>
    {% blocktrans %}
      An improvement to handle timetable files that are published that fail the
      anti-virus checks or are incorrectly structured.
    {% endblocktrans %}
  </li>
  <li>
    {% blocktrans %}
      An improvement to the way live location data supplied via the download all pages are
      constructed to improve resilience of the application.
    {% endblocktrans %}
  </li>
  <li>
    {% blocktrans %}
      An updated accessibility statement that describes the way BODS has been updated to
      meet WCAG 2.2 AA requirements.
    {% endblocktrans %}
  </li>
</ul>
<h3 class="govuk-heading-m govuk-!-margin-bottom-5">
  {% trans "October 2024 (1.41.0)" %}
</h3>
<p class="govuk-body govuk-!-font-size-19">
  {% blocktrans %}
    This release will deploy the following changes:
  {% endblocktrans %}
</p>
<ul class="govuk-list govuk-list--bullet">
  <li>
    {% blocktrans %}
      File level processing for Fares datasets. This will result in published zip
      files to be restructured to pass successfully processed data to consumers immediately.
    {% endblocktrans %}
  </li>
  <li>
    {% blocktrans %}
      A fix for the way registrations held with the Office of the Traffic
      Commissioner data is associated with Local Transport Authorities.
    {% endblocktrans %}
  </li>
  <li>
    {% blocktrans %}
      A fix for the way cancelled registrations held with the Office of the Traffic
      Commissioner data are displayed on BODS.
    {% endblocktrans %}
  </li>
</ul>
<h3 class="govuk-heading-m govuk-!-margin-bottom-5">
  {% trans "September 2024 (1.40.0)" %}
</h3>
<p class="govuk-body govuk-!-font-size-19">
  {% blocktrans %}
    This release will deploy the following changes:
  {% endblocktrans %}
</p>
<ul class="govuk-list govuk-list--bullet">
  <li>
    {% blocktrans %}
    Security enhancements to limit the length of a session to 10 minutes.
    {% endblocktrans %}
  </li>
  <li>
    {% blocktrans %}
    Enable BODS to ingest locally managed registrations from Enhanced Partnerships.
    {% endblocktrans %}
  </li>
  <li>
    {% blocktrans %}
    The introduction of new checks to the timetables Data Quality Service.
    {% endblocktrans %}
  </li>
  <li>
    {% blocktrans %}
    A fix to allow users to view the data quality report for timetables on the Browse bus open data page.
    {% endblocktrans %}
  </li>
</ul>
<h3 class="govuk-heading-m govuk-!-margin-bottom-5">
  {% trans "August 2024 (1.39.0)" %}
</h3>
<p class="govuk-body govuk-!-font-size-19">
  {% blocktrans %}
    This release will deploy the following changes:
  {% endblocktrans %}
</p>
<ul class="govuk-list govuk-list--bullet">
  <li>
    {% blocktrans %}
    An update to switch to the new IAVL service for the publishing and consumption of location data.
    {% endblocktrans %}
  </li>
</ul>
<h3 class="govuk-heading-m govuk-!-margin-bottom-5">
  {% trans "July 2024 (1.38.0)" %}
</h3>
<p class="govuk-body govuk-!-font-size-19">
  {% blocktrans %}
    This release will deploy the following changes:
  {% endblocktrans %}
</p>
<ul class="govuk-list govuk-list--bullet">
  <li>
    {% blocktrans %}
      The ability to switch to the new Data Quality Service for timetables.
    {% endblocktrans %}
  </li>
  <li>
    {% blocktrans %}
      A new accessibility package (Frontend v 5.4) and a variety of accessibility improvements.
    {% endblocktrans %}
  </li>
  <li>
    {% blocktrans %}
      An improvement to allow timetable data for Scottish services with only Scottish Bank Holidays.
    {% endblocktrans %}
  </li>
  <li>
    {% blocktrans %}
      The supply of coach data to the download all area.
    {% endblocktrans %}
  </li>
  <li>
    {% blocktrans %}
      An update to the counts of services which require attention to reflect individual lines rather than registrations.
    {% endblocktrans %}
  </li>
</ul>
<h3 class="govuk-heading-m govuk-!-margin-bottom-5">
  {% trans "June 2024 (1.37.0)" %}
</h3>
<p class="govuk-body govuk-!-font-size-19">
  {% blocktrans %}
    This release will deploy the following changes:
  {% endblocktrans %}
</p>
<ul class="govuk-list govuk-list--bullet">
  <li>
    {% blocktrans %}
      A fix to remove cancelled registrations from the completeness reports.
    {% endblocktrans %}
  </li>
  <li>
    {% blocktrans %}
      Additional logging to help us troubleshoot intermittent publishing issues.
    {% endblocktrans %}
  </li>
  <li>
    {% blocktrans %}
      Line (service) level reports for LTA's and operators.
    {% endblocktrans %}
  </li>
  <li>
    {% blocktrans %}
      A new line (service) level overall compliance catalogue.
    {% endblocktrans %}
  </li>
</ul>
<h3 class="govuk-heading-m govuk-!-margin-bottom-5">
  {% trans "May 2024 (1.36.0)" %}
</h3>
<p class="govuk-body govuk-!-font-size-19">
  {% blocktrans %}
    This release will deploy the following changes:
  {% endblocktrans %}
</p>
<ul class="govuk-list govuk-list--bullet">
  <li>
    {% blocktrans %}
      An improvement to the AVL to timetable matching logic to handle cases where duplicate failures appear in the report.
    {% endblocktrans %}
  </li>
  <li>
    {% blocktrans %}
      An improvement to the AVL to timetable matching logic to handle cases where serviced organisations data is supplied within the service element in a TxC.
    {% endblocktrans %}
  </li>
  <li>
    {% blocktrans %}
      An improvement to the AVL to timetable matching logic to handle cases where out of scope services appear in the report.
    {% endblocktrans %}
  </li>
  <li>
    {% blocktrans %}
        An improvement to the AVL to timetable matching logic to handle cases where data for multiple lines are supplied within a TxC.
      {% endblocktrans %}
  </li>
  <li>
    {% blocktrans %}
      A new feature to visualise timetables so that operators and consumers can inspect the data within a TxC for accuracy.
    {% endblocktrans %}
  </li>
</ul>
<h3 class="govuk-heading-m govuk-!-margin-bottom-5">
  {% trans "April 2024 (1.35.0)" %}
</h3>
<p class="govuk-body govuk-!-font-size-19">
  {% blocktrans %}
    This release will deploy the following changes:
  {% endblocktrans %}
</p>
<ul class="govuk-list govuk-list--bullet">
  <li>
    {% blocktrans %}
      An improvement to the way the new service level pages are organised within each data set which will show information specifically for that service.
    {% endblocktrans %}
  </li>
  <li>
    {% blocktrans %}
      WECA registrations are imported and will be shown alongside OTC registrations on the catalogues and completeness reports.
    {% endblocktrans %}
  </li>
  <li>
    {% blocktrans %}
      A bug fix to improve the way booking arrangements for flexible services are handled.
    {% endblocktrans %}
  </li>
  <li>
    {% blocktrans %}
      An improvement to the validation logic to check for the presence a ServicePeriod for flexible services.
    {% endblocktrans %}
  </li>
  <li>
    {% blocktrans %}
      Various bug fixes to improve the way errors are displayed to users to be inline with GDS guidelines.
    {% endblocktrans %}
  </li>
  <li>
    {% blocktrans %}
      A fix to the link for consumer feedback reports within the Operator Profile pages.
    {% endblocktrans %}
  </li>
  <li>
    {% blocktrans %}
      Functionality to extract additional data that will be used within the upcoming timetable visualiser features.
    {% endblocktrans %}
  </li>
</ul>
<h3 class="govuk-heading-m govuk-!-margin-bottom-5">
  {% trans "February 2024 (1.34.0)" %}
</h3>
<p class="govuk-body govuk-!-font-size-19">
  {% blocktrans %}
    This release will deploy the following changes:
  {% endblocktrans %}
</p>
<ul class="govuk-list govuk-list--bullet">
  <li>
    {% blocktrans %}
      A new service level page within each data set which will show information specifically for that service.
    {% endblocktrans %}
  </li>
  <li>
    {% blocktrans %}
      An update to the style of map used within the BODS data set pages.
    {% endblocktrans %}
  </li>
  <li>
    {% blocktrans %}
      An improvement to the way data for carnet tickets data is validated.
    {% endblocktrans %}
  </li>
  <li>
    {% blocktrans %}
      A bug fix to the way registrations for some cancelled or expired services are handled.
    {% endblocktrans %}
  </li>
</ul>
<h3 class="govuk-heading-m govuk-!-margin-bottom-5">
  {% trans "January 2024 (1.33.0)" %}
</h3>
<p class="govuk-body govuk-!-font-size-19">
  {% blocktrans %}
    This release will deploy the following changes:
  {% endblocktrans %}
</p>
<ul class="govuk-list govuk-list--bullet">
  <li>
    {% blocktrans %}
      A variety of bug fixes improving the way pagination and 'sort by' and checkboxes are displayed.
    {% endblocktrans %}
  </li>
  <li>
    {% blocktrans %}
      A bug fix to standardise the number of local transport authorities that appear on each page.
    {% endblocktrans %}
  </li>
  <li>
    {% blocktrans %}
      An improvement to the way flexible services data are validated, to ensure stops for flexible zones
      are set up as FLX stops within the NaPTAN data set.
    {% endblocktrans %}
  </li>
  <li>
    {% blocktrans %}
      A series of upgrades to the packages that are used by BODS to add resilience and apply security updates.
    {% endblocktrans %}
  </li>
  <li>
    {% blocktrans %}
      Addition of Disruptions data to Browse Bus Open Data Page.
    {% endblocktrans %}
  </li>
  <li>
    {% blocktrans %}
      Overview pages for organisations (LTAs) to show a map of their active disruptions, along with key statistics
      about the data.
    {% endblocktrans %}
  </li>
  <li>
    {% blocktrans %}
      Detail pages for each disruption to provide additional information to the user.
    {% endblocktrans %}
  </li>
</ul>
<h3 class="govuk-heading-m govuk-!-margin-bottom-5">
  {% trans "December 2023 (1.32.0)" %}
</h3>
<p class="govuk-body govuk-!-font-size-19">
  {% blocktrans %}
    This release will deploy the following changes:
  {% endblocktrans %}
</p>
<ul class="govuk-list govuk-list--bullet">
  <li>
    {% blocktrans %}
      Functionality to enable flexible services to be published.
    {% endblocktrans %}
  </li>
  <li>
    {% blocktrans %}
      An improvement to the way we measure the 12 month timeliness check and the way this impacts services that require attention.
    {% endblocktrans %}
  </li>
  <li>
    {% blocktrans %}
      An improvement to the naming convention used in the Timetable Data catalogue service completeness report.
    {% endblocktrans %}
  </li>
  <li>
    {% blocktrans %}
      An improvement to the naming convention used in the Operator completeness report.
    {% endblocktrans %}
  </li>
  <li>
    {% blocktrans %}
      A simplification to the way dataset pages are displayed.
    {% endblocktrans %}
  </li>
  <li>
    {% blocktrans %}
      A bug fix to the way the RAG status and score shows for Data Quality Service reports.
    {% endblocktrans %}
  </li>
  <li>
    {% blocktrans %}
      A fix to the way the Data Quality Service monitoring is displayed to the user.
    {% endblocktrans %}
  </li>
  <li>
    {% blocktrans %}
      A fix for line names published in a TxC file within the LTA completeness report.
    {% endblocktrans %}
  </li>
  <li>
    {% blocktrans %}
      Various fixes to grammar across the site.
    {% endblocktrans %}
  </li>
</ul>
<h3 class="govuk-heading-m govuk-!-margin-bottom-5">
  {% trans "November 2023 (1.31.0)" %}
</h3>
<p class="govuk-body govuk-!-font-size-19">
  {% blocktrans %}
    This release will deploy the following changes:
  {% endblocktrans %}
</p>
<ul class="govuk-list govuk-list--bullet">
  <li>
    {% blocktrans %}
      An update to the PTI validation rules for flexible services.
    {% endblocktrans %}
  </li>
  <li>
    {% blocktrans %}
      An improvement to the way the existing PTI validation rules apply to Creation Dates.
    {% endblocktrans %}
  </li>
  <li>
    {% blocktrans %}
      The addition of a data catalogue for disruptions data.
    {% endblocktrans %}
  </li>
  <li>
    {% blocktrans %}
      An improvement to the API documentation especially for bounding boxes.
    {% endblocktrans %}
  </li>
  <li>
    {% blocktrans %}
      An improvement to the way we measure look ahead and the way this impacts services that require attention.
    {% endblocktrans %}
  </li>
  <li>
    {% blocktrans %}
      An improvement to the naming convention used in the LTA service completeness report.
    {% endblocktrans %}
  </li>
</ul>
<h3 class="govuk-heading-m govuk-!-margin-bottom-5">
  {% trans "October 2023 (1.30.0)" %}
</h3>
<p class="govuk-body govuk-!-font-size-19">
  {% blocktrans %}
    This release will deploy the following changes:
  {% endblocktrans %}
</p>
<ul class="govuk-list govuk-list--bullet">
  <li>
    {% blocktrans %}
      Functionality to remove and block timetable data that may have held PII (Personally Identifiable Information).
    {% endblocktrans %}
  </li>
  <li>
    {% blocktrans %}
      An improvement to simplify the way datasets are displayed with the removal of usernames that published data.
    {% endblocktrans %}
  </li>
  <li>
    {% blocktrans %}
      An enhancement to the way the registrations are imported when the effective date is in the future.
    {% endblocktrans %}
  </li>
</ul>
<h3 class="govuk-heading-m govuk-!-margin-bottom-5">
  {% trans "September 2023 (1.29.0)" %}
</h3>
<p class="govuk-body govuk-!-font-size-19">
  {% blocktrans %}
      This release will deploy the following changes:
    {% endblocktrans %}
</p>
<ul class="govuk-list govuk-list--bullet">
  <li>
    {% blocktrans %}
      An enhancement to the Timetable Data Catalogue and the LTA detailed export to indicate the BODS organisation responsible for unpublished services registered with the OTC.
    {% endblocktrans %}
  </li>
  <li>
    {% blocktrans %}
      An addition of the Disruptions (Siri SX) data within the 'Download All' page on FBODS.
    {% endblocktrans %}
  </li>
  <li>
    {% blocktrans %}
      An addition of the Disruptions (Siri SX) data within the API on BODS.
    {% endblocktrans %}
  </li>
</ul>
<h3 class="govuk-heading-m govuk-!-margin-bottom-5">
  {% trans "August 2023 (1.28.0)" %}
</h3>
<p class="govuk-body govuk-!-font-size-19">
  {% blocktrans %}
    This release will deploy the following changes:
  {% endblocktrans %}
</p>
<ul class="govuk-list govuk-list--bullet">
  <li>
    {% blocktrans %}
      Application monitoring dashboards and alerts to enable the BODS team to effectively investigate and resolve availability incidents.
    {% endblocktrans %}
  </li>
  <li>
    {% blocktrans %}
      An enhancement to the location data matching algorithm to exclude duplicate journeys due to service codes.
    {% endblocktrans %}
  </li>
  <li>
    {% blocktrans %}
      An enhancement to the logic used to calculate staleness when changes are made to the registration for a service.
    {% endblocktrans %}
  </li>
  <li>
    {% blocktrans %}
      A fix to the way BODS validates fares files for products that grant access to multiple services.
    {% endblocktrans %}
  </li>
</ul>
<h3 class="govuk-heading-m govuk-!-margin-bottom-5">
  {% trans "July 2023 (1.27.0)" %}
</h3>
<p class="govuk-body govuk-!-font-size-19">
  {% blocktrans %}
    This release will deploy the following changes:
  {% endblocktrans %}
</p>
<ul class="govuk-list govuk-list--bullet">
  <li>
    {% blocktrans %}
      An update to manage relationships between data from the Office of the Traffic Commissioner and NaPTAN for Local Transport Authorities and Combined Authorities.
    {% endblocktrans %}
  </li>
  <li>
    {% blocktrans %}
      Removal of compliance labels for location data to more easily find active published data through the browse screens and the API.
    {% endblocktrans %}
  </li>
  <li>
    {% blocktrans %}
      Presenting location data to timetable data matching reports to all users.
    {% endblocktrans %}
  </li>
</ul>
<h3 class="govuk-heading-m govuk-!-margin-bottom-5">
  {% trans "May 2023 (1.26.0)" %}
</h3>
<p class="govuk-body govuk-!-font-size-19">
  {% blocktrans %}
    This release will deploy the following changes:
  {% endblocktrans %}
</p>
<ul class="govuk-list govuk-list--bullet">
  <li>
    {% blocktrans %}
      A new feature to enable each local transport authority (LTA) to review the completeness of their timetable data.
    {% endblocktrans %}
  </li>
  <li>
    {% blocktrans %}
      An enhancement to the ‘Timetable Data Catalogue’ and the ‘Operator’s Service Code’ report to consistently select the most up to date file for analysis.
    {% endblocktrans %}
  </li>
  <li>
    {% blocktrans %}
      A fix to the fares publish process to enable all fares files to be uploaded (including fares files with missing NaPTAN data).
    {% endblocktrans %}
  </li>
</ul>
<h3 class="govuk-heading-m govuk-!-margin-bottom-5">
  {% trans "April 2023 (1.25.0)" %}
</h3>
<p class="govuk-body govuk-!-font-size-19">
  {% blocktrans %}
    This release will deploy the following changes:
  {% endblocktrans %}
</p>
<ul class="govuk-list govuk-list--bullet">
  <li>
    {% blocktrans %}
      An enhancement to the logic we use when measuring how well location data matches to
      timetable data to consider journeys that belong to serviced organisations.
    {% endblocktrans %}
  </li>
  <li>
    {% blocktrans %}
      We are removing inactive data from the Download All function and the API.
    {% endblocktrans %}
  </li>
</ul>
<h3 class="govuk-heading-m govuk-!-margin-bottom-5">
  {% trans "March 2023 (1.24.0)" %}
</h3>
<p class="govuk-body govuk-!-font-size-19">
  {% blocktrans %}
    This release will deploy updates and bug fixes to the fares validation report and the fares data catalogue
    and the services require attention count. The updated services require attention count and report are now
    available through the 'review my published data' pages, and the 'Operator profile' pages.
  {% endblocktrans %}
</p>
<h3 class="govuk-heading-m govuk-!-margin-bottom-5">
  {% trans "February 2023 (1.23.0)" %}
</h3>
<p class="govuk-body govuk-!-font-size-19">
  {% blocktrans %}
    This release will deploy the fares validation report and the fares data catalogue.
    This validation report will enable an operator to work with their suppliers to
    improve the way that fares data is produced. This deployment will result in:
  {% endblocktrans %}
</p>
<ul class="govuk-list govuk-list--bullet">
  <li>
    {% blocktrans %}
      A validation report for each fares data set published to BODS describing
      the compliance of the data within the fares data.
    {% endblocktrans %}
  </li>
  <li>
    {% blocktrans %}
      A data catalogue to enable data consumers to review the fares data that has been published.
    {% endblocktrans %}
  </li>
  <li>
    {% blocktrans %}
      A fix to the AVL matching data quality report to use the appropriate date for when the
      location data was generated.
    {% endblocktrans %}
  </li>
</ul>
<h3 class="govuk-heading-m govuk-!-margin-bottom-5">
  {% trans "January 2023 (1.22.0)" %}
</h3>
<p class="govuk-body govuk-!-font-size-19">
  {% blocktrans %}
    This release will deploy a data quality matching report. This report will enable
    an operator to work with their suppliers to improve the way that location data
    joins up with timetables data. This integration will result in:
  {% endblocktrans %}
</p>
<ul class="govuk-list govuk-list--bullet">
  <li>
    {% blocktrans %}
      A report for each AVL data feed published to BODS describing the quality
      of the data within the feed.
    {% endblocktrans %}
  </li>
  <li>
    {% blocktrans %}
      A score for an operator that gives a quick view of how each operator
      is currently performing in terms of data quality.
    {% endblocktrans %}
  </li>
  <li>
    {% blocktrans %}
      An archive of reports for the last month which will enable an operator to look back
      and see how their quality performance has changed over time.
    {% endblocktrans %}
  </li>
</ul>
<h3 class="govuk-heading-m govuk-!-margin-bottom-5">
  {% trans "December 2022 (1.21.0)" %}
</h3>
<p class="govuk-body govuk-!-font-size-19">
  {% blocktrans %}
    The team has worked on an important integration to connect the
    Bus Open Data Service with the Office of Traffic Commissioners database.
    This integration will result in:
  {% endblocktrans %}
</p>
<ul class="govuk-list govuk-list--bullet">
  <li>
    {% blocktrans %}
      Cancelled services no longer included in the list of services that
      require attention.
    {% endblocktrans %}
  </li>
  <li>
    {% blocktrans %}
      New services registered with the OTC will be quickly included on BODS
      as a service that requires attention if is not yet published.
    {% endblocktrans %}
  </li>
  <li>
    {% blocktrans %}
      The data catalogues have been updated to ensure service codes that are
      active will be present, and inactive services will not show as missing.
    {% endblocktrans %}
  </li>
</ul>
<h3 class="govuk-heading-m govuk-!-margin-bottom-5">
  {% trans "October 2022 (1.20.0)" %}
</h3>
<p class="govuk-body govuk-!-font-size-19">
  {% blocktrans %}
    The team has worked on a number of high-value feature updates
    that will be available to all publishers and consumers
    including:
  {% endblocktrans %}
</p>
<ul class="govuk-list govuk-list--bullet">
  <li>
    {% blocktrans %}
      A list of your services which are marked as exempt by the
      BODS admin team so that they do not appear in the 'Service
      codes requiring attention' section. A publisher can notify
      the service desk if there are unexpected services so that
      they are removed from this report.
    {% endblocktrans %}
  </li>
  <li>
    {% blocktrans %}
      Functionality within the DfT Admin Portal has been updated
      to maintain the service code exemption list.
    {% endblocktrans %}
  </li>
  <li>
    {% blocktrans %}
      The data catalogues have been updated to ensure service
      codes that are out of scope will not show as missing.
    {% endblocktrans %}
  </li>
  <li>
    {% blocktrans %}
      A fix to the publish process for Fares which were
      impacting some users and their ability to publish fares
      data.
    {% endblocktrans %}
  </li>
  <li>
    {% blocktrans %}
      A fix to the publish process for Timetables which were
      impacting the ability to upload some circular services.
    {% endblocktrans %}
  </li>
</ul>
<h3 class="govuk-heading-m govuk-!-margin-bottom-5">
  {% trans "August 2022 (1.19.0)" %}
</h3>
<p class="govuk-body govuk-!-font-size-19">
  {% blocktrans %}
    The team has worked on a number of high-value updates that
    will be available to everyone including:
  {% endblocktrans %}
</p>
<ul class="govuk-list govuk-list--bullet">
  <li>
    {% blocktrans %}
      An addition of a feedback page wherein any user can give
      a rating and a feedback on the user experience of the web
      pages on BODS. The feedback in turn can be accessed readily
      by DfT admin users. This will enable our team to
      continuously improve the BODS website experience. (Note
      that this is different from the feedback function on
      specific data sets/feeds on BODS).
    {% endblocktrans %}
  </li>
  <li>
    {% blocktrans %}
      A small update to the PTI logic of BODS where the as is
      functionality is: Review all files in new zip with same
      service code that have changed (hash
      of file changes) → Identify highest revision number from
      previous zip for that service code → Fail any amended
      files in new zip that do not have a higher revision number
      than highest from previous zip. This will be changed to
      the new updated PTI logic which will be: Review all files
      in new zip with same service code/line combination that
      have changed (hash of file changes) →
      Identify highest revision number from previous zip for
      that service code/line combination → Fail all new or
      amended files in new zip (with that service code/line
      combination) that
      do not have a higher revision number than highest from
      previous zip.
    {% endblocktrans %}
  </li>
  <li>
    {% blocktrans %}
      Some generic content updates to the entire website (in
      particular the guidance section) along with a few other
      high priority bugs (and some back-end updates) to
      improve the overall performance of the service.
    {% endblocktrans %}
  </li>
</ul>
<h3 class="govuk-heading-m govuk-!-margin-bottom-5">
  {% trans "June 2022 (1.18.0)" %}
</h3>
<p class="govuk-body govuk-!-font-size-19">
  {% blocktrans %}
    The team has worked on a number of high-value feature updates
    that will be available to all publishers including:
  {% endblocktrans %}
</p>
<ul class="govuk-list govuk-list--bullet">
  <li>
    {% blocktrans %}
      A new 'Guide Me' section for all publishers which simplifies and puts a step
      by step guide to how to go about publishing and maintaining data on BODS.
    {% endblocktrans %}
  </li>
  <li>
    {% blocktrans %}
            A new Publisher dashboard. All publishers once logged-in will now be able to
            view all the different feature options they have on BODS and select their
            relevant flow. A simplified ‘Review my published data’ dashboard is also now
            available for Publisher and Agent users, where they can review the status of
            the different operators that they are agents for.
        {% endblocktrans %}
  </li>
  <li>
    {% blocktrans %}
            A new ‘Data requiring attention’ section for all publishers and agents which
            highlights to all operators the service codes which are available on the OTC
            (Office of the Traffic Commissioner) database but have not been found in the
            BODS data that has been uploaded by publishers. This includes a downloadable
            CSV.
        {% endblocktrans %}
  </li>
  <li>
    {% blocktrans %}
            A new ‘Data consumer activity’ section showcasing the total consumer
            interactions with the data for a given operator’s data. This is intended to
            give the publishers a more granular idea about how their data is being
            utilized by consumers (e.g. passenger app developers, researchers) on BODS.
            This section includes two downloadable CSVs: one related to granular data
            interactions with the operator’s data, and the other relates to the direct
            feedback that has been received by operators on their published data.
        {% endblocktrans %}
  </li>
  <li>
    {% blocktrans %}
            An additional summarised version of the PTI validation report. This
            simplifies and gives an overview of the major errors in the data as it
            passes through our PTI TransXChange validator.
        {% endblocktrans %}
  </li>
</ul>
<h3 class="govuk-heading-m govuk-!-margin-bottom-5">
  {% trans "April 2022 (1.17.0)" %}
</h3>
<ul class="govuk-list govuk-list--bullet">
  <li>
    {% blocktrans %}
            Admin portal pages for DfT have been updated on BODS with functionality
            including searchable text boxes and sorting functions across organisation
            management, agent management and consumer management. This will enable
            easier and more convenient navigation on the admin portal for DfT.
        {% endblocktrans %}
  </li>
  <li>
    {% blocktrans %}
            The team has also worked on updating the download metrics on the platform.
            This will enable the DfT to truly track the utilisation of BODS and work
            with consumers to ensure higher adoption/usage of the platform.
        {% endblocktrans %}
  </li>
  <li>
    {% blocktrans %}
            A bulk of technical debts accrued over the past year have now been improved.
            This means the code base on BODS is cleaned up which will enable a better
            functioning overall platform.
        {% endblocktrans %}
  </li>
  <li>
    {% blocktrans %}
            Updates have been made to the developer documentation on Find BODS pages which
            adds more details on GTFS formats available on the platform. The documentation
            for data quality is now also updated to reflect the accurate description of
            how data quality is measured on BODS. Both these changes will enable more
            guidance and transparency on the features available on the platform.
        {% endblocktrans %}
  </li>
</ul>
<h3 class="govuk-heading-m govuk-!-margin-bottom-5">
  {% trans "February 2022 (1.16.0)" %}
</h3>
<ul class="govuk-list govuk-list--bullet">
  <li>
    {% blocktrans %}
            Enhancements to the Find Bus Open Data portal have been added to provide an
            improved consumer experience, including a new capability of viewing operator
            profiles and updated dataset detail pages with more relevant information,
            guidance and links.
        {% endblocktrans %}
  </li>
  <li>
    {% blocktrans %}
            'Download All' data zip file has an updated nested folder structure, where
            datasets are placed into individualised operator folders.  Consumers would be
            able to select individual operators files as requested.
        {% endblocktrans %}
  </li>
  <li>
    {% blocktrans %}
            Data Catalogue files have been improved with additional information including
            improved the 'Guide Me' pages.
        {% endblocktrans %}
  </li>
</ul>
<h3 class="govuk-heading-m govuk-!-margin-bottom-5">
  {% trans "December 2021 (1.15.0)" %}
</h3>
<ul class="govuk-list govuk-list--bullet">
  <li>
    {% blocktrans %}
            SIRI-VM Validator will provide users with reports on schema validation checks,
            with a status of compliant, partially compliant or non-compliant.
        {% endblocktrans %}
  </li>
  <li>
    {% blocktrans %}
            Updates to the BODS PTI validation has been added to check that lines consist of
            journeys with at least one matching locality (where localities are provided).
        {% endblocktrans %}
  </li>
  <li>
    {% blocktrans %}
            Updates to the validation of BODS PTI StopPoints will look if no OperatingProfile
            elements are at the VehicleJourney level then use the
            <code>Service > OperatingPeriod > EndDate</code> to check if non-NaPTAN stops are
            used for more than 2 months.
        {% endblocktrans %}
  </li>
</ul>
<h3 class="govuk-heading-m govuk-!-margin-bottom-5">
  {% trans "September 2021 (1.14.0)" %}
</h3>
<ul class="govuk-list govuk-list--bullet">
  <li>
    {% blocktrans %}
            TransXChange files that are not PTI compliant will no longer be allowed to be
            published in BODS.
        {% endblocktrans %}
  </li>
  <li>
    {% blocktrans %}
            Users of the service can now keep track of known issues, upcoming changes and
            release notes through the new Changelog page.
        {% endblocktrans %}
  </li>
</ul><|MERGE_RESOLUTION|>--- conflicted
+++ resolved
@@ -1,9 +1,7 @@
 {% load i18n %}
-<<<<<<< HEAD
 <h3 class="govuk-heading-m govuk-!-margin-bottom-5">
   {% trans "June 2025 (1.47.0)" %}
 </h3>
-=======
 <h3 class="govuk-heading-m govuk-!-margin-bottom-5">{% trans "June 2025 (1.48.0)" %}</h3>
 <p class="govuk-body govuk-!-font-size-19">
   {% blocktrans %}
@@ -38,7 +36,6 @@
   </li>
 </ul>
 <h3 class="govuk-heading-m govuk-!-margin-bottom-5">{% trans "June 2025 (1.47.0)" %}</h3>
->>>>>>> 82e4f075
 <p class="govuk-body govuk-!-font-size-19">
   {% blocktrans %}
     This release will deploy the following changes:
