--- conflicted
+++ resolved
@@ -38,8 +38,5 @@
     FARES_REQUIRE_ATTENTION_COMPLIANCE_REPORT = (
         "is_fares_require_attention_compliance_report_active"
     )
-<<<<<<< HEAD
     FRANCHISE_ORGANISATION = "is_franchise_organisation_active"
-=======
-    CREATE_SEVEN_DAY_PPC_REPROT_DAILY = "is_create_seven_day_ppc_report_daily"
->>>>>>> 3197ae2a
+    CREATE_SEVEN_DAY_PPC_REPROT_DAILY = "is_create_seven_day_ppc_report_daily"