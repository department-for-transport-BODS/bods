from enum import Enum

from django.utils.translation import gettext_lazy as _

DEFAULT_ERROR_SUMMARY = _("There is a problem")
TRUE = "True"
FALSE = "False"

UTF8 = "utf-8"


class CSVFileName(Enum):
    DELETE_DATASETS = "delete_datasets.csv"
    RERUN_ETL_TIMETABLES = "rerun_timetables_etl.csv"
    RERUN_DQS_TIMETABLES = "rerun_timetables_dqs.csv"
    RERUN_FARES_VALIDATION = "rerun_fares_validator.csv"


class FeatureFlags(Enum):
    DQS_REQUIRE_ATTENTION = "dqs_require_attention"
<<<<<<< HEAD
    FARES_REQUIRE_ATTENTION = "is_fares_require_attention"
    COMPLETE_SERVICE_PAGES = "is_complete_service_pages_active"
    AVL_REQUIRES_ATTENTION = "is_avl_require_attention_active"
=======
    FARES_REQUIRE_ATTENTION = "is_fares_require_attention_active"
>>>>>>> 9a3c76a6
<|MERGE_RESOLUTION|>--- conflicted
+++ resolved
@@ -18,10 +18,6 @@
 
 class FeatureFlags(Enum):
     DQS_REQUIRE_ATTENTION = "dqs_require_attention"
-<<<<<<< HEAD
-    FARES_REQUIRE_ATTENTION = "is_fares_require_attention"
+    FARES_REQUIRE_ATTENTION = "is_fares_require_attention_active"
     COMPLETE_SERVICE_PAGES = "is_complete_service_pages_active"
-    AVL_REQUIRES_ATTENTION = "is_avl_require_attention_active"
-=======
-    FARES_REQUIRE_ATTENTION = "is_fares_require_attention_active"
->>>>>>> 9a3c76a6
+    AVL_REQUIRES_ATTENTION = "is_avl_require_attention_active"