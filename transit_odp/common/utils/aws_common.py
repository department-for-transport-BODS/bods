--- conflicted
+++ resolved
@@ -1,10 +1,7 @@
 import json
 import logging
-<<<<<<< HEAD
-=======
 import re
 from datetime import datetime
->>>>>>> a721c825
 
 import boto3
 from django.conf import settings
