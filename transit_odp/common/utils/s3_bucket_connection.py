--- conflicted
+++ resolved
@@ -1,9 +1,5 @@
 import csv
 import logging
-<<<<<<< HEAD
-import csv
-=======
->>>>>>> a7c395fe
 from io import StringIO
 
 from django.conf import settings
@@ -27,8 +23,6 @@
         raise
 
 
-<<<<<<< HEAD
-=======
 def get_s3_bodds_bucket_storage():
     """
     Function that retrieves the S3 bucket.
@@ -47,7 +41,6 @@
         raise
 
 
->>>>>>> a7c395fe
 def read_datasets_file_from_s3(csv_file_name: object) -> list:
     """Read csv from S3 bucket and return a list of dataset ids"""
     try:
