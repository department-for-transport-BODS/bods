from unittest.mock import Mock

import pytest
from dateutil import parser
from freezegun import freeze_time
from lxml import etree
from lxml.etree import Element

from transit_odp.data_quality.pti.functions import (
    cast_to_bool,
    cast_to_date,
    check_flexible_service_stop_point_ref,
<<<<<<< HEAD
    check_flexible_service_times,
    check_flexible_service_timing_status,
=======
    check_flexible_service_timing_status,
    check_inbound_outbound_description,
>>>>>>> bf50dc02
    check_service_group_validations,
    check_flexible_service_stop_point_ref,
    check_flexible_service_timing_status,
    contains_date,
    has_flexible_or_standard_service,
    has_flexible_service_classification,
    has_name,
    has_prohibited_chars,
    is_member_of,
    today,
)
from transit_odp.data_quality.pti.tests.constants import TXC_END, TXC_START
from transit_odp.naptan.factories import (
    AdminAreaFactory,
    LocalityFactory,
    StopPointFactory,
)


@pytest.mark.parametrize(
    ("value", "expected"),
    [
        ([Mock(spec=Element, text="true")], True),
        ([Mock(spec=Element, text="false")], False),
        (Mock(spec=Element, text="true"), True),
        (Mock(spec=Element, text="false"), False),
        (["true"], True),
        (["false"], False),
        ("true", True),
        ("false", False),
        (Mock(spec=Element), False),
    ],
)
def test_cast_to_bool(value, expected):
    context = Mock()
    actual = cast_to_bool(context, value)
    assert actual == expected


@pytest.mark.parametrize(
    ("value", "expected"),
    [
        (
            [Mock(spec=Element, text="2015-01-01")],
            parser.parse("2015-01-01").timestamp(),
        ),
        (
            Mock(spec=Element, text="2015-01-01"),
            parser.parse("2015-01-01").timestamp(),
        ),
        ("2015-01-01", parser.parse("2015-01-01").timestamp()),
    ],
)
def test_cast_to_date(value, expected):
    context = Mock()
    actual = cast_to_date(context, value)
    assert actual == expected


@pytest.mark.parametrize(
    ("value", "list_items", "expected"),
    [
        ([Mock(spec=Element, text="other")], ("one", "two"), False),
        ([Mock(spec=Element, text="one")], ("one", "two"), True),
        (Mock(spec=Element, text="other"), ("one", "two"), False),
        (Mock(spec=Element, text="one"), ("one", "two"), True),
        ("other", ("one", "two"), False),
        ("one", ("one", "two"), True),
        ("", ("one", "two"), False),
        (Mock(spec=Element), ("one", "two"), False),
    ],
)
def test_is_member_of(value, list_items, expected):
    context = Mock()
    actual = is_member_of(context, value, *list_items)
    assert actual == expected


@freeze_time("2020-02-02")
def test_today():
    context = Mock()
    actual = today(context)
    assert actual == parser.parse("2020-02-02").timestamp()


@pytest.mark.parametrize(
    ("value", "expected"),
    [
        ([Mock(spec=Element, text="hello,world")], True),
        ([Mock(spec=Element, text="hello world")], False),
        (Mock(spec=Element, text="hello,world"), True),
        (Mock(spec=Element, text="false"), False),
        (["hello,world"], True),
        (["false"], False),
        ("hello,world", True),
        ("false", False),
        (Mock(spec=Element), False),
    ],
)
def test_has_prohibited_chars(value, expected):
    context = Mock()
    actual = has_prohibited_chars(context, value)
    assert actual == expected


@pytest.mark.parametrize(
    ("value", "expected"),
    [
        ([Mock(spec=Element, text="world")], False),
        ([Mock(spec=Element, text="2020-12-01 world")], True),
        (Mock(spec=Element, text="hello,world"), False),
        (Mock(spec=Element, text="12-01 world"), True),
        (["hello,world"], False),
        (["01/08/21 hello world"], True),
        ("hello,world", False),
        ("01/08/21 hello world", True),
        ("15 hello world", False),
        (Mock(spec=Element), False),
    ],
)
def test_contains_date(value, expected):
    context = Mock()
    actual = contains_date(context, value)
    assert actual == expected


def test_has_name_false():
    context = Mock()
    s = TXC_START + "<Sunday />" + TXC_END
    doc = etree.fromstring(s.encode("utf-8"))
    sunday = doc.getchildren()
    actual = has_name(context, sunday, "Monday", "Tuesday")
    assert not actual


def test_has_name_false_not_list():
    context = Mock()
    s = TXC_START + "<Sunday />" + TXC_END
    doc = etree.fromstring(s.encode("utf-8"))
    sunday = doc.getchildren()[0]
    actual = has_name(context, sunday, "Monday", "Tuesday")
    assert not actual


def test_has_name_true():
    context = Mock()
    s = TXC_START + "<Sunday />" + TXC_END
    doc = etree.fromstring(s.encode("utf-8"))
    sunday = doc.getchildren()
    actual = has_name(context, sunday, "Sunday", "Monday")
    assert actual


def test_has_name_true_not_list():
    context = Mock()
    s = TXC_START + "<Sunday />" + TXC_END
    doc = etree.fromstring(s.encode("utf-8"))
    sunday = doc.getchildren()[0]
    actual = has_name(context, sunday, "Sunday", "Monday")
    assert actual


def test_check_service_group_validations_with_flexible_and_standard_services():
    services = """
    <TransXChange xmlns="http://www.transxchange.org.uk/" xmlns:xsi="http://www.w3.org/2001/XMLSchema-instance" CreationDateTime="2021-09-29T17:02:03" ModificationDateTime="2023-07-11T13:44:47" Modification="revise" RevisionNumber="130" FileName="552-FEAO552--FESX-Basildon-2023-07-23-B58_X10_Normal_V3_Exports-BODS_V1_1.xml" SchemaVersion="2.4" RegistrationDocument="false" xsi:schemaLocation="http://www.transxchange.org.uk/ http://www.transxchange.org.uk/schema/2.4/TransXChange_general.xsd">
        <Services>
            <Service>
                <ServiceCode>UZ000KBUS:11</ServiceCode>
                <StandardService>
                </StandardService>
            </Service>
            <Service>
                <ServiceClassification>
				    <Flexible/>
			    </ServiceClassification>
                <ServiceCode>PF0000459:134</ServiceCode>
            </Service>
        </Services>
    </TransXChange>
    """
    NAMESPACE = {"x": "http://www.transxchange.org.uk/"}

    doc = etree.fromstring(services)
    elements = doc.xpath("//x:Services", namespaces=NAMESPACE)
    actual = check_service_group_validations("", elements)
    assert actual == True


def test_check_service_group_validations_with_unregistered_flexible_service():
    services = """
    <TransXChange xmlns="http://www.transxchange.org.uk/" xmlns:xsi="http://www.w3.org/2001/XMLSchema-instance" CreationDateTime="2021-09-29T17:02:03" ModificationDateTime="2023-07-11T13:44:47" Modification="revise" RevisionNumber="130" FileName="552-FEAO552--FESX-Basildon-2023-07-23-B58_X10_Normal_V3_Exports-BODS_V1_1.xml" SchemaVersion="2.4" RegistrationDocument="false" xsi:schemaLocation="http://www.transxchange.org.uk/ http://www.transxchange.org.uk/schema/2.4/TransXChange_general.xsd">
        <Services>
            <Service>
                <ServiceClassification>
				    <Flexible/>
			    </ServiceClassification>
                <ServiceCode>UZ000KBUS:11</ServiceCode>
            </Service>
        </Services>
    </TransXChange>
    """
    NAMESPACE = {"x": "http://www.transxchange.org.uk/"}

    doc = etree.fromstring(services)
    elements = doc.xpath("//x:Services", namespaces=NAMESPACE)
    actual = check_service_group_validations("", elements)
    assert actual == True


def test_check_service_group_validations_with_registered_flexible_service():
    services = """
    <TransXChange xmlns="http://www.transxchange.org.uk/" xmlns:xsi="http://www.w3.org/2001/XMLSchema-instance" CreationDateTime="2021-09-29T17:02:03" ModificationDateTime="2023-07-11T13:44:47" Modification="revise" RevisionNumber="130" FileName="552-FEAO552--FESX-Basildon-2023-07-23-B58_X10_Normal_V3_Exports-BODS_V1_1.xml" SchemaVersion="2.4" RegistrationDocument="false" xsi:schemaLocation="http://www.transxchange.org.uk/ http://www.transxchange.org.uk/schema/2.4/TransXChange_general.xsd">
        <Services>
            <Service>
                <ServiceClassification>
				    <Flexible/>
			    </ServiceClassification>
                <ServiceCode>PF0000459:134</ServiceCode>
            </Service>
        </Services>
    </TransXChange>
    """
    NAMESPACE = {"x": "http://www.transxchange.org.uk/"}

    doc = etree.fromstring(services)
    elements = doc.xpath("//x:Services", namespaces=NAMESPACE)
    actual = check_service_group_validations("", elements)
    assert actual == True


def test_check_service_group_validations_with_registered_standard_services():
    services = """
    <TransXChange xmlns="http://www.transxchange.org.uk/" xmlns:xsi="http://www.w3.org/2001/XMLSchema-instance" CreationDateTime="2021-09-29T17:02:03" ModificationDateTime="2023-07-11T13:44:47" Modification="revise" RevisionNumber="130" FileName="552-FEAO552--FESX-Basildon-2023-07-23-B58_X10_Normal_V3_Exports-BODS_V1_1.xml" SchemaVersion="2.4" RegistrationDocument="false" xsi:schemaLocation="http://www.transxchange.org.uk/ http://www.transxchange.org.uk/schema/2.4/TransXChange_general.xsd">
        <Services>
            <Service>
                <ServiceCode>PF0000459:134</ServiceCode>
                <StandardService>
                </StandardService>
            </Service>
        </Services>
    </TransXChange>
    """
    NAMESPACE = {"x": "http://www.transxchange.org.uk/"}

    doc = etree.fromstring(services)
    elements = doc.xpath("//x:Services", namespaces=NAMESPACE)
    actual = check_service_group_validations("", elements)
    assert actual == True


def test_check_service_group_validations_with_unregistered_standard_services():
    services = """
    <TransXChange xmlns="http://www.transxchange.org.uk/" xmlns:xsi="http://www.w3.org/2001/XMLSchema-instance" CreationDateTime="2021-09-29T17:02:03" ModificationDateTime="2023-07-11T13:44:47" Modification="revise" RevisionNumber="130" FileName="552-FEAO552--FESX-Basildon-2023-07-23-B58_X10_Normal_V3_Exports-BODS_V1_1.xml" SchemaVersion="2.4" RegistrationDocument="false" xsi:schemaLocation="http://www.transxchange.org.uk/ http://www.transxchange.org.uk/schema/2.4/TransXChange_general.xsd">
        <Services>
            <Service>
                <ServiceCode>UZ000KBUS:11</ServiceCode>
                <StandardService>
                </StandardService>
            </Service>
        </Services>
    </TransXChange>
    """
    NAMESPACE = {"x": "http://www.transxchange.org.uk/"}

    doc = etree.fromstring(services)
    elements = doc.xpath("//x:Services", namespaces=NAMESPACE)
    actual = check_service_group_validations("", elements)
    assert actual == True


def test_check_service_group_validations_with_two_registered_standard_services():
    services = """
    <TransXChange xmlns="http://www.transxchange.org.uk/" xmlns:xsi="http://www.w3.org/2001/XMLSchema-instance" CreationDateTime="2021-09-29T17:02:03" ModificationDateTime="2023-07-11T13:44:47" Modification="revise" RevisionNumber="130" FileName="552-FEAO552--FESX-Basildon-2023-07-23-B58_X10_Normal_V3_Exports-BODS_V1_1.xml" SchemaVersion="2.4" RegistrationDocument="false" xsi:schemaLocation="http://www.transxchange.org.uk/ http://www.transxchange.org.uk/schema/2.4/TransXChange_general.xsd">
        <Services>
            <Service>
                <ServiceCode>PF0000459:134</ServiceCode>
                <StandardService>
                </StandardService>
            </Service>
            <Service>
                <ServiceCode>PF0000559:135</ServiceCode>
                <StandardService>
                </StandardService>
            </Service>
        </Services>
    </TransXChange>
    """
    NAMESPACE = {"x": "http://www.transxchange.org.uk/"}

    doc = etree.fromstring(services)
    elements = doc.xpath("//x:Services", namespaces=NAMESPACE)
    actual = check_service_group_validations("", elements)
    assert actual == False


def test_check_service_group_validations_with_registered_standard_and_unregistered_services():
    services = """
    <TransXChange xmlns="http://www.transxchange.org.uk/" xmlns:xsi="http://www.w3.org/2001/XMLSchema-instance" CreationDateTime="2021-09-29T17:02:03" ModificationDateTime="2023-07-11T13:44:47" Modification="revise" RevisionNumber="130" FileName="552-FEAO552--FESX-Basildon-2023-07-23-B58_X10_Normal_V3_Exports-BODS_V1_1.xml" SchemaVersion="2.4" RegistrationDocument="false" xsi:schemaLocation="http://www.transxchange.org.uk/ http://www.transxchange.org.uk/schema/2.4/TransXChange_general.xsd">
        <Services>
            <Service>
                <ServiceCode>UZ000KBUS:11</ServiceCode>
                <StandardService>
                </StandardService>
            </Service>
            <Service>
                <ServiceCode>PF0000559:135</ServiceCode>
                <StandardService>
                </StandardService>
            </Service>
        </Services>
    </TransXChange>
    """
    NAMESPACE = {"x": "http://www.transxchange.org.uk/"}

    doc = etree.fromstring(services)
    elements = doc.xpath("//x:Services", namespaces=NAMESPACE)
    actual = check_service_group_validations("", elements)
    assert actual == False


def test_check_service_group_validations_with_registered_standard_and_registered_flexible_services():
    services = """
    <TransXChange xmlns="http://www.transxchange.org.uk/" xmlns:xsi="http://www.w3.org/2001/XMLSchema-instance" CreationDateTime="2021-09-29T17:02:03" ModificationDateTime="2023-07-11T13:44:47" Modification="revise" RevisionNumber="130" FileName="552-FEAO552--FESX-Basildon-2023-07-23-B58_X10_Normal_V3_Exports-BODS_V1_1.xml" SchemaVersion="2.4" RegistrationDocument="false" xsi:schemaLocation="http://www.transxchange.org.uk/ http://www.transxchange.org.uk/schema/2.4/TransXChange_general.xsd">
        <Services>
            <Service>
                <ServiceClassification>
				    <Flexible/>
			    </ServiceClassification>
                <ServiceCode>PF0000459:134</ServiceCode>
            </Service>
            <Service>
                <ServiceCode>PF0000559:135</ServiceCode>
                <StandardService>
                </StandardService>
            </Service>
        </Services>
    </TransXChange>
    """
    NAMESPACE = {"x": "http://www.transxchange.org.uk/"}

    doc = etree.fromstring(services)
    elements = doc.xpath("//x:Services", namespaces=NAMESPACE)
    actual = check_service_group_validations("", elements)
    assert actual == False


def test_check_no_inbound_outbound_description():
    services = """
    <TransXChange xmlns="http://www.transxchange.org.uk/" xmlns:xsi="http://www.w3.org/2001/XMLSchema-instance" CreationDateTime="2021-09-29T17:02:03" ModificationDateTime="2023-07-11T13:44:47" Modification="revise" RevisionNumber="130" FileName="552-FEAO552--FESX-Basildon-2023-07-23-B58_X10_Normal_V3_Exports-BODS_V1_1.xml" SchemaVersion="2.4" RegistrationDocument="false" xsi:schemaLocation="http://www.transxchange.org.uk/ http://www.transxchange.org.uk/schema/2.4/TransXChange_general.xsd">
    <Services>
        <Service>
            <ServiceClassification>
                <Flexible/>
            </ServiceClassification>
        </Service>
        <Service>
            <Lines>
                <Line id="ARBB:UZ000WBCT:B1081:123">
                    <LineName>123</LineName>
                </Line>
            </Lines>
            <StandardService>
                <Origin>Putteridge High School</Origin>
                <Destination>Church Street</Destination>
                <JourneyPattern id="jp_3">
                <DestinationDisplay>Church Street</DestinationDisplay>
                <OperatorRef>tkt_oid</OperatorRef>
                <Direction>inbound</Direction>
                <RouteRef>rt_0000</RouteRef>
                <JourneyPatternSectionRefs>js_1</JourneyPatternSectionRefs>
                </JourneyPattern>
            </StandardService>
        </Service>
    </Services>
    </TransXChange>
    """
    NAMESPACE = {"x": "http://www.transxchange.org.uk/"}
    doc = etree.fromstring(services)
    elements = doc.xpath("//x:Services", namespaces=NAMESPACE)
    actual = check_inbound_outbound_description("", elements)
    assert actual == False


def test_check_inbound_outbound_description():
    services = """
    <TransXChange xmlns="http://www.transxchange.org.uk/" xmlns:xsi="http://www.w3.org/2001/XMLSchema-instance" CreationDateTime="2021-09-29T17:02:03" ModificationDateTime="2023-07-11T13:44:47" Modification="revise" RevisionNumber="130" FileName="552-FEAO552--FESX-Basildon-2023-07-23-B58_X10_Normal_V3_Exports-BODS_V1_1.xml" SchemaVersion="2.4" RegistrationDocument="false" xsi:schemaLocation="http://www.transxchange.org.uk/ http://www.transxchange.org.uk/schema/2.4/TransXChange_general.xsd">
    <Services>
        <Service>
            <ServiceClassification>
                <Flexible/>
            </ServiceClassification>
        </Service>
        <Service>
            <Lines>
                <Line id="ARBB:UZ000WBCT:B1081:123">
                    <LineName>123</LineName>
                    <OutboundDescription>
                        <Description>Putteridge High School to Church Street</Description>
                    </OutboundDescription>
                    <InboundDescription>
                        <Description>Church Street to Putteridge High School</Description>
                    </InboundDescription>
                </Line>
            </Lines>
            <StandardService>
                <Origin>Putteridge High School</Origin>
                <Destination>Church Street</Destination>
                <JourneyPattern id="jp_3">
                <DestinationDisplay>Church Street</DestinationDisplay>
                <OperatorRef>tkt_oid</OperatorRef>
                <Direction>inbound</Direction>
                <RouteRef>rt_0000</RouteRef>
                <JourneyPatternSectionRefs>js_1</JourneyPatternSectionRefs>
                </JourneyPattern>
            </StandardService>
        </Service>
    </Services>
    </TransXChange>
    """
    NAMESPACE = {"x": "http://www.transxchange.org.uk/"}
    doc = etree.fromstring(services)
    elements = doc.xpath("//x:Services", namespaces=NAMESPACE)
    actual = check_inbound_outbound_description("", elements)
    assert actual == True


def test_check_only_inbound_description():
    services = """
    <TransXChange xmlns="http://www.transxchange.org.uk/" xmlns:xsi="http://www.w3.org/2001/XMLSchema-instance" CreationDateTime="2021-09-29T17:02:03" ModificationDateTime="2023-07-11T13:44:47" Modification="revise" RevisionNumber="130" FileName="552-FEAO552--FESX-Basildon-2023-07-23-B58_X10_Normal_V3_Exports-BODS_V1_1.xml" SchemaVersion="2.4" RegistrationDocument="false" xsi:schemaLocation="http://www.transxchange.org.uk/ http://www.transxchange.org.uk/schema/2.4/TransXChange_general.xsd">
    <Services>
        <Service>
            <ServiceClassification>
                <Flexible/>
            </ServiceClassification>
        </Service>
        <Service>
            <Lines>
                <Line id="ARBB:UZ000WBCT:B1081:123">
                    <LineName>123</LineName>
                    <InboundDescription>
                        <Description>Church Street to Putteridge High School</Description>
                    </InboundDescription>
                </Line>
            </Lines>
            <StandardService>
                <Origin>Putteridge High School</Origin>
                <Destination>Church Street</Destination>
                <JourneyPattern id="jp_3">
                <DestinationDisplay>Church Street</DestinationDisplay>
                <OperatorRef>tkt_oid</OperatorRef>
                <Direction>inbound</Direction>
                <RouteRef>rt_0000</RouteRef>
                <JourneyPatternSectionRefs>js_1</JourneyPatternSectionRefs>
                </JourneyPattern>
            </StandardService>
        </Service>
    </Services>
    </TransXChange>
    """
    NAMESPACE = {"x": "http://www.transxchange.org.uk/"}
    doc = etree.fromstring(services)
    elements = doc.xpath("//x:Services", namespaces=NAMESPACE)
    actual = check_inbound_outbound_description("", elements)
    assert actual == True


def test_check_only_outbound_description():
    services = """
    <TransXChange xmlns="http://www.transxchange.org.uk/" xmlns:xsi="http://www.w3.org/2001/XMLSchema-instance" CreationDateTime="2021-09-29T17:02:03" ModificationDateTime="2023-07-11T13:44:47" Modification="revise" RevisionNumber="130" FileName="552-FEAO552--FESX-Basildon-2023-07-23-B58_X10_Normal_V3_Exports-BODS_V1_1.xml" SchemaVersion="2.4" RegistrationDocument="false" xsi:schemaLocation="http://www.transxchange.org.uk/ http://www.transxchange.org.uk/schema/2.4/TransXChange_general.xsd">
    <Services>
        <Service>
            <ServiceClassification>
                <Flexible/>
            </ServiceClassification>
        </Service>
        <Service>
            <Lines>
                <Line id="ARBB:UZ000WBCT:B1081:123">
                    <LineName>123</LineName>
                    <OutboundDescription>
                        <Description>Putteridge High School to Church Street</Description>
                    </OutboundDescription>
                </Line>
            </Lines>
            <StandardService>
                <Origin>Putteridge High School</Origin>
                <Destination>Church Street</Destination>
                <JourneyPattern id="jp_3">
                <DestinationDisplay>Church Street</DestinationDisplay>
                <OperatorRef>tkt_oid</OperatorRef>
                <Direction>inbound</Direction>
                <RouteRef>rt_0000</RouteRef>
                <JourneyPatternSectionRefs>js_1</JourneyPatternSectionRefs>
                </JourneyPattern>
            </StandardService>
        </Service>
    </Services>
    </TransXChange>
    """
    NAMESPACE = {"x": "http://www.transxchange.org.uk/"}
    doc = etree.fromstring(services)
    elements = doc.xpath("//x:Services", namespaces=NAMESPACE)
    actual = check_inbound_outbound_description("", elements)
    assert actual == True


def test_check_service_group_validations_with_registered_flexible_and_multiple_unregistered_services():
    services = """
    <TransXChange xmlns="http://www.transxchange.org.uk/" xmlns:xsi="http://www.w3.org/2001/XMLSchema-instance" CreationDateTime="2021-09-29T17:02:03" ModificationDateTime="2023-07-11T13:44:47" Modification="revise" RevisionNumber="130" FileName="552-FEAO552--FESX-Basildon-2023-07-23-B58_X10_Normal_V3_Exports-BODS_V1_1.xml" SchemaVersion="2.4" RegistrationDocument="false" xsi:schemaLocation="http://www.transxchange.org.uk/ http://www.transxchange.org.uk/schema/2.4/TransXChange_general.xsd">
        <Services>
            <Service>
                <ServiceClassification>
				    <Flexible/>
			    </ServiceClassification>
                <ServiceCode>PF0000459:134</ServiceCode>
            </Service>
            <Service>
                <ServiceCode>UZ001KBUS:12</ServiceCode>
                <StandardService>
                </StandardService>
            </Service>
            <Service>
                <ServiceClassification>
				    <Flexible/>
			    </ServiceClassification>
                <ServiceCode>UZ002KBUS:13</ServiceCode>
            </Service>
            <Service>
                <ServiceClassification>
				    <Flexible/>
			    </ServiceClassification>
                <ServiceCode>UZ003KBUS:14</ServiceCode>
            </Service>
        </Services>
    </TransXChange>
    """
    NAMESPACE = {"x": "http://www.transxchange.org.uk/"}

    doc = etree.fromstring(services)
    elements = doc.xpath("//x:Services", namespaces=NAMESPACE)
    actual = check_service_group_validations("", elements)
    assert actual == True


def test_check_service_group_validations_with_multiple_unregistered_services():
    services = """
    <TransXChange xmlns="http://www.transxchange.org.uk/" xmlns:xsi="http://www.w3.org/2001/XMLSchema-instance" CreationDateTime="2021-09-29T17:02:03" ModificationDateTime="2023-07-11T13:44:47" Modification="revise" RevisionNumber="130" FileName="552-FEAO552--FESX-Basildon-2023-07-23-B58_X10_Normal_V3_Exports-BODS_V1_1.xml" SchemaVersion="2.4" RegistrationDocument="false" xsi:schemaLocation="http://www.transxchange.org.uk/ http://www.transxchange.org.uk/schema/2.4/TransXChange_general.xsd">
        <Services>
            <Service>
                <ServiceCode>UZ001KBUS:12</ServiceCode>
                <StandardService>
                </StandardService>
            </Service>
            <Service>
                <ServiceClassification>
				    <Flexible/>
			    </ServiceClassification>
                <ServiceCode>UZ002KBUS:13</ServiceCode>
            </Service>
            <Service>
                <ServiceClassification>
				    <Flexible/>
			    </ServiceClassification>
                <ServiceCode>UZ003KBUS:14</ServiceCode>
            </Service>
        </Services>
    </TransXChange>
    """
    NAMESPACE = {"x": "http://www.transxchange.org.uk/"}

    doc = etree.fromstring(services)
    elements = doc.xpath("//x:Services", namespaces=NAMESPACE)
    actual = check_service_group_validations("", elements)
    assert actual == False


@pytest.mark.parametrize(
    ("flexible_classification", "flexible_service", "standard_service", "expected"),
    [
        (True, True, True, True),
        (True, True, False, True),
        (True, False, True, False),
        (True, False, False, False),
        (False, False, True, True),
        (False, False, False, False),
    ],
)
def test_has_flexible_or_standard_service(
    flexible_classification, flexible_service, standard_service, expected
):
    NAMESPACE = {"x": "http://www.transxchange.org.uk/"}
    flexible_classification_present = """
        <ServiceClassification>
            <Flexible/>
        </ServiceClassification>
    """
    flexible_service_present = """
        <FlexibleService>
            <FlexibleJourneyPattern id="jp_1">
                <BookingArrangements>
                    <Description>The booking office is open for all advance booking Monday to Friday 8:30am – 6:30pm, Saturday 9am – 5pm</Description>
                    <Phone>
                        <TelNationalNumber>0345 234 3344</TelNationalNumber>
                    </Phone>
                    <AllBookingsTaken>true</AllBookingsTaken>
                </BookingArrangements>
            </FlexibleJourneyPattern>
        </FlexibleService>
    """
    standard_service_present = """
        <StandardService>
            <Origin>Putteridge High School</Origin>
            <Destination>Church Street</Destination>
            <JourneyPattern id="jp_2">
            <DestinationDisplay>Church Street</DestinationDisplay>
            <OperatorRef>tkt_oid</OperatorRef>
            <Direction>inbound</Direction>
            <RouteRef>rt_0000</RouteRef>
            <JourneyPatternSectionRefs>js_1</JourneyPatternSectionRefs>
            </JourneyPattern>
        </StandardService>
    """
    service = """
    <TransXChange xmlns="http://www.transxchange.org.uk/" xmlns:xsi="http://www.w3.org/2001/XMLSchema-instance" CreationDateTime="2021-09-29T17:02:03" ModificationDateTime="2023-07-11T13:44:47" Modification="revise" RevisionNumber="130" FileName="552-FEAO552--FESX-Basildon-2023-07-23-B58_X10_Normal_V3_Exports-BODS_V1_1.xml" SchemaVersion="2.4" RegistrationDocument="false" xsi:schemaLocation="http://www.transxchange.org.uk/ http://www.transxchange.org.uk/schema/2.4/TransXChange_general.xsd">
        <Services>
		    <Service>
                {0}
                {1}
                {2}
            </Service>
        </Services>
    </TransXChange>
    """
    if flexible_classification:
        if flexible_service:
            string_xml = service.format(
                flexible_classification_present,
                flexible_service_present,
                standard_service,
            )
        else:
            string_xml = service.format(
                flexible_classification_present, "", standard_service
            )
    else:
        if standard_service:
            string_xml = service.format("", "", standard_service_present)
        else:
            string_xml = service.format("", "", "")

    doc = etree.fromstring(string_xml)
    elements = doc.xpath("//x:Service", namespaces=NAMESPACE)
    actual = has_flexible_or_standard_service("", elements)
    assert actual == expected


@pytest.mark.parametrize(
    ("service_classification", "flexible", "expected"),
    [
        (True, True, True),
        (True, False, False),
        (False, False, False),
    ],
)
def test_has_flexible_service_classification(
    service_classification, flexible, expected
):
    NAMESPACE = {"x": "http://www.transxchange.org.uk/"}
    service_classification_present = """
        <ServiceClassification>
        </ServiceClassification>
    """
    service_classification_flexible_present = """
        <ServiceClassification>
            <Flexible/>
        </ServiceClassification>
    """
    service = """
    <TransXChange xmlns="http://www.transxchange.org.uk/" xmlns:xsi="http://www.w3.org/2001/XMLSchema-instance" CreationDateTime="2021-09-29T17:02:03" ModificationDateTime="2023-07-11T13:44:47" Modification="revise" RevisionNumber="130" FileName="552-FEAO552--FESX-Basildon-2023-07-23-B58_X10_Normal_V3_Exports-BODS_V1_1.xml" SchemaVersion="2.4" RegistrationDocument="false" xsi:schemaLocation="http://www.transxchange.org.uk/ http://www.transxchange.org.uk/schema/2.4/TransXChange_general.xsd">
        <Services>
		    <Service>
                {0}
                <FlexibleService>
                    <FlexibleJourneyPattern id="jp_1">
                        <BookingArrangements>
                            <Description>The booking office is open for all advance booking Monday to Friday 8:30am – 6:30pm, Saturday 9am – 5pm</Description>
                            <Phone>
                                <TelNationalNumber>0345 234 3344</TelNationalNumber>
                            </Phone>
                            <AllBookingsTaken>true</AllBookingsTaken>
                        </BookingArrangements>
                    </FlexibleJourneyPattern>
			    </FlexibleService>
            </Service>
            <Service>
                <StandardService>
                    <Origin>Putteridge High School</Origin>
                    <Destination>Church Street</Destination>
                    <JourneyPattern id="jp_2">
                    <DestinationDisplay>Church Street</DestinationDisplay>
                    <OperatorRef>tkt_oid</OperatorRef>
                    <Direction>inbound</Direction>
                    <RouteRef>rt_0000</RouteRef>
                    <JourneyPatternSectionRefs>js_1</JourneyPatternSectionRefs>
                    </JourneyPattern>
                </StandardService>
            </Service>
        </Services>
    </TransXChange>
    """
    if service_classification:
        if flexible:
            string_xml = service.format(service_classification_flexible_present)
        else:
            string_xml = service.format(service_classification_present)
    else:
        string_xml = service

    doc = etree.fromstring(string_xml)
    elements = doc.xpath("//x:Service", namespaces=NAMESPACE)
    actual = has_flexible_service_classification("", elements)
    assert actual == expected


def test_check_flexible_service_times():
    vehicle_journeys = """
    <TransXChange xmlns="http://www.transxchange.org.uk/" xmlns:xsi="http://www.w3.org/2001/XMLSchema-instance" CreationDateTime="2021-09-29T17:02:03" ModificationDateTime="2023-07-11T13:44:47" Modification="revise" RevisionNumber="130" FileName="552-FEAO552--FESX-Basildon-2023-07-23-B58_X10_Normal_V3_Exports-BODS_V1_1.xml" SchemaVersion="2.4" RegistrationDocument="false" xsi:schemaLocation="http://www.transxchange.org.uk/ http://www.transxchange.org.uk/schema/2.4/TransXChange_general.xsd">
        <VehicleJourneys>
            <VehicleJourney>
                <OperatorRef>tkt_oid</OperatorRef>
                <Operational>
                    <TicketMachine>
                    <JourneyCode>1094</JourneyCode>
                    </TicketMachine>
                </Operational>
                <VehicleJourneyCode>vj_1</VehicleJourneyCode>
                <ServiceRef>PB0002032:468</ServiceRef>
                <LineRef>CALC:PB0002032:468:550</LineRef>
                <JourneyPatternRef>jp_1</JourneyPatternRef>
                <FlexibleServiceTimes>
                    <ServicePeriod>
                        <StartTime>07:00:00</StartTime>
                        <EndTime>19:00:00</EndTime>
                    </ServicePeriod>
                </FlexibleServiceTimes>
                <DepartureTime>15:10:00</DepartureTime>
            </VehicleJourney>
            <FlexibleVehicleJourney>
                <DestinationDisplay>Flexible</DestinationDisplay>
                <Direction>outbound</Direction>
                <Description>Monday to Friday service around Market Rasen</Description>
                <VehicleJourneyCode>vj_1</VehicleJourneyCode>
                <ServiceRef>PB0002032:467</ServiceRef>
                <LineRef>ARBB:PB0002032:467:53M</LineRef>
                <JourneyPatternRef>jp_1</JourneyPatternRef>
                <FlexibleServiceTimes>
                    <ServicePeriod>
                        <StartTime>07:00:00</StartTime>
                        <EndTime>19:00:00</EndTime>
                    </ServicePeriod>
                </FlexibleServiceTimes>
            </FlexibleVehicleJourney>
        </VehicleJourneys>
    </TransXChange>
    """

    NAMESPACE = {"x": "http://www.transxchange.org.uk/"}
    doc = etree.fromstring(vehicle_journeys)
    elements = doc.xpath("//x:VehicleJourneys", namespaces=NAMESPACE)
    actual = check_flexible_service_times("", elements)
    assert actual == True


def test_check_no_flexible_service_times():
    vehicle_journeys = """
    <TransXChange xmlns="http://www.transxchange.org.uk/" xmlns:xsi="http://www.w3.org/2001/XMLSchema-instance" CreationDateTime="2021-09-29T17:02:03" ModificationDateTime="2023-07-11T13:44:47" Modification="revise" RevisionNumber="130" FileName="552-FEAO552--FESX-Basildon-2023-07-23-B58_X10_Normal_V3_Exports-BODS_V1_1.xml" SchemaVersion="2.4" RegistrationDocument="false" xsi:schemaLocation="http://www.transxchange.org.uk/ http://www.transxchange.org.uk/schema/2.4/TransXChange_general.xsd">
        <VehicleJourneys>
            <VehicleJourney>
                <OperatorRef>tkt_oid</OperatorRef>
                <Operational>
                    <TicketMachine>
                    <JourneyCode>1094</JourneyCode>
                    </TicketMachine>
                </Operational>
                <VehicleJourneyCode>vj_1</VehicleJourneyCode>
                <ServiceRef>PB0002032:468</ServiceRef>
                <LineRef>CALC:PB0002032:468:550</LineRef>
                <JourneyPatternRef>jp_1</JourneyPatternRef>
                <DepartureTime>15:10:00</DepartureTime>
            </VehicleJourney>
            <FlexibleVehicleJourney>
                <DestinationDisplay>Flexible</DestinationDisplay>
                <Direction>outbound</Direction>
                <Description>Monday to Friday service around Market Rasen</Description>
                <VehicleJourneyCode>vj_1</VehicleJourneyCode>
                <ServiceRef>PB0002032:467</ServiceRef>
                <LineRef>ARBB:PB0002032:467:53M</LineRef>
                <JourneyPatternRef>jp_1</JourneyPatternRef>
            </FlexibleVehicleJourney>
        </VehicleJourneys>
    </TransXChange>
    """

    NAMESPACE = {"x": "http://www.transxchange.org.uk/"}
    doc = etree.fromstring(vehicle_journeys)
    elements = doc.xpath("//x:VehicleJourneys", namespaces=NAMESPACE)
    actual = check_flexible_service_times("", elements)
    assert actual == False


@pytest.mark.parametrize(
    ("values", "expected"),
    [
        (["otherPoint", "otherPoint", "otherPoint"], True),
        (["otherPoint", "TXT", "otherPoint"], False),
        (["", "", ""], False),
        (["XYZ", "ABC", ""], False),
    ],
)
def test_check_flexible_service_timing_status(values, expected):
    NAMESPACE = {"x": "http://www.transxchange.org.uk/"}
    timing_status = """
    <TransXChange xmlns="http://www.transxchange.org.uk/" xmlns:xsi="http://www.w3.org/2001/XMLSchema-instance" CreationDateTime="2021-09-29T17:02:03" ModificationDateTime="2023-07-11T13:44:47" Modification="revise" RevisionNumber="130" FileName="552-FEAO552--FESX-Basildon-2023-07-23-B58_X10_Normal_V3_Exports-BODS_V1_1.xml" SchemaVersion="2.4" RegistrationDocument="false" xsi:schemaLocation="http://www.transxchange.org.uk/ http://www.transxchange.org.uk/schema/2.4/TransXChange_general.xsd">
        <Services>
            <Service>
                <FlexibleService>
                    <FlexibleJourneyPattern id="jp_1">
                        <StopPointsInSequence>
                            <FixedStopUsage SequenceNumber="1">
                                <StopPointRef>0600000102</StopPointRef>
                                <TimingStatus>{0}</TimingStatus>
                            </FixedStopUsage>
                            <FixedStopUsage SequenceNumber="2">
                                <StopPointRef>0600000101</StopPointRef>
                                <TimingStatus>{1}</TimingStatus>
                            </FixedStopUsage>
                            <FlexibleStopUsage>
                                <StopPointRef>270002700155</StopPointRef>
                            </FlexibleStopUsage>
                            <FixedStopUsage SequenceNumber="4">
                                <StopPointRef>0600000103</StopPointRef>
                                <TimingStatus>{2}</TimingStatus>
                            </FixedStopUsage>
                        </StopPointsInSequence>
                    </FlexibleJourneyPattern>
                </FlexibleService>
            </Service>
        </Services>
    </TransXChange>
    """
    string_xml = timing_status.format(*values)
    doc = etree.fromstring(string_xml)
    elements = doc.xpath(
        "//x:Service/x:FlexibleService/x:FlexibleJourneyPattern", namespaces=NAMESPACE
    )
    actual = check_flexible_service_timing_status("", elements)
    assert actual == expected


def load_flexible_stops_data():
    admin_area = AdminAreaFactory(id=9, atco_code="123")
    locality = LocalityFactory(gazetteer_id="E0035604")
    stop_points = [
        {
            "atco_code": "270002700155",
            "common_name": "TestName1",
            "bus_stop_type": "FLX",
        },
        {
            "atco_code": "270002700156",
            "common_name": "TestName2",
            "bus_stop_type": "FLX",
        },
        {
            "atco_code": "270002700157",
            "common_name": "TestName2",
            "bus_stop_type": "CUS",
        },
    ]
    for stop_point in stop_points:
        StopPointFactory(
            admin_area=admin_area,
            locality=locality,
            atco_code=stop_point["atco_code"],
            common_name=stop_point["common_name"],
            stop_areas=[],
            stop_type="BCT",
            bus_stop_type=stop_point["bus_stop_type"],
        )


@pytest.mark.django_db
@pytest.mark.parametrize(
    ("values", "expected"),
    [
        (["270002700155", "270002700156"], True),
        (["270002700156", "270002700157"], False),
        (["270002700157", "270002700158"], False),
        (["270002700156", "270002700158"], False),
    ],
)
def test_check_flexible_service_stop_points_in_sequence_stop_type(values, expected):
    load_flexible_stops_data()
    NAMESPACE = {"x": "http://www.transxchange.org.uk/"}
    timing_status = """
    <TransXChange xmlns="http://www.transxchange.org.uk/" xmlns:xsi="http://www.w3.org/2001/XMLSchema-instance" CreationDateTime="2021-09-29T17:02:03" ModificationDateTime="2023-07-11T13:44:47" Modification="revise" RevisionNumber="130" FileName="552-FEAO552--FESX-Basildon-2023-07-23-B58_X10_Normal_V3_Exports-BODS_V1_1.xml" SchemaVersion="2.4" RegistrationDocument="false" xsi:schemaLocation="http://www.transxchange.org.uk/ http://www.transxchange.org.uk/schema/2.4/TransXChange_general.xsd">
        <Services>
            <Service>
                <FlexibleService>
                    <FlexibleJourneyPattern id="jp_1">
                        <StopPointsInSequence>
                            <FlexibleStopUsage>
                                <StopPointRef>{0}</StopPointRef>
                            </FlexibleStopUsage>
                            <FlexibleStopUsage>
                                <StopPointRef>{1}</StopPointRef>
                            </FlexibleStopUsage>
                        </StopPointsInSequence>
                    </FlexibleJourneyPattern>
                </FlexibleService>
            </Service>
        </Services>
    </TransXChange>
    """
    string_xml = timing_status.format(*values)
    doc = etree.fromstring(string_xml)
    elements = doc.xpath(
        "//x:Service/x:FlexibleService/x:FlexibleJourneyPattern", namespaces=NAMESPACE
    )
    actual = check_flexible_service_stop_point_ref("", elements)
    assert actual == expected


@pytest.mark.django_db
@pytest.mark.parametrize(
    ("values", "expected"),
    [
        (["270002700155", "270002700156"], True),
        (["270002700156", "270002700157"], False),
        (["270002700157", "270002700158"], False),
        (["270002700156", "270002700158"], False),
    ],
)
def test_check_flexible_service_stop_point_flexible_zone_stop_type(values, expected):
    load_flexible_stops_data()
    NAMESPACE = {"x": "http://www.transxchange.org.uk/"}
    timing_status = """
    <TransXChange xmlns="http://www.transxchange.org.uk/" xmlns:xsi="http://www.w3.org/2001/XMLSchema-instance" CreationDateTime="2021-09-29T17:02:03" ModificationDateTime="2023-07-11T13:44:47" Modification="revise" RevisionNumber="130" FileName="552-FEAO552--FESX-Basildon-2023-07-23-B58_X10_Normal_V3_Exports-BODS_V1_1.xml" SchemaVersion="2.4" RegistrationDocument="false" xsi:schemaLocation="http://www.transxchange.org.uk/ http://www.transxchange.org.uk/schema/2.4/TransXChange_general.xsd">
        <Services>
            <Service>
                <FlexibleService>
                    <FlexibleJourneyPattern id="jp_1">
                        <Direction>outbound</Direction>
<<<<<<< HEAD
					    <FlexibleZones>
=======
					              <FlexibleZones>
>>>>>>> bf50dc02
                            <FlexibleStopUsage>
                                <StopPointRef>{0}</StopPointRef>
                            </FlexibleStopUsage>
                            <FlexibleStopUsage>
                                <StopPointRef>{1}</StopPointRef>
                            </FlexibleStopUsage>
                        </FlexibleZones>
                    </FlexibleJourneyPattern>
                </FlexibleService>
            </Service>
        </Services>
    </TransXChange>
    """
    string_xml = timing_status.format(*values)
    doc = etree.fromstring(string_xml)
    elements = doc.xpath(
        "//x:Service/x:FlexibleService/x:FlexibleJourneyPattern", namespaces=NAMESPACE
    )
    actual = check_flexible_service_stop_point_ref("", elements)
    assert actual == expected<|MERGE_RESOLUTION|>--- conflicted
+++ resolved
@@ -10,16 +10,10 @@
     cast_to_bool,
     cast_to_date,
     check_flexible_service_stop_point_ref,
-<<<<<<< HEAD
     check_flexible_service_times,
     check_flexible_service_timing_status,
-=======
-    check_flexible_service_timing_status,
     check_inbound_outbound_description,
->>>>>>> bf50dc02
     check_service_group_validations,
-    check_flexible_service_stop_point_ref,
-    check_flexible_service_timing_status,
     contains_date,
     has_flexible_or_standard_service,
     has_flexible_service_classification,
@@ -970,11 +964,7 @@
                 <FlexibleService>
                     <FlexibleJourneyPattern id="jp_1">
                         <Direction>outbound</Direction>
-<<<<<<< HEAD
 					    <FlexibleZones>
-=======
-					              <FlexibleZones>
->>>>>>> bf50dc02
                             <FlexibleStopUsage>
                                 <StopPointRef>{0}</StopPointRef>
                             </FlexibleStopUsage>
