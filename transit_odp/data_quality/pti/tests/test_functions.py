--- conflicted
+++ resolved
@@ -9,12 +9,9 @@
 from transit_odp.data_quality.pti.functions import (
     cast_to_bool,
     cast_to_date,
-<<<<<<< HEAD
     check_flexible_service_stop_point_ref,
     check_flexible_service_timing_status,
     check_inbound_outbound_description,
-=======
->>>>>>> 9e1ea423
     check_service_group_validations,
     check_flexible_service_stop_point_ref,
     check_flexible_service_timing_status,
@@ -882,11 +879,7 @@
                 <FlexibleService>
                     <FlexibleJourneyPattern id="jp_1">
                         <Direction>outbound</Direction>
-<<<<<<< HEAD
-					    <FlexibleZones>
-=======
-					    <FlexibleZones> 
->>>>>>> 9e1ea423
+					              <FlexibleZones>
                             <FlexibleStopUsage>
                                 <StopPointRef>{0}</StopPointRef>
                             </FlexibleStopUsage>
