--- conflicted
+++ resolved
@@ -19,10 +19,7 @@
     check_flexible_service_stop_point_ref,
     check_flexible_service_times,
     check_flexible_service_timing_status,
-<<<<<<< HEAD
-=======
     check_inbound_outbound_description,
->>>>>>> bf50dc02
     check_service_group_validations,
     contains_date,
     has_flexible_or_standard_service,
