--- conflicted
+++ resolved
@@ -46,11 +46,7 @@
     Checks.MissingBusWorkingNumber.value: "missing-bus-working-number",
     Checks.MissingStop.value: "missing-stops",
     Checks.SameStopFoundMultipleTimes.value: "#",
-<<<<<<< HEAD
-    Checks.CancelledServiceAppearingActive.value: "#",
-=======
     Checks.CancelledServiceAppearingActive.value: "cancelled-service-appearing-active",
->>>>>>> 65ff8204
     Checks.ServicedOrganisationOutOfDate.value: "#",
     Checks.ServiceNumberNotMatchingRegistration.value: "#",
     Checks.MissingData.value: "#",
