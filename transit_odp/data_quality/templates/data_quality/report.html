{% extends "data_quality/base.html" %}
{% load i18n %}
{% load filters %}
{% block title_tag %}
  {% trans "Data quality report" %}
{% endblock %}
{% block content %}
  <div class="govuk-grid-row">
    <div class="govuk-grid-column-full">
      <div class="govuk-!-margin-bottom-4 flex-container">
        <div class="govuk-!-font-size-48 govuk-list govuk-!-margin-0">
          {% if is_dqs_new_report %}
<<<<<<< HEAD
          <span class="govuk-!-font-weight-bold">Data quality report</span>
          {% else %}          
          <span class="govuk-caption-xl">Data quality report</span>
=======
            <span>Data quality report</span>
          {% else %}
            <span class="govuk-caption-xl">Data quality report</span>
>>>>>>> 3a441c0b
          {% endif %}
        </div>
        {% if is_dqs_new_report %}
          <div class="content-center">
            {% if warning_data.Critical.count == 0 %}
<<<<<<< HEAD
              <span class="govuk-tag govuk-tag--green govuk-!-margin-left-3 govuk-!-font-size-16" style="align-content: center;">
                NO CRITICAL ISSUES
              </span>
            {% else %}
              <span class="govuk-tag govuk-tag--red govuk-!-margin-left-3 govuk-!-font-size-16" style="align-content: center;">
=======
              <span class="govuk-tag govuk-tag--green govuk-!-margin-left-3 govuk-!-font-weight-bold content-center">
                NO CRITICAL ISSUES
              </span>
            {% else %}
              <span class="govuk-tag govuk-tag--red govuk-!-margin-left-3 govuk-!-font-weight-bold content-center">
>>>>>>> 3a441c0b
                CRITICAL ISSUES
              </span>
            {% endif %}
          </div>
        {% endif %}
      </div>
      {% if is_dqs_new_report %}
        <h2 class="govuk-list govuk-!-font-size-24">{{ title }}</h2>
      {% else %}
        <h1 class="govuk-heading-xl">{{ title }}</h1>
      {% endif %}
      <ul class="govuk-list">
        <li>{% trans "Please find your data quality observations below." %}</li>
        <li>
          <a class="govuk-link" href="{% url 'guidance:dq-definitions' %}" target="_blank">
            {% trans "What are the different type of observations?" %}
          </a>
        </li>
        <li>
          <a class="govuk-link"
             target="_blank"
             href="{% url 'dq:report-csv' pk1=view.kwargs.pk1 pk=view.kwargs.pk report_id=view.kwargs.report_id %}">
            {% trans "Download data quality report.csv" %}
          </a>
        </li>
      </ul>
      <div class="govuk-grid-row govuk-!-margin-bottom-4">
        <div class="govuk-grid-column-full govuk-grid-column-three-quarters-from-desktop">
          <div class="govuk-grid-row">
            <div class="govuk-grid-column-one-quarter-from-desktop">
              <p class="govuk-heading-xl govuk-!-margin-bottom-0">
                {% if is_dqs_new_report %}
                  {{ bus_services_affected }}
                {% else %}
                  {{ object.no_of_lines }}
                {% endif %}
              </p>
              {% if is_dqs_new_report %}
<<<<<<< HEAD
              <p class="govuk-body-s govuk-!-font-weight-bold">
                Bus service{{ bus_services_affected|pluralize:"s" }}
                <br />
                affected
              </p>
=======
                <p class="govuk-body-s govuk-!-font-weight-bold">
                  Affected
                  <br />
                  Bus service{{ bus_services_affected|pluralize:"s" }}
                </p>
>>>>>>> 3a441c0b
              {% else %}
                <p class="govuk-body-s govuk-!-font-weight-bold">Bus line{{ object.no_of_lines|pluralize:"s" }}</p>
              {% endif %}
            </div>
            {% if not is_dqs_new_report %}
              {% if dq_score %}
                <div class="govuk-grid-column-one-quarter-from-desktop">
                  <p class="govuk-heading-xl govuk-!-margin-bottom-0">{{ dq_score.score | percentage:"0" }}</p>
                  <p class="govuk-body-s govuk-!-font-weight-bold">
                    <span class="status-indicator status-indicator--{{ dq_score.css_indicator }}">{{ dq_score.rag_level | upper }}</span>
                    <br />
                    <a class="govuk-link" href="{% url 'guidance:dq-score-description' %}">Data quality</a>
                  </p>
                </div>
              {% endif %}
            {% endif %}
            <div class="govuk-grid-column-one-quarter-from-desktop">
              <p class="govuk-heading-xl govuk-!-margin-bottom-0">{{ warning_data.Critical.count }}</p>
              <p class="govuk-body-s govuk-!-font-weight-bold govuk-!-padding-1">
                Critical observation{{ warning_data.Critical.count |pluralize:"s" }}
              </p>
            </div>
            <div class="govuk-grid-column-one-quarter-from-desktop">
              <p class="govuk-heading-xl govuk-!-margin-bottom-0">{{ warning_data.Advisory.count }}</p>
              <p class="govuk-body-s govuk-!-font-weight-bold govuk-!-padding-1">
                Advisory observation{{ warning_data.Advisory.count|pluralize:"s" }}
              </p>
            </div>
          </div>
        </div>
      </div>
      {% include "data_quality/snippets/report_overview_table.html" %}
    </div>
  </div>
{% endblock %}<|MERGE_RESOLUTION|>--- conflicted
+++ resolved
@@ -10,33 +10,19 @@
       <div class="govuk-!-margin-bottom-4 flex-container">
         <div class="govuk-!-font-size-48 govuk-list govuk-!-margin-0">
           {% if is_dqs_new_report %}
-<<<<<<< HEAD
           <span class="govuk-!-font-weight-bold">Data quality report</span>
           {% else %}          
           <span class="govuk-caption-xl">Data quality report</span>
-=======
-            <span>Data quality report</span>
-          {% else %}
-            <span class="govuk-caption-xl">Data quality report</span>
->>>>>>> 3a441c0b
           {% endif %}
         </div>
         {% if is_dqs_new_report %}
           <div class="content-center">
             {% if warning_data.Critical.count == 0 %}
-<<<<<<< HEAD
               <span class="govuk-tag govuk-tag--green govuk-!-margin-left-3 govuk-!-font-size-16" style="align-content: center;">
                 NO CRITICAL ISSUES
               </span>
             {% else %}
               <span class="govuk-tag govuk-tag--red govuk-!-margin-left-3 govuk-!-font-size-16" style="align-content: center;">
-=======
-              <span class="govuk-tag govuk-tag--green govuk-!-margin-left-3 govuk-!-font-weight-bold content-center">
-                NO CRITICAL ISSUES
-              </span>
-            {% else %}
-              <span class="govuk-tag govuk-tag--red govuk-!-margin-left-3 govuk-!-font-weight-bold content-center">
->>>>>>> 3a441c0b
                 CRITICAL ISSUES
               </span>
             {% endif %}
@@ -75,19 +61,11 @@
                 {% endif %}
               </p>
               {% if is_dqs_new_report %}
-<<<<<<< HEAD
               <p class="govuk-body-s govuk-!-font-weight-bold">
                 Bus service{{ bus_services_affected|pluralize:"s" }}
                 <br />
                 affected
               </p>
-=======
-                <p class="govuk-body-s govuk-!-font-weight-bold">
-                  Affected
-                  <br />
-                  Bus service{{ bus_services_affected|pluralize:"s" }}
-                </p>
->>>>>>> 3a441c0b
               {% else %}
                 <p class="govuk-body-s govuk-!-font-weight-bold">Bus line{{ object.no_of_lines|pluralize:"s" }}</p>
               {% endif %}
