--- conflicted
+++ resolved
@@ -11,7 +11,6 @@
 {% block content %}
   <div class="govuk-grid-row">
     <div class="govuk-grid-column-full">
-<<<<<<< HEAD
       <h1 class="govuk-heading-xl">
         {{ title }}
       </h1>      
@@ -19,11 +18,8 @@
       <p class="govuk-body-m">
         {{ definition|safe }}
       </p>
-=======
-      <h1 class="govuk-heading-xl">{{ title }}</h1>      
       {% if not is_new_data_quality_service_active %}
       <p class="govuk-body-m">{{ definition|safe }}</p>
->>>>>>> 64a4f40a
       {% endif %}
       
       {% if impacts %}
