--- conflicted
+++ resolved
@@ -10,7 +10,6 @@
 {% endblock %}
 {% block content %}
   <div class="govuk-grid-row">
-<<<<<<< HEAD
     <div class="govuk-grid-column-full">
       <h1 class="govuk-heading-xl">
         {{ title }}
@@ -20,16 +19,13 @@
         {{ definition|safe }}
       </p>
       {% endif %}
-=======
+
     <div class="govuk-grid-column-three-quarters">
-      <h1 class="govuk-heading-xl">{{ title }}</h1>
-      <p class="govuk-body-m">{{ definition|safe }}</p>
->>>>>>> 85058ce5
       {% if impacts %}
         <h2 class="govuk-heading-m">Impacts</h2>
         <p class="govuk-body-m">{{ impacts | safe }}</p>
       {% endif %}
-<<<<<<< HEAD
+
       {% if resolve %}
         <h2 class="govuk-heading-m">How to resolve</h2>
         <p class="govuk-body-m">
@@ -54,24 +50,6 @@
           <div class="incorrect_stop_type_list">
             {% include "data_quality/snippets/incorrect_stop_types.html" with info=extra_info%}
           </div>
-=======
-      <p class="govuk-body-m">{{ preamble }}</p>
-      {% if extra_info %}
-        <div class="govuk-accordion" data-module="govuk-accordion" id="accordion-default">
-          <div class="govuk-accordion__section ">
-            <div class="govuk-accordion__section-header">
-              <h2 class="govuk-accordion__section-heading">
-                <span class="govuk-accordion__section-button" id="accordion-default-heading-1">
-                  {% trans "What are the different types of bus stops?" %}
-                </span>
-              </h2>
-            </div>
-            <div id="accordion-default-content-1" class="govuk-accordion__section-content" aria-labelledby="accordion-default-heading-1">
-              <div class="incorrect_stop_type_list">
-                {% include "data_quality/snippets/incorrect_stop_types.html" with info=extra_info %}
-              </div>
-            </div>
->>>>>>> 85058ce5
           </div>
         </div>
       {% endif %}
