--- conflicted
+++ resolved
@@ -2,19 +2,13 @@
     FirstStopSetDownOnlyObservation,
     LastStopPickUpOnlyObservation,
 )
-<<<<<<< HEAD
-=======
 
->>>>>>> 30812ea3
 # TODO: DQSMIGRATION: FLAGBASED: Remove after flag is enabled (by default)
 from transit_odp.data_quality.models.warnings import (
     TimingDropOffWarning,
     TimingPickUpWarning,
 )
-<<<<<<< HEAD
-=======
 
->>>>>>> 30812ea3
 # TODO: DQSMIGRATION: FLAGBASED: Remove after flag is enabled (by default)
 from transit_odp.data_quality.tables import (
     FirstStopDropOffOnlyDetail,
@@ -24,10 +18,7 @@
     PickUpDropOffListTable,
 )
 from transit_odp.data_quality.tables.base import DQSWarningListBaseTable
-<<<<<<< HEAD
-=======
 
->>>>>>> 30812ea3
 # TODO: DQSMIGRATION: FLAGBASED: Remove after flag is enabled (by default)
 from transit_odp.data_quality.views.base import (
     DetailBaseView,
@@ -36,19 +27,10 @@
 )
 from transit_odp.dqs.models import ObservationResults
 from transit_odp.dqs.constants import Checks
-<<<<<<< HEAD
-from transit_odp.dqs.views import DQSWarningListBaseView
-=======
 from transit_odp.dqs.views.base import DQSWarningListBaseView
 from waffle import flag_is_active
->>>>>>> 30812ea3
 
-from waffle import flag_is_active
 
-<<<<<<< HEAD
-
-=======
->>>>>>> 30812ea3
 class LastStopPickUpListView(TimingPatternsListBaseView, DQSWarningListBaseView):
     data = LastStopPickUpOnlyObservation
     is_new_data_quality_service_active = flag_is_active(
