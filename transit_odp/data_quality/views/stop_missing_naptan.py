from transit_odp.data_quality.constants import StopNotInNaptanObservation
<<<<<<< HEAD
# TODO: DQSMIGRATION: FLAGBASED: Remove after flag is enabled (by default)
from transit_odp.data_quality.models.warnings import StopMissingNaptanWarning
=======

# TODO: DQSMIGRATION: FLAGBASED: Remove after flag is enabled (by default)
from transit_odp.data_quality.models.warnings import StopMissingNaptanWarning

>>>>>>> 30812ea3
# TODO: DQSMIGRATION: FLAGBASED: Remove after flag is enabled (by default)
from transit_odp.data_quality.tables import (
    StopMissingNaptanListTable,
    StopMissingNaptanWarningTimingTable,
    StopMissingNaptanWarningVehicleTable,
)
from transit_odp.data_quality.tables.base import DQSWarningListBaseTable
<<<<<<< HEAD
=======

>>>>>>> 30812ea3
# TODO: DQSMIGRATION: FLAGBASED: Remove after flag is enabled (by default)
from transit_odp.data_quality.views.base import (
    TimingPatternsListBaseView,
    TwoTableDetailView,
)
from transit_odp.dqs.models import ObservationResults
from transit_odp.dqs.constants import Checks
<<<<<<< HEAD
from transit_odp.dqs.views import DQSWarningListBaseView
=======
from transit_odp.dqs.views.base import DQSWarningListBaseView
>>>>>>> 30812ea3
from waffle import flag_is_active


class StopMissingNaptanListView(TimingPatternsListBaseView, DQSWarningListBaseView):
    data = StopNotInNaptanObservation
    is_new_data_quality_service_active = flag_is_active(
        "", "is_new_data_quality_service_active"
    )
    check = Checks.StopNotFoundInNaptan
    dqs_details = "There is at least one stop that is not registered with NaPTAN"

    if not is_new_data_quality_service_active:
        model = StopMissingNaptanWarning
        table_class = StopMissingNaptanListTable
    else:
        model = ObservationResults
        table_class = DQSWarningListBaseTable

    def get_queryset(self):

        if not self.is_new_data_quality_service_active:
            # The synthetic stop can appear in multiple service patterns, here we just pick
            # an arbitrary service pattern to help the user.
            return (
                super()
                .get_queryset()
                .exclude_null_service_patterns()
                .add_message()
                .add_line()
            )

        # Calling the qs method of DQSWarningListBaseView
        return DQSWarningListBaseView.get_queryset(self)

    def get_context_data(self, **kwargs):
        context = super().get_context_data(**kwargs)
        context.update(
            {
                "title": self.data.title,
                "definition": self.data.text,
                "preamble": (
                    "The following service(s) have been observed to have a stop that "
                    "is not registered with NaPTAN."
                ),
                "resolve": self.data.resolve,
            }
        )
        return context

    def get_table_kwargs(self):

        kwargs = {}
        if not self.is_new_data_quality_service_active:
            kwargs = super().get_table_kwargs()
        return kwargs


class StopMissingNaptanDetailView(TwoTableDetailView):
    data = StopNotInNaptanObservation
    model = StopMissingNaptanWarning
    tables = [StopMissingNaptanWarningTimingTable, StopMissingNaptanWarningVehicleTable]

    def get_table1_kwargs(self):
        kwargs = super().get_table1_kwargs()
        stop = self.warning.stop
        kwargs[
            "warning_message"
        ] = f"Synthetic stop(s) ({stop.atco_code}) not found in NaPTAN."
        return kwargs

    def get_context_data(self, **kwargs):
        context = super().get_context_data(**kwargs)
        service_name = self.warning.get_service_pattern().service.name

        context["title"] = self.data.title
        context["subtitle"] = (
            f"Line {service_name} has at least one journey where stop(s) are not in "
            f"NaPTAN"
        )
        return context<|MERGE_RESOLUTION|>--- conflicted
+++ resolved
@@ -1,13 +1,8 @@
 from transit_odp.data_quality.constants import StopNotInNaptanObservation
-<<<<<<< HEAD
-# TODO: DQSMIGRATION: FLAGBASED: Remove after flag is enabled (by default)
-from transit_odp.data_quality.models.warnings import StopMissingNaptanWarning
-=======
 
 # TODO: DQSMIGRATION: FLAGBASED: Remove after flag is enabled (by default)
 from transit_odp.data_quality.models.warnings import StopMissingNaptanWarning
 
->>>>>>> 30812ea3
 # TODO: DQSMIGRATION: FLAGBASED: Remove after flag is enabled (by default)
 from transit_odp.data_quality.tables import (
     StopMissingNaptanListTable,
@@ -15,10 +10,7 @@
     StopMissingNaptanWarningVehicleTable,
 )
 from transit_odp.data_quality.tables.base import DQSWarningListBaseTable
-<<<<<<< HEAD
-=======
 
->>>>>>> 30812ea3
 # TODO: DQSMIGRATION: FLAGBASED: Remove after flag is enabled (by default)
 from transit_odp.data_quality.views.base import (
     TimingPatternsListBaseView,
@@ -26,11 +18,7 @@
 )
 from transit_odp.dqs.models import ObservationResults
 from transit_odp.dqs.constants import Checks
-<<<<<<< HEAD
-from transit_odp.dqs.views import DQSWarningListBaseView
-=======
 from transit_odp.dqs.views.base import DQSWarningListBaseView
->>>>>>> 30812ea3
 from waffle import flag_is_active
 
 
