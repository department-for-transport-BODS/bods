from transit_odp.dqs.constants import (
    Checks,
    FirstStopNotTimingPointObservation,
    LastStopNotTimingPointObservation,
)
from transit_odp.dqs.views.base import DQSWarningListBaseView
from waffle import flag_is_active


<<<<<<< HEAD
=======
class LastStopNotTimingListView(DQSWarningListBaseView):
    data = LastStopNotTimingPointObservation

    def __init__(self, *args, **kwargs):
        super().__init__(*args, **kwargs)

    @property
    def is_new_data_quality_service_active(self):
        return flag_is_active("", "is_new_data_quality_service_active")

    check = Checks.LastStopIsNotATimingPoint
    dqs_details = (
        "There is at least one journey where the last stop is not a timing point"
    )

    def get_queryset(self):

        return DQSWarningListBaseView.get_queryset(self)

    def get_context_data(self, **kwargs):

        self.data = LastStopNotTimingPointObservation
        context = super().get_context_data(**kwargs)

        context.update(
            {
                "title": self.data.title,
                "definition": self.data.text,
                "preamble": self.data.preamble,
                "resolve": self.data.resolve,
            }
        )
        return context

    def get_table_kwargs(self):

        kwargs = {}
        if not self.is_dqs_new_report:
            kwargs = super().get_table_kwargs()
        return kwargs


>>>>>>> e56b033e
class FirstStopNotTimingListView(DQSWarningListBaseView):
    data = FirstStopNotTimingPointObservation

    def __init__(self, *args, **kwargs):
        super().__init__(*args, **kwargs)

    @property
    def is_new_data_quality_service_active(self):
        return flag_is_active("", "is_new_data_quality_service_active")

    check = Checks.FirstStopIsNotATimingPoint
    dqs_details = (
        "There is at least one journey where the first stop is not a timing point"
    )

    def get_queryset(self):

        return DQSWarningListBaseView.get_queryset(self)

    def get_context_data(self, **kwargs):

        self.data = FirstStopNotTimingPointObservation
        context = super().get_context_data(**kwargs)

        context.update(
            {
                "title": self.data.title,
                "definition": self.data.text,
                "preamble": self.data.preamble,
                "resolve": self.data.resolve,
            }
        )
        return context

    def get_table_kwargs(self):
        kwargs = {}
        if not self.is_dqs_new_report:
            kwargs = super().get_table_kwargs()
        return kwargs<|MERGE_RESOLUTION|>--- conflicted
+++ resolved
@@ -7,8 +7,6 @@
 from waffle import flag_is_active
 
 
-<<<<<<< HEAD
-=======
 class LastStopNotTimingListView(DQSWarningListBaseView):
     data = LastStopNotTimingPointObservation
 
@@ -51,7 +49,6 @@
         return kwargs
 
 
->>>>>>> e56b033e
 class FirstStopNotTimingListView(DQSWarningListBaseView):
     data = FirstStopNotTimingPointObservation
 
