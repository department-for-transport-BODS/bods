from transit_odp.data_quality.constants import (
    FirstStopNotTimingPointObservation,
    LastStopNotTimingPointObservation,
)
<<<<<<< HEAD
=======

>>>>>>> 30812ea3
# TODO: DQSMIGRATION: FLAGBASED: Remove after flag is enabled (by default)
from transit_odp.data_quality.models.warnings import (
    TimingFirstWarning,
    TimingLastWarning,
)
<<<<<<< HEAD
=======

>>>>>>> 30812ea3
# TODO: DQSMIGRATION: FLAGBASED: Remove after flag is enabled (by default)
from transit_odp.data_quality.tables import (
    TimingFirstWarningDetailTable,
    TimingFirstWarningVehicleTable,
    TimingLastWarningDetailTable,
    TimingLastWarningVehicleTable,
)
<<<<<<< HEAD
=======

>>>>>>> 30812ea3
# TODO: DQSMIGRATION: FLAGBASED: Remove after flag is enabled (by default)
from transit_odp.data_quality.tables.base import (
    TimingPatternListTable,
    DQSWarningListBaseTable,
)
<<<<<<< HEAD
=======

>>>>>>> 30812ea3
# TODO: DQSMIGRATION: FLAGBASED: Remove after flag is enabled (by default)
from transit_odp.data_quality.views.base import (
    TimingPatternsListBaseView,
    TwoTableDetailView,
)
from transit_odp.dqs.models import ObservationResults
from transit_odp.dqs.constants import Checks
<<<<<<< HEAD
from transit_odp.dqs.views import DQSWarningListBaseView
=======
from transit_odp.dqs.views.base import DQSWarningListBaseView
>>>>>>> 30812ea3
from waffle import flag_is_active


class LastStopNotTimingListView(TimingPatternsListBaseView, DQSWarningListBaseView):
    data = LastStopNotTimingPointObservation
    is_new_data_quality_service_active = flag_is_active(
        "", "is_new_data_quality_service_active"
    )
    check = Checks.LastStopIsNotATimingPoint
    dqs_details = (
        "There is at least one journey where the last stop is not a timing point"
    )

    if not is_new_data_quality_service_active:
        model = TimingLastWarning
        table_class = TimingPatternListTable
    else:
        model = ObservationResults
        table_class = DQSWarningListBaseTable

    def get_queryset(self):
        if not self.is_new_data_quality_service_active:
            return super().get_queryset().add_message().add_line()

        return DQSWarningListBaseView.get_queryset(self)

    def get_context_data(self, **kwargs):
        context = super().get_context_data(**kwargs)
        context.update(
            {
                "title": self.data.title,
                "definition": self.data.text,
                "preamble": (
                    "Last stop in the following timing pattern(s) have been observed "
                    "to not have timing points."
                ),
                "resolve": self.data.resolve,
            }
        )
        return context

    def get_table_kwargs(self):

        kwargs = {}
        if not self.is_new_data_quality_service_active:
            kwargs = super().get_table_kwargs()
        return kwargs


class LastStopNotTimingDetailView(TwoTableDetailView):
    data = LastStopNotTimingPointObservation

    model = TimingLastWarning
    tables = [TimingLastWarningDetailTable, TimingLastWarningVehicleTable]

    def get_context_data(self, **kwargs):
        context = super().get_context_data(**kwargs)
        title = self.data.title
        line_name = self.warning.get_timing_pattern().service_pattern.service.name

        context["title"] = self.data.title
        context[
            "subtitle"
        ] = f"Line {line_name} has at least one journey where the {title.lower()}"
        return context


class FirstStopNotTimingListView(TimingPatternsListBaseView, DQSWarningListBaseView):
    data = FirstStopNotTimingPointObservation
    is_new_data_quality_service_active = flag_is_active(
        "", "is_new_data_quality_service_active"
    )
    check = Checks.FirstStopIsNotATimingPoint
    dqs_details = (
        "There is at least one journey where the first stop is not a timing point"
    )

    if not is_new_data_quality_service_active:
        model = TimingFirstWarning
        table_class = TimingPatternListTable
    else:
        model = ObservationResults
        table_class = DQSWarningListBaseTable

    def get_queryset(self):

        if not self.is_new_data_quality_service_active:
            return super().get_queryset().add_message().add_line()

        return DQSWarningListBaseView.get_queryset(self)

    def get_context_data(self, **kwargs):
        context = super().get_context_data(**kwargs)
        context.update(
            {
                "title": self.data.title,
                "definition": self.data.text,
                "preamble": (
                    "The following service(s) have been observed to not have the first stop set "
                    "as a timing point."
                ),
                "resolve": self.data.resolve,
            }
        )
        return context

    def get_table_kwargs(self):

        kwargs = {}
        if not self.is_new_data_quality_service_active:
            kwargs = super().get_table_kwargs()
        return kwargs


class FirstStopNotTimingDetailView(TwoTableDetailView):
    data = FirstStopNotTimingPointObservation
    model = TimingFirstWarning
    tables = [TimingFirstWarningDetailTable, TimingFirstWarningVehicleTable]

    def get_context_data(self, **kwargs):
        context = super().get_context_data(**kwargs)
        title = self.data.title
        line_name = self.warning.get_timing_pattern().service_pattern.service.name

        context["title"] = title
        context[
            "subtitle"
        ] = f"Line {line_name} has at least one journey where the {title.lower()}"
        return context<|MERGE_RESOLUTION|>--- conflicted
+++ resolved
@@ -2,19 +2,13 @@
     FirstStopNotTimingPointObservation,
     LastStopNotTimingPointObservation,
 )
-<<<<<<< HEAD
-=======
 
->>>>>>> 30812ea3
 # TODO: DQSMIGRATION: FLAGBASED: Remove after flag is enabled (by default)
 from transit_odp.data_quality.models.warnings import (
     TimingFirstWarning,
     TimingLastWarning,
 )
-<<<<<<< HEAD
-=======
 
->>>>>>> 30812ea3
 # TODO: DQSMIGRATION: FLAGBASED: Remove after flag is enabled (by default)
 from transit_odp.data_quality.tables import (
     TimingFirstWarningDetailTable,
@@ -22,19 +16,13 @@
     TimingLastWarningDetailTable,
     TimingLastWarningVehicleTable,
 )
-<<<<<<< HEAD
-=======
 
->>>>>>> 30812ea3
 # TODO: DQSMIGRATION: FLAGBASED: Remove after flag is enabled (by default)
 from transit_odp.data_quality.tables.base import (
     TimingPatternListTable,
     DQSWarningListBaseTable,
 )
-<<<<<<< HEAD
-=======
 
->>>>>>> 30812ea3
 # TODO: DQSMIGRATION: FLAGBASED: Remove after flag is enabled (by default)
 from transit_odp.data_quality.views.base import (
     TimingPatternsListBaseView,
@@ -42,11 +30,7 @@
 )
 from transit_odp.dqs.models import ObservationResults
 from transit_odp.dqs.constants import Checks
-<<<<<<< HEAD
-from transit_odp.dqs.views import DQSWarningListBaseView
-=======
 from transit_odp.dqs.views.base import DQSWarningListBaseView
->>>>>>> 30812ea3
 from waffle import flag_is_active
 
 
