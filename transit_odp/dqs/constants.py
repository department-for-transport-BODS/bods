from enum import Enum
from dataclasses import dataclass
from enum import Enum, unique
from typing import Dict, Final, Optional


class TaskResultsStatus(Enum):
    PENDING = "PENDING"


class ReportStatus(Enum):
    PIPELINE_PENDING = "PIPELINE_PENDING"
    PIPELINE_SUCCEEDED = "PIPELINE_SUCCEEDED"
    REPORT_GENERATED = "REPORT_GENERATED"
    REPORT_GENERATION_FAILED = "REPORT_GENERATION_FAILED"


CHECKS_DATA = [
    {
        "observation": "Incorrect NOC",
        "importance": "Critical",
        "category": "Data set",
        "queue_name": "incorrect-noc-queue",
    },
    {
        "observation": "First stop is set down only",
        "importance": "Critical",
        "category": "Stop",
        "queue_name": "first-stop-is-set-down-only-queue",
    },
    {
        "observation": "Last stop is pick up only",
        "importance": "Critical",
        "category": "Stop",
        "queue_name": "last-stop-is-pickup-only-queue",
    },
    {
        "observation": "First stop is not a timing point",
        "importance": "Critical",
        "category": "Timing",
        "queue_name": "first-stop-is-not-a-timing-point-queue",
    },
    {
        "observation": "Last stop is not a timing point",
        "importance": "Critical",
        "category": "Timing",
        "queue_name": "last-stop-is-not-a-timing-point-queue",
    },
    {
        "observation": "Incorrect stop type",
        "importance": "Critical",
        "category": "Stop",
        "queue_name": "incorrect-stop-type-queue",
    },
    {
        "observation": "Missing journey code",
        "importance": "Critical",
        "category": "Journey",
        "queue_name": "missing-journey-code-queue",
    },
    {
        "observation": "Duplicate journey code",
        "importance": "Critical",
        "category": "Journey",
        "queue_name": "duplicate-journey-code-queue",
    },
    {
        "observation": "Missing bus working number",
        "importance": "Advisory",
        "category": "Journey",
        "queue_name": "missing-bus-working-number-queue",
    },
    {
        "observation": "Missing stop",
        "importance": "Advisory",
        "category": "Stop",
        "queue_name": "missing-stop-queue",
    },
    {
        "observation": "Stop not found in NaPTAN",
        "importance": "Critical",
        "category": "Stop",
        "queue_name": "stop-not-found-in-naptan-queue",
    },
    {
        "observation": "Same stop found multiple times",
        "importance": "Advisory",
        "category": "Stop",
        "queue_name": "same-stop-found-multiple-times-queue",
    },
    {
        "observation": "Incorrect licence number",
        "importance": "Critical",
        "category": "Data set",
        "queue_name": "incorrect-licence-number-queue",
    },
]


BUS_SERVICES_AFFECTED_SUBSET = ["service_code", "line_name"]


class Checks(Enum):
    DefaultCheck = ""
    IncorrectNoc = "Incorrect NOC"
    FirstStopIsSetDown = "First stop is set down only"
    LastStopIsPickUpOnly = "Last stop is pick up only"
    IncorrectStopType = "Incorrect stop type"
    StopNotFoundInNaptan = "Stop not found in NaPTAN"
    LastStopIsNotATimingPoint = "Last stop is not a timing point"
    FirstStopIsNotATimingPoint = "First stop is not a timing point"
    MissingJourneyCode = "Missing journey code"
<<<<<<< HEAD
    DuplicateJourneyCode = "Duplicate journey code"
=======
>>>>>>> ea0c697f


_ANCHOR: Final = '<a class="govuk-link" target="_blank" href="{0}">{0}</a>'
_TRAVEL_LINE_ANCHOR = _ANCHOR.format(
    "https://www.travelinedata.org.uk/traveline-open-data/"
    "transport-operations/browse/"
)
_TRANSXCHANGE_ANCHOR: Final = _ANCHOR.format(
    "https://www.gov.uk/government/collections/transxchange"
)
_LINE_BREAK = "<br/><br/>"


@unique
class Level(Enum):
    critical = "Critical"
    advisory = "Advisory"


@unique
class Category(Enum):
    stops = "Stop"
    timing = "Timing"
    journey = "Journey"
    data_set = "Data set"
    service = "Service"


class CheckBasis(Enum):
    stops = "stops"
    lines = "lines"
    timing_patterns = "timing_patterns"
    vehicle_journeys = "vehicle_journeys"
    data_set = "data_set"


@dataclass
class Observation:
    level: Level
    category: Category
    title: str
    text: str
    list_url_name: str
    extra_info: Optional[Dict[str, str]] = None
    impacts: str = None
    weighting: float = None
    check_basis: CheckBasis = None
    resolve: str = None
    preamble: str = None
    is_active: bool = True
    order: int = 1

    @property
    def type(self):
        return self.category.value


IncorrectNocObservation = Observation(
    title="Incorrect NOC",
    text=(
        "This observation identifies where the National Operator Code (NOC) used in the data"
        " is not registered to the your Organisation profile."
    ),
    impacts=(
        "NOCs are used by data consumers to know which operator is running the service, and to"
        " match the data with bus location and fares data. This ability improves the quality of"
        " information available to passengers."
    ),
    resolve=(
        "Please check the NOC(s) on your data is correct for your organisation and is assigned to your Organisation profile."
        + _LINE_BREAK
        + "Operators can find their organisation’s NOC by browsing the Traveline NOC database here: "
        + _TRAVEL_LINE_ANCHOR
        + _LINE_BREAK
        + "Operators can assign a NOC to their account by going to My account (in the top right-hand side of the dashboard) and choosing Organisation profile."
    ),
    preamble="The following service(s) have been observed to have incorrect national operator code(s).",
    list_url_name="dq:incorrect-noc-list",
    level=Level.critical,
    category=Category.data_set,
    weighting=0.12,
    check_basis=CheckBasis.data_set,
)

StopNotInNaptanObservation = Observation(
    title="Stop not found in NaPTAN",
    text=(""),
    impacts=(
        "This observation identifies the use of stops that are not registered with NaPTAN. "
        "NaPTAN provides a source for key stop information across different transport types "
        "to support consumers to provide accurate stop information to passengers."
        + _LINE_BREAK
        + "It is important for the public transport ecosystem to work together to ensure the stop"
        " data inputted is correctly detailed and can be referenced to the NaPTAN database."
    ),
    resolve=(
        "Please notify the relevant Local Transport Authority immediately to request the stops to "
        "be registered, notifying them of issues found by this observation."
        + _LINE_BREAK
        + "For temporary stops that do not include a reference to NaPTAN, they must be defined "
        "geographically using a latitude and longitude in the data and must not be used for more than two months. "
    ),
    preamble="The following service(s) have been observed to have a stop that is not registered with NaPTAN.",
    list_url_name="dq:stop-missing-naptan-list",
    level=Level.advisory,
    category=Category.stops,
    weighting=0.12,
    check_basis=CheckBasis.stops,
)

FirstStopSetDownOnlyObservation = Observation(
    title="First stop is set down only",
    text=(
        "This observation identifies journeys where the first stop is designated as set down only, "
        "meaning the bus is not scheduled to pick up passengers at the first stop. "
    ),
    impacts=(
        "Journey planners may not be able to show journeys with this stop correctly to passengers, "
        "disrupting their journeys."
    ),
    resolve=(
        "Please correct the stop activity on your scheduling tool or get in contact with your "
        "agent to address this observation."
    ),
    preamble="The following service(s) have been observed to have first stop as set down only.",
    list_url_name="dq:first-stop-set-down-only-list",
    category=Category.stops,
    level=Level.critical,
    weighting=0.10,
    check_basis=CheckBasis.timing_patterns,
)

LastStopPickUpOnlyObservation = Observation(
    title="Last stop is pick up only",
    text=(
        "This observation identifies journeys where the last stop is designated as pick up only,"
        " meaning the bus is not scheduled to set down passengers at the last stop."
    ),
    impacts=(
        "Journey planners may not be able to show journeys with this stop correctly "
        "to passengers, disrupting their journeys. "
    ),
    resolve=(
        "Please correct the stop details on your scheduling tool or get in contact with your "
        "agent to address this observation."
    ),
    preamble="The following service(s) have been observed to have last stop as pick up only.",
    list_url_name="dq:last-stop-pick-up-only-list",
    level=Level.critical,
    category=Category.stops,
    weighting=0.10,
    check_basis=CheckBasis.timing_patterns,
)

IncorrectStopTypeObservation = Observation(
    title="Incorrect stop type",
    text=(
        "This observation identifies the use of stops that are not designated as bus stops within NaPTAN. "
        "Expected stop types are BCT, BCQ or BCS."
    ),
    impacts=(
        "An incorrect stop type suggests that the stop being used is not intended for buses. "
        "This can impede the ability of passengers to be able to find the correct location to board services, "
        "particularly when planning multimodal journeys."
    ),
    resolve=(
        "Please correct the stop details on your scheduling tool or contact your Local Transport Authroity "
        "to update the stop type in NaPTAN."
    ),
    preamble="The following service(s) have been observed to not have the correct stop type.",
    list_url_name="dq:incorrect-stop-type-list",
    level=Level.critical,
    category=Category.stops,
    extra_info={
        "BCT": "On-street Bus / Coach / Tram Stop",
        "TXR": "Taxi Rank (head of)",
        "STR": "Shared Taxi Rank (head of)",
        "AIR": "Airport Entrance",
        "GAT": "Airport Interchange Area",
        "FTD": "Ferry Terminal / Dock Entrance",
        "FBT": "Ferry or Port Berth",
        "FER": "Ferry or Port Interchange Area",
        "RSE": "Rail Station Entrance",
        "RLY": "Railway Interchange Area",
        "RPL": "Railway Platform",
        "TMU": "Tram / Metro / Underground Entrance",
        "MET": "Underground or Metro Interchange Area",
        "PLT": "Underground or Metro platform",
        "BCE": "Bus / Coach Station Entrance",
        "BST": "Bus Coach Station Access Area",
        "BCS": "Bus / Coach bay / stand / stance within Bus / Coach Stations",
        "BCQ": "Bus Coach Station Variable Bay",
        "LCE": "Lift or Cable Car Entrance",
        "LCB": "Lift or Cable Car Access Area",
        "LPL": "Lift or Cable Car Platform",
    },
    weighting=0.10,
    check_basis=CheckBasis.stops,
)

FirstStopNotTimingPointObservation = Observation(
    title="First stop is not a timing point",
    text="This observation identifies journeys where the first stop is not set to be a timing point.",
    impacts=(
        "A timing point is a designated stop where the bus has been registered to depart from at "
        "a specific time. The Traffic Commissioner requires registered services have the first and "
        "last stop designated as timing points. These points are where the service punctuality is "
        "monitored and is often used to generate ‘shortened’ timetables. "
        + _LINE_BREAK
        + "If the first and last stops are not timing points, the printed timetables may not display "
        "correctly and will reduce the quality of information available to passengers. "
    ),
    resolve=(
        "Please correct the stop details on your scheduling tool or get in contact with your "
        "agent to address this observation."
    ),
    preamble="The following service(s) have been observed to not have the first stop set as a timing point.",
    list_url_name="dq:first-stop-not-timing-point-list",
    level=Level.critical,
    category=Category.timing,
)

LastStopNotTimingPointObservation = Observation(
    title="Last stop is not a timing point",
    text="This observation identifies journeys where the last stop is not set to be a timing point. ",
    impacts=(
        "A timing point is a designated stop where the bus has been registered to depart from at a specific time. "
        "The Traffic Commissioner requires registered services have the first and last stop designated as timing "
        "points. These points are where the service punctuality is monitored and is often used to generate "
        "‘shortened’ timetables."
        + _LINE_BREAK
        + "If the first and last stops are not timing points, the printed timetables may not display correctly "
        + "and will reduce the quality of information available to passengers. "
    ),
    resolve=(
        "Please correct the stop details on your scheduling tool or get in contact with your agent to address "
        "this observation."
    ),
    preamble="The following service(s) have been observed to not have the last stop set as a timing point.",
    list_url_name="dq:last-stop-not-timing-point-list",
    level=Level.critical,
    category=Category.timing,
)

DuplicateJourneyCodeObservation = Observation(
    title="Duplicate journey code",
    text=(
        "This observation identifies where there are more than one vehicle journey for the same bus service that"
        " operate on the same day(s) and have the same journey code."
    ),
    impacts=(
        "Journey code is unique identifier of a vehicle journey. Without this, journey planners will not be able"
        " to match the timetables data to the equivalent location data for that service to provide passengers with"
        " predicted or calculated arrival time of a bus at a stop."
    ),
    resolve=(""),
    preamble="The following service(s) have been observed to not have the duplicate journey code.",
    list_url_name="dq:duplicate-journey-code-list",
    level=Level.critical,
    category=Category.journey,
    is_active=False,
)

MissingJourneyCodeObservation = Observation(
    title="Missing journey code",
    text="This observation identifies vehicle journeys that are missing a journey code",
    impacts=(
        "Journey code is unique identifier of a vehicle journey. Without this, journey"
        " planners will not be able to match the timetables data to the equivalent location"
        " data for that service to provide passengers with predicted or calculated arrival"
        " time of a bus at a stop. "
    ),
    resolve=(
        "Please enter a journey code on your scheduling tool for all vehicle journeys. This code will need to be unique for vehicle journeys operated by the same bus service and on the same day(s)."
    ),
    preamble="The following service(s) have been observed to have at least one journey that is missing a journey code.",
    list_url_name="dq:missing-journey-code-list",
    level=Level.critical,
    category=Category.journey,
    is_active=False,
)

CancelledServiceAppearingActiveObservation = Observation(
    title="Cancelled service incorrectly appearing as active",
    text=(
        "This observation identifies services that have been cancelled with the responsible bus"
        " registrations authority, but the published data indicate that they are running."
    ),
    impacts=(
        "Services that are no longer running will appear on journey planning apps causing major"
        " disruption to passengers and impacting passenger satisfaction. Operators must ensure the"
        " published data accurately reflects the status of their registered services. "
    ),
    resolve=(""),
    preamble="The following service(s) have been observed to not have the duplicate journey code.",
    list_url_name="dq:duplicate-journey-code-list",
    level=Level.critical,
    category=Category.data_set,
    is_active=False,
)

IncorrectLicenceNumberObservation = Observation(
    title="Incorrect licence number",
    text=(
        "This observation identifies where licence numbers used in the data is not registered"
        " to your BODS Organisation profile."
    ),
    impacts=(
        "Licence numbers are used by data consumers to know which operator is running the service,"
        " and to match the data with bus location and fares data. This ability improves the quality"
        " of information available to passengers."
    ),
    resolve=(""),
    preamble="The following service(s) have been observed to not have the correct licence numbers.",
    list_url_name="dq:incorrect-licence-number-list",
    level=Level.advisory,
    category=Category.data_set,
    is_active=False,
)

ServicedOrganisationOutOfDateObservation = Observation(
    title="Serviced organisation data is out of date",
    text=(
        "This observation identifies services that have journeys operating during Serviced"
        " Organisation days that have passed."
    ),
    impacts=(
        "Serviced organisations hold dates for when organisations, such as schools, are open"
        " and closed. If the date has passed, the journeys will not appear in journey planning"
        " apps impacting passenger satisfaction. Operators must ensure the data provides reliable,"
        " up-to-date information for passengers. "
    ),
    resolve=(""),
    preamble="The following service(s) have been observed to not have the correct licence numbers.",
    list_url_name="dq:incorrect-licence-number-list",
    level=Level.advisory,
    category=Category.data_set,
    is_active=False,
)

ServiceNumberNotMatchingRegistrationObservation = Observation(
    title="Service number does not match registration",
    text=(
        "This observation identifies services published with a service number that does not match the"
        " bus registrations data."
    ),
    impacts=(
        "The service number is found in the ‘LineName’ field in TransXChange"
        " and contains the public-facing name of the service. "
        + _LINE_BREAK
        + "Data consumers will display the ‘LineName’ on the front of the bus. Incorrect or abbreviated"
        " use of service numbers in the data will cause confusion for passengers. It is important that"
        " the published service number is accurate and consistent to provide reliable information to"
        " passengers."
    ),
    resolve=(""),
    preamble="The following service(s) have been observed to not have the correct licence numbers.",
    list_url_name="dq:incorrect-licence-number-list",
    level=Level.advisory,
    category=Category.data_set,
    is_active=False,
)

MissingDataObservation = Observation(
    title="Missing data",
    text=(
        "This observation identifies services that have gaps or not providing data for at least 42 days"
        " ahead of today’s date. This does not include services that are due to be cancelled with the"
        " registrations authority within the next 42 days."
    ),
    impacts=(
        "Failure to provide timetables information for future dates will impact passenger’s ability"
        " to plan their journeys in advance. "
    ),
    resolve=(""),
    preamble="The following service(s) have been observed to not have the correct licence numbers.",
    list_url_name="dq:incorrect-licence-number-list",
    level=Level.advisory,
    category=Category.data_set,
    is_active=False,
)

MissingBusWorkingNumberObservation = Observation(
    title="Missing bus workings number",
    text=(
        "This observation identifies services running journeys within the next 14 days that are missing"
        " a bus workings number."
    ),
    impacts=(
        "Bus workings number, known as ‘BlockNumber’ in TransXChange, is most frequently populated using"
        " running board information. It is a unique identifier (usually a simple number) that is used for"
        " all journeys an individual bus is scheduled to work. "
        + _LINE_BREAK
        + "This is important to enable cross journey predictions for passengers, meaning if a vehicle is"
        " running late on one journey, the subsequent journeys are likely to be delayed as well. "
    ),
    resolve=(""),
    preamble="The following service(s) have been observed to not have the correct licence numbers.",
    list_url_name="dq:incorrect-licence-number-list",
    level=Level.advisory,
    category=Category.journey,
    is_active=False,
)

DuplicateJourneysObservation = Observation(
    title="Duplicate journeys",
    text=(
        "This observation identifies where journeys for the same service that have the same operating profile,"
        " departure times and route."
    ),
    impacts=(
        "It is important to ensure that the timetables information provided is accurate to improve"
        " passengers satisfaction."
    ),
    resolve=(""),
    preamble="The following service(s) have been observed to not have the correct licence numbers.",
    list_url_name="dq:incorrect-licence-number-list",
    level=Level.advisory,
    category=Category.journey,
    is_active=False,
)

NoTimingPointMoreThan15MinsObservation = Observation(
    title="No timing point for more than 15 minutes",
    text=(
        "This observation identifies journeys where the interval between a pair of timing points is more"
        " than 15 minutes."
    ),
    impacts=(
        "Timing points are stops along a bus route where the bus is scheduled to arrive at a specific time. "
        + _LINE_BREAK
        + "It is recommended by the Traffic Commissioner that services have a stop at least every 15 minutes. "
        "It is important to ensure the departure times on published timetables is Incorrect departure times on"
        " published timetables will cause disruption to passengers. "
    ),
    resolve=(""),
    preamble="The following service(s) have been observed to not have the correct licence numbers.",
    list_url_name="dq:incorrect-licence-number-list",
    level=Level.advisory,
    category=Category.timing,
    is_active=False,
)

OBSERVATIONS = (
    DuplicateJourneyCodeObservation,
    FirstStopNotTimingPointObservation,
    FirstStopSetDownOnlyObservation,
    IncorrectNocObservation,
    IncorrectStopTypeObservation,
    LastStopNotTimingPointObservation,
    LastStopPickUpOnlyObservation,
    MissingJourneyCodeObservation,
    StopNotInNaptanObservation,
    CancelledServiceAppearingActiveObservation,
    IncorrectLicenceNumberObservation,
    ServicedOrganisationOutOfDateObservation,
    ServiceNumberNotMatchingRegistrationObservation,
    MissingDataObservation,
    MissingBusWorkingNumberObservation,
    DuplicateJourneysObservation,
    NoTimingPointMoreThan15MinsObservation,
)<|MERGE_RESOLUTION|>--- conflicted
+++ resolved
@@ -110,10 +110,7 @@
     LastStopIsNotATimingPoint = "Last stop is not a timing point"
     FirstStopIsNotATimingPoint = "First stop is not a timing point"
     MissingJourneyCode = "Missing journey code"
-<<<<<<< HEAD
     DuplicateJourneyCode = "Duplicate journey code"
-=======
->>>>>>> ea0c697f
 
 
 _ANCHOR: Final = '<a class="govuk-link" target="_blank" href="{0}">{0}</a>'
