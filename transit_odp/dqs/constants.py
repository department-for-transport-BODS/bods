from enum import Enum
from dataclasses import dataclass
from enum import Enum, unique
from typing import Dict, Final, Optional


class TaskResultsStatus(Enum):
    PENDING = "PENDING"


class ReportStatus(Enum):
    PIPELINE_PENDING = "PIPELINE_PENDING"
    PIPELINE_SUCCEEDED = "PIPELINE_SUCCEEDED"
    REPORT_GENERATED = "REPORT_GENERATED"
    REPORT_GENERATION_FAILED = "REPORT_GENERATION_FAILED"


@unique
class Level(Enum):
    critical = "Critical"
    advisory = "Advisory"


@unique
class Category(Enum):
    stops = "Stop"
    timing = "Timing"
    journey = "Journey"
    data_set = "Data set"
    service = "Service"


class CheckBasis(Enum):
    stops = "stops"
    lines = "lines"
    timing_patterns = "timing_patterns"
    vehicle_journeys = "vehicle_journeys"
    data_set = "data_set"


class Checks(Enum):
    DefaultCheck = ""
    IncorrectNoc = "Incorrect NOC"
    IncorrectLicenceNumber = "Incorrect licence number"
    FirstStopIsSetDown = "First stop is set down only"
    LastStopIsPickUpOnly = "Last stop is pick up only"
    IncorrectStopType = "Incorrect stop type"
    StopNotFoundInNaptan = "Stop not found in NaPTAN"
    LastStopIsNotATimingPoint = "Last stop is not a timing point"
    FirstStopIsNotATimingPoint = "First stop is not a timing point"
    MissingJourneyCode = "Missing journey code"
    DuplicateJourneyCode = "Duplicate journey code"
    NoTimingPointMoreThan15Mins = "No timing point more than 15 mins"
    MissingBusWorkingNumber = "Missing bus working number"
    MissingStop = "Missing stop"
    SameStopFoundMultipleTimes = "Same stop found multiple times"
    CancelledServiceAppearingActive = (
        "Cancelled service incorrectly appearing as active"
    )
    ServicedOrganisationOutOfDate = "Serviced organisation data is out of date"
    ServiceNumberNotMatchingRegistration = "Service number does not match registration"
    MissingData = "Missing data"
    DuplicateJourneys = "Duplicate journeys"


CHECKS_DATA = [
    {
        "observation": Checks.IncorrectNoc.value,
        "importance": Level.critical.value,
        "category": Category.data_set.value,
        "queue_name": "incorrect-noc-queue",
    },
    {
        "observation": Checks.FirstStopIsSetDown.value,
        "importance": Level.critical.value,
        "category": Category.stops.value,
        "queue_name": "first-stop-is-set-down-only-queue",
    },
    {
        "observation": Checks.LastStopIsPickUpOnly.value,
        "importance": Level.critical.value,
        "category": Category.stops.value,
        "queue_name": "last-stop-is-pickup-only-queue",
    },
    {
        "observation": Checks.FirstStopIsNotATimingPoint.value,
        "importance": Level.critical.value,
        "category": Category.timing.value,
        "queue_name": "first-stop-is-not-a-timing-point-queue",
    },
    {
        "observation": Checks.LastStopIsNotATimingPoint.value,
        "importance": Level.critical.value,
        "category": Category.timing.value,
        "queue_name": "last-stop-is-not-a-timing-point-queue",
    },
    {
        "observation": Checks.IncorrectStopType.value,
        "importance": Level.critical.value,
        "category": Category.stops.value,
        "queue_name": "incorrect-stop-type-queue",
    },
    {
        "observation": Checks.MissingJourneyCode.value,
        "importance": Level.critical.value,
        "category": Category.journey.value,
        "queue_name": "missing-journey-code-queue",
    },
    {
        "observation": Checks.DuplicateJourneyCode.value,
        "importance": Level.critical.value,
        "category": Category.journey.value,
        "queue_name": "duplicate-journey-code-queue",
    },
    {
        "observation": Checks.MissingBusWorkingNumber.value,
        "importance": Level.advisory.value,
        "category": Category.journey.value,
        "queue_name": "missing-bus-working-number-queue",
    },
    {
        "observation": Checks.MissingStop.value,
        "importance": Level.advisory.value,
        "category": Category.stops.value,
        "queue_name": "missing-stop-queue",
    },
    {
        "observation": Checks.StopNotFoundInNaptan.value,
        "importance": Level.critical.value,
        "category": Category.stops.value,
        "queue_name": "stop-not-found-in-naptan-queue",
    },
    {
        "observation": Checks.SameStopFoundMultipleTimes.value,
        "importance": Level.advisory.value,
        "category": Category.stops.value,
        "queue_name": "same-stop-found-multiple-times-queue",
    },
    {
        "observation": Checks.IncorrectLicenceNumber.value,
        "importance": Level.critical.value,
        "category": Category.data_set.value,
        "queue_name": "incorrect-licence-number-queue",
    },
]


BUS_SERVICES_AFFECTED_SUBSET = ["service_code", "line_name"]


_ANCHOR: Final = '<a class="govuk-link" target="_blank" href="{0}">{0}</a>'
_TRAVEL_LINE_ANCHOR = _ANCHOR.format(
    "https://www.travelinedata.org.uk/traveline-open-data/"
    "transport-operations/browse/"
)
_TRANSXCHANGE_ANCHOR: Final = _ANCHOR.format(
    "https://www.gov.uk/government/collections/transxchange"
)
_LINE_BREAK = "<br/><br/>"


@dataclass
class Observation:
    level: Level
    category: Category
    title: str
    text: str
    list_url_name: str
    extra_info: Optional[Dict[str, str]] = None
    impacts: str = None
    weighting: float = None
    check_basis: CheckBasis = None
    resolve: str = None
    preamble: str = None
    is_active: bool = True
    order: int = 1

    @property
    def type(self):
        return self.category.value


IncorrectNocObservation = Observation(
    title=Checks.IncorrectNoc.value,
    text=(
        "This observation identifies where the National Operator Code (NOC) used in the data"
        " is not registered to your BODS Organisation profile."
    ),
    impacts=(
        "NOCs are used by data consumers to know which operator is running the service, and to"
        " match the data with bus location and fares data. This ability improves the quality of"
        " information available to passengers."
    ),
    resolve=(
        "Please check the NOC(s) on your data is correct for your organisation and is assigned to your Organisation profile."
        + _LINE_BREAK
        + "Operators can find their organisation’s NOC by browsing the Traveline NOC database here: "
        + _TRAVEL_LINE_ANCHOR
        + _LINE_BREAK
        + "Operators can assign a NOC to their account by going to My account (in the top right-hand side of the dashboard) and choosing Organisation profile."
    ),
    preamble="The following service(s) have been observed to have incorrect national operator code(s).",
    list_url_name="dq:incorrect-noc-list",
    level=Level.critical,
    category=Category.data_set,
    weighting=0.12,
    check_basis=CheckBasis.data_set,
)

StopNotInNaptanObservation = Observation(
<<<<<<< HEAD
    title=Checks.StopNotFoundInNaptan.value,
    text=(""),
=======
    title="Stop not found in NaPTAN",
    text="This observation identifies the use of stops that are not registered with NaPTAN. ",
>>>>>>> 651d82c7
    impacts=(
        "NaPTAN provides a source for key stop information across different transport types "
        "to support consumers to provide accurate stop information to passengers."
        + _LINE_BREAK
        + "It is important for the public transport ecosystem to work together to ensure the stop"
        " data inputted is correctly detailed and can be referenced to the NaPTAN database."
    ),
    resolve=(
        "Please notify the relevant Local Transport Authority immediately to request the stops to "
        "be registered, notifying them of issues found by this observation."
        + _LINE_BREAK
        + "For temporary stops that do not include a reference to NaPTAN, they must be defined "
        "geographically using a latitude and longitude in the data and must not be used for more than two months. "
    ),
    preamble="The following service(s) have been observed to have a stop that is not registered with NaPTAN.",
    list_url_name="dq:stop-missing-naptan-list",
    level=Level.advisory,
    category=Category.stops,
    weighting=0.12,
    check_basis=CheckBasis.stops,
)

FirstStopSetDownOnlyObservation = Observation(
    title=Checks.FirstStopIsSetDown.value,
    text=(
        "This observation identifies journeys where the first stop is designated as set down only, "
        "meaning the bus is not scheduled to pick up passengers at the first stop. "
    ),
    impacts=(
        "Journey planners may not be able to show journeys with this stop correctly to passengers, "
        "disrupting their journeys."
    ),
    resolve=(
        "Please correct the stop activity on your scheduling tool or get in contact with your "
        "agent to address this observation."
    ),
    preamble="The following service(s) have been observed to have first stop as set down only.",
    list_url_name="dq:first-stop-set-down-only-list",
    category=Category.stops,
    level=Level.critical,
    weighting=0.10,
    check_basis=CheckBasis.timing_patterns,
)

LastStopPickUpOnlyObservation = Observation(
    title=Checks.LastStopIsPickUpOnly.value,
    text=(
        "This observation identifies journeys where the last stop is designated as pick up only,"
        " meaning the bus is not scheduled to set down passengers at the last stop."
    ),
    impacts=(
        "Journey planners may not be able to show journeys with this stop correctly "
        "to passengers, disrupting their journeys. "
    ),
    resolve=(
        "Please correct the stop details on your scheduling tool or get in contact with your "
        "agent to address this observation."
    ),
    preamble="The following service(s) have been observed to have last stop as pick up only.",
    list_url_name="dq:last-stop-pick-up-only-list",
    level=Level.critical,
    category=Category.stops,
    weighting=0.10,
    check_basis=CheckBasis.timing_patterns,
)

IncorrectStopTypeObservation = Observation(
    title=Checks.IncorrectStopType.value,
    text=(
        "This observation identifies the use of stops that are not designated as bus stops within NaPTAN. "
        "Expected stop types are BCT, BCQ or BCS."
    ),
    impacts=(
        "An incorrect stop type suggests that the stop being used is not intended for buses. "
        "This can impede the ability of passengers to be able to find the correct location to board services, "
        "particularly when planning multimodal journeys."
    ),
    resolve=(
        "Please correct the stop details on your scheduling tool or contact your Local Transport Authroity "
        "to update the stop type in NaPTAN."
    ),
    preamble="The following service(s) have been observed to not have the correct stop type.",
    list_url_name="dq:incorrect-stop-type-list",
    level=Level.critical,
    category=Category.stops,
    extra_info={
        "BCT": "On-street Bus / Coach / Tram Stop",
        "TXR": "Taxi Rank (head of)",
        "STR": "Shared Taxi Rank (head of)",
        "AIR": "Airport Entrance",
        "GAT": "Airport Interchange Area",
        "FTD": "Ferry Terminal / Dock Entrance",
        "FBT": "Ferry or Port Berth",
        "FER": "Ferry or Port Interchange Area",
        "RSE": "Rail Station Entrance",
        "RLY": "Railway Interchange Area",
        "RPL": "Railway Platform",
        "TMU": "Tram / Metro / Underground Entrance",
        "MET": "Underground or Metro Interchange Area",
        "PLT": "Underground or Metro platform",
        "BCE": "Bus / Coach Station Entrance",
        "BST": "Bus Coach Station Access Area",
        "BCS": "Bus / Coach bay / stand / stance within Bus / Coach Stations",
        "BCQ": "Bus Coach Station Variable Bay",
        "LCE": "Lift or Cable Car Entrance",
        "LCB": "Lift or Cable Car Access Area",
        "LPL": "Lift or Cable Car Platform",
    },
    weighting=0.10,
    check_basis=CheckBasis.stops,
)

FirstStopNotTimingPointObservation = Observation(
    title=Checks.FirstStopIsNotATimingPoint.value,
    text="This observation identifies journeys where the first stop is not set to be a timing point.",
    impacts=(
        "A timing point is a designated stop where the bus has been registered to depart from at "
        "a specific time. The Traffic Commissioner requires registered services have the first and "
        "last stop designated as timing points. These points are where the service punctuality is "
        "monitored and is often used to generate ‘shortened’ timetables. "
        + _LINE_BREAK
        + "If the first and last stops are not timing points, the printed timetables may not display "
        "correctly and will reduce the quality of information available to passengers. "
    ),
    resolve=(
        "Please correct the stop details on your scheduling tool or get in contact with your "
        "agent to address this observation."
    ),
    preamble="The following service(s) have been observed to not have the first stop set as a timing point.",
    list_url_name="dq:first-stop-not-timing-point-list",
    level=Level.critical,
    category=Category.timing,
)

LastStopNotTimingPointObservation = Observation(
    title=Checks.LastStopIsNotATimingPoint.value,
    text="This observation identifies journeys where the last stop is not set to be a timing point. ",
    impacts=(
        "A timing point is a designated stop where the bus has been registered to depart from at a specific time. "
        "The Traffic Commissioner requires registered services have the first and last stop designated as timing "
        "points. These points are where the service punctuality is monitored and is often used to generate "
        "‘shortened’ timetables."
        + _LINE_BREAK
        + "If the first and last stops are not timing points, the printed timetables may not display correctly "
        + "and will reduce the quality of information available to passengers. "
    ),
    resolve=(
        "Please correct the stop details on your scheduling tool or get in contact with your agent to address "
        "this observation."
    ),
    preamble="The following service(s) have been observed to not have the last stop set as a timing point.",
    list_url_name="dq:last-stop-not-timing-point-list",
    level=Level.critical,
    category=Category.timing,
)

DuplicateJourneyCodeObservation = Observation(
    title=Checks.DuplicateJourneyCode.value,
    text=(
        "This observation identifies where there are more than one vehicle journey for the same bus service that"
        " operate on the same day(s) and have the same journey code."
    ),
    impacts=(
        "Journey code is unique identifier of a vehicle journey. Without this, journey planners will not be able"
        " to match the timetables data to the equivalent location data for that service to provide passengers with"
        " predicted or calculated arrival time of a bus at a stop."
    ),
    resolve=(""),
    preamble="The following service(s) have been observed to not have the duplicate journey code.",
    list_url_name="dq:duplicate-journey-code-list",
    level=Level.critical,
    category=Category.journey,
    is_active=False,
)

MissingJourneyCodeObservation = Observation(
    title=Checks.MissingJourneyCode.value,
    text="This observation identifies vehicle journeys that are missing a journey code",
    impacts=(
        "Journey code is unique identifier of a vehicle journey. Without this, journey"
        " planners will not be able to match the timetables data to the equivalent location"
        " data for that service to provide passengers with predicted or calculated arrival"
        " time of a bus at a stop. "
    ),
    resolve=(
        "Please enter a journey code on your scheduling tool for all vehicle journeys. This code will need to be unique for vehicle journeys operated by the same bus service and on the same day(s)."
    ),
    preamble="The following service(s) have been observed to have at least one journey that is missing a journey code.",
    list_url_name="dq:missing-journey-code-list",
    level=Level.critical,
    category=Category.journey,
    is_active=False,
)

CancelledServiceAppearingActiveObservation = Observation(
    title=Checks.CancelledServiceAppearingActive.value,
    text=(
        "This observation identifies services that have been cancelled with the responsible bus"
        " registrations authority, but the published data indicate that they are running."
    ),
    impacts=(
        "Services that are no longer running will appear on journey planning apps causing major"
        " disruption to passengers and impacting passenger satisfaction. Operators must ensure the"
        " published data accurately reflects the status of their registered services. "
    ),
    resolve=(""),
    preamble="The following service(s) have been observed to not have the duplicate journey code.",
    list_url_name="dq:cancelled-service-appearing-active-list",
    level=Level.critical,
    category=Category.data_set,
    is_active=False,
)

IncorrectLicenceNumberObservation = Observation(
    title=Checks.IncorrectLicenceNumber.value,
    text=(
        "This observation identifies where licence numbers used in the data is not registered"
        " to your BODS Organisation profile."
    ),
    impacts=(
        "Licence numbers are used by data consumers to know which operator is running the service,"
        " and to match the data with bus location and fares data. This ability improves the quality"
        " of information available to passengers."
    ),
    resolve=(""),
    preamble="The following service(s) have been observed to not have the correct licence numbers.",
    list_url_name="dq:incorrect-licence-number-list",
    level=Level.advisory,
    category=Category.data_set,
    is_active=False,
)

ServicedOrganisationOutOfDateObservation = Observation(
    title=Checks.ServicedOrganisationOutOfDate.value,
    text=(
        "This observation identifies services that have journeys operating during Serviced"
        " Organisation days that have passed."
    ),
    impacts=(
        "Serviced organisations hold dates for when organisations, such as schools, are open"
        " and closed. If the date has passed, the journeys will not appear in journey planning"
        " apps impacting passenger satisfaction. Operators must ensure the data provides reliable,"
        " up-to-date information for passengers. "
    ),
    resolve=(""),
    preamble="The following service(s) have been observed to not have the correct licence numbers.",
    list_url_name="dq:serviced-organisation-out-of-date-list",
    level=Level.advisory,
    category=Category.data_set,
    is_active=False,
)

ServiceNumberNotMatchingRegistrationObservation = Observation(
    title=Checks.ServiceNumberNotMatchingRegistration.value,
    text=(
        "This observation identifies services published with a service number that does not match the"
        " bus registrations data."
    ),
    impacts=(
        "The service number is found in the ‘LineName’ field in TransXChange"
        " and contains the public-facing name of the service. "
        + _LINE_BREAK
        + "Data consumers will display the ‘LineName’ on the front of the bus. Incorrect or abbreviated"
        " use of service numbers in the data will cause confusion for passengers. It is important that"
        " the published service number is accurate and consistent to provide reliable information to"
        " passengers."
    ),
    resolve=(""),
    preamble="The following service(s) have been observed to not have the correct licence numbers.",
    list_url_name="dq:service-number-not-matching-registration-list",
    level=Level.advisory,
    category=Category.data_set,
    is_active=False,
)

MissingDataObservation = Observation(
    title=Checks.MissingData.value,
    text=(
        "This observation identifies services that have gaps or not providing data for at least 42 days"
        " ahead of today’s date. This does not include services that are due to be cancelled with the"
        " registrations authority within the next 42 days."
    ),
    impacts=(
        "Failure to provide timetables information for future dates will impact passenger’s ability"
        " to plan their journeys in advance. "
    ),
    resolve=(""),
    preamble="The following service(s) have been observed to not have the correct licence numbers.",
    list_url_name="dq:missing-data-list",
    level=Level.advisory,
    category=Category.data_set,
    is_active=False,
)

MissingBusWorkingNumberObservation = Observation(
    title=Checks.MissingBusWorkingNumber.value,
    text=(
        "This observation identifies if the service is valid within the next 14 days, and when it is"
        " valid it contains a bus workings number."
    ),
    impacts=(
        "Bus workings number, known as ‘BlockNumber’ in TransXChange, is most frequently populated using"
        " running board information. It is a unique identifier (usually a simple number) that is used for"
        " all journeys an individual bus is scheduled to work. "
        + _LINE_BREAK
        + "This is important to enable cross journey predictions for passengers, meaning if a vehicle is"
        " running late on one journey, the subsequent journeys are likely to be delayed as well. "
    ),
    resolve=(
        "Please enter a unique journey code on your scheduling tool for vehicle journeys operated by the"
        " same bus service and on the same day(s)."
    ),
    preamble=(
        "The following service(s) have been observed to have at least one journey that is missing"
        " a bus working number."
    ),
    list_url_name="dq:missing-bus-working-number-list",
    level=Level.advisory,
    category=Category.journey,
    is_active=False,
)

DuplicateJourneysObservation = Observation(
    title=Checks.DuplicateJourneys.value,
    text=(
        "This observation identifies where journeys for the same service that have the same operating profile,"
        " departure times and route."
    ),
    impacts=(
        "It is important to ensure that the timetables information provided is accurate to improve"
        " passengers satisfaction."
    ),
    resolve=(""),
    preamble="The following service(s) have been observed to not have the correct licence numbers.",
    list_url_name="dq:duplicate-journeys-list",
    level=Level.advisory,
    category=Category.journey,
    is_active=False,
)

NoTimingPointMoreThan15MinsObservation = Observation(
    title=Checks.NoTimingPointMoreThan15Mins.value,
    text=(
        "This observation identifies journeys where the interval between a pair of consecutive timing"
        " points is more than 15 minutes. "
    ),
    impacts=(
        "Timing points are stops along a bus route where the bus is scheduled to arrive at a specific time. "
        + _LINE_BREAK
        + "It is recommended by the Traffic Commissioner that services have a stop at least every 15 minutes."
        " It is important to ensure the departure times on published timetables is correct to avoid disruption"
<<<<<<< HEAD
        " to passengers. "
=======
        "  to passengers."
>>>>>>> 651d82c7
    ),
    resolve=(
        "Please investigate the observations found for the below service(s) and make the necessary updates"
        " to the departure times on your scheduling tool if required."
    ),
    preamble=(
        "The following service(s) have been observed to have at least one journey with a pair of timings"
        " points of more than 15 minutes."
    ),
    list_url_name="dq:no-timing-point-more-than-15-mins-list",
    level=Level.advisory,
    category=Category.timing,
    is_active=False,
)

OBSERVATIONS = (
    DuplicateJourneyCodeObservation,
    FirstStopNotTimingPointObservation,
    FirstStopSetDownOnlyObservation,
    IncorrectNocObservation,
    IncorrectStopTypeObservation,
    LastStopNotTimingPointObservation,
    LastStopPickUpOnlyObservation,
    MissingJourneyCodeObservation,
    StopNotInNaptanObservation,
    CancelledServiceAppearingActiveObservation,
    IncorrectLicenceNumberObservation,
    ServicedOrganisationOutOfDateObservation,
    ServiceNumberNotMatchingRegistrationObservation,
    MissingDataObservation,
    MissingBusWorkingNumberObservation,
    DuplicateJourneysObservation,
    NoTimingPointMoreThan15MinsObservation,
)<|MERGE_RESOLUTION|>--- conflicted
+++ resolved
@@ -208,13 +208,8 @@
 )
 
 StopNotInNaptanObservation = Observation(
-<<<<<<< HEAD
     title=Checks.StopNotFoundInNaptan.value,
-    text=(""),
-=======
-    title="Stop not found in NaPTAN",
     text="This observation identifies the use of stops that are not registered with NaPTAN. ",
->>>>>>> 651d82c7
     impacts=(
         "NaPTAN provides a source for key stop information across different transport types "
         "to support consumers to provide accurate stop information to passengers."
@@ -566,11 +561,7 @@
         + _LINE_BREAK
         + "It is recommended by the Traffic Commissioner that services have a stop at least every 15 minutes."
         " It is important to ensure the departure times on published timetables is correct to avoid disruption"
-<<<<<<< HEAD
         " to passengers. "
-=======
-        "  to passengers."
->>>>>>> 651d82c7
     ),
     resolve=(
         "Please investigate the observations found for the below service(s) and make the necessary updates"
