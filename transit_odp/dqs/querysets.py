--- conflicted
+++ resolved
@@ -72,18 +72,13 @@
             col_value = F(
                 "taskresults__transmodel_txcfileattributes__national_operator_code",
             )
-<<<<<<< HEAD
-=======
             col_text = (
                 " is specified in the dataset but not assigned to your organisation"
             )
->>>>>>> 65ff8204
         elif col_name == "lic":
             col_value = F(
                 "taskresults__transmodel_txcfileattributes__licence_number",
             )
-<<<<<<< HEAD
-=======
             col_text = (
                 " is specified in the dataset but not assigned to your organisation"
             )
@@ -95,7 +90,6 @@
                 " is specified in the data set but is not registered with a local bus"
                 " registrations authority"
             )
->>>>>>> 65ff8204
         else:
             col_value = Value(
                 "",
@@ -128,12 +122,7 @@
                     Concat(
                         col_value,
                         Value(
-<<<<<<< HEAD
-                            " is specified in the dataset but not assigned to your "
-                            "organisation",
-=======
                             col_text,
->>>>>>> 65ff8204
                             output_field=TextField(),
                         ),
                         output_field=TextField(),
