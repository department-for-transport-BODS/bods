--- conflicted
+++ resolved
@@ -149,18 +149,6 @@
         qs_filtered = []
         line_service_codes = []
         for obj in qs:
-<<<<<<< HEAD
-            service_code = obj["service_code"]
-            line_name = obj["line_name"]
-            if not service_code:
-                print(f"Queryset: {qs}, Sc - {service_code}")
-            if not line_name:
-                print(f"Queryset: {qs}, Line - {line_name}")
-            line_service_code = service_code + "-" + line_name
-            if line_service_code not in line_service_codes:
-                qs_filtered.append(obj)
-                line_service_codes.append(line_service_code)
-=======
             service_code = obj.get("service_code", "")
             line_name = obj.get("line_name", "")
             if service_code and line_name:
@@ -171,7 +159,6 @@
             else:
                 print(f"ServiceCode: {service_code}, LineName: {line_name}")
                 continue
->>>>>>> eb5af6f8
 
         return qs_filtered
 
