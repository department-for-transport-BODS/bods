--- conflicted
+++ resolved
@@ -1,18 +1,5 @@
 from django.db import models
-<<<<<<< HEAD
-from django.db.models import BooleanField, Case, F, Q, When
-=======
-from django.db.models import (
-    BooleanField,
-    Case,
-    CharField,
-    F,
-    Func,
-    Q,
-    Value,
-    When,
-)
->>>>>>> fcbee1a0
+from django.db.models import BooleanField, Case, CharField, F, Func, Q, Value, When
 
 from transit_odp.organisation.constants import FeedStatus
 from transit_odp.organisation.querysets import DatasetQuerySet
