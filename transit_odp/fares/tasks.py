--- conflicted
+++ resolved
@@ -401,10 +401,7 @@
     provided in a csv file available in AWS S3 bucket
     """
     csv_file_name = CSVFileName.RERUN_FARES_VALIDATION.value
-<<<<<<< HEAD
     _ids, _id_type, _ = read_datasets_file_from_s3(csv_file_name)
-=======
-    _ids, _id_type = read_datasets_file_from_s3(csv_file_name)
     context = DatasetPipelineLoggerContext(
         component_name="RerunFaresCatalogueDataExistingDatasets",
         object_id=revision.dataset.id,
@@ -413,7 +410,6 @@
     adapter.info(
         f"RerunFaresValidationSpecificDatasets {revision_id} => Starting fares ETL pipeline."
     )
->>>>>>> 27e3a510
     if not _ids and not _id_type == "dataset_ids":
         adapter.info("No valid dataset IDs found in the file.")
         return
