--- conflicted
+++ resolved
@@ -69,22 +69,3 @@
         org_id = self.kwargs["pk1"]
         fares_sra = FaresRequiresAttention(org_id)
         return fares_sra.get_fares_requires_attention_line_level_data()
-<<<<<<< HEAD
-=======
-
-
-class ServiceCodeView(View):
-    def get(self, *args, **kwargs):
-        self.org = Organisation.objects.get(id=kwargs["pk1"])
-        return self.render_to_response()
-
-    def render_to_response(self):
-        csv_filename = (
-            f"{now():%d%m%y}_fares_datastatus_by_service_code_" f"{self.org.name}.csv"
-        )
-        csv_export = ServiceCodesCSV(self.org.id)
-        file_ = csv_export.to_string()
-        response = HttpResponse(file_, content_type="text/csv")
-        response["Content-Disposition"] = f"attachment; filename={csv_filename}"
-        return response
->>>>>>> 07378c7b
