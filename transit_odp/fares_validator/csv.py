from collections import OrderedDict
import pandas as pd
<<<<<<< HEAD
from django.db.models import Q
=======

from transit_odp.organisation.csv import EmptyDataFrame
from transit_odp.fares.models import DataCatalogueMetaData
from transit_odp.common.collections import Column
>>>>>>> 6aa53635

from transit_odp.fares.models import DataCatalogueMetaData
from transit_odp.organisation.csv import EmptyDataFrame
from transit_odp.organisation.models.organisations import OperatorCode


METADATA_COLUMNS = (
    "fares_metadata_id",
    "xml_file_name",
    "valid_from",
    "valid_to",
    "national_operator_code",
    "line_id",
    "line_name",
    "atco_area",
    "tariff_basis",
    "product_type",
    "product_name",
    "user_type",
    "last_updated_date",
    "operator_id",
    "organisation_name",
    "is_fares_compliant",
)

FARES_DATA_COLUMN_MAP = OrderedDict(
    {
        "fares_metadata_id": Column(
            "Dataset ID",
            "",
        ),
        "xml_file_name": Column(
            "XML file name",
            "",
        ),
        "organisation_name": Column(
            "Organisation Name",
            "",
        ),
        "national_operator_code": Column(
            "National Operator Code",
            "",
        ),
        "operator_id": Column(
            "Operator ID",
            "",
        ),
        "is_fares_compliant": Column(
            "BODS Compliant",
            "",
        ),
        "last_updated_date": Column(
            "Last updated date",
            "",
        ),
        "valid_from": Column(
            "Valid from",
            "",
        ),
        "valid_to": Column(
            "Valid to",
            "",
        ),
        "line_id": Column(
            "Line ids",
            "",
        ),
        "line_name": Column(
            "Line Name",
            "",
        ),
        "atco_area": Column(
            "ATCO Area",
            "",
        ),
        "tariff_basis": Column(
            "TariffBasis",
            "",
        ),
        "product_type": Column(
            "ProductType",
            "",
        ),
        "product_name": Column(
            "ProductName",
            "",
        ),
        "user_type": Column(
            "UserType",
            "",
        ),
        "multioperator": Column(
            "Multioperator",
            "",
        ),
    }
)


def _get_fares_data_catalogue_dataframe() -> pd.DataFrame:
    fares_df = pd.DataFrame.from_records(
        DataCatalogueMetaData.objects.get_active_fares_files().values(*METADATA_COLUMNS)
    )
    nocs = fares_df["national_operator_code"].tolist()
    nocs_df = pd.DataFrame.from_records(OperatorCode.objects.get_nocs().values())
    multioperator_list = add_multioperator_status(nocs, nocs_df)
    multioperator_df = pd.DataFrame(multioperator_list, columns=["multioperator"])

    if fares_df.empty or multioperator_df.empty:
        raise EmptyDataFrame()

    merged = pd.merge(fares_df, multioperator_df, on=fares_df.index, how="outer")
    rename_map = {
        old_name: column_tuple.field_name
        for old_name, column_tuple in FARES_DATA_COLUMN_MAP.items()
    }
    merged = merged[FARES_DATA_COLUMN_MAP.keys()].rename(columns=rename_map)

    merged.sort_values("Dataset ID", inplace=True)
    return merged


def get_fares_data_catalogue_csv():
    return _get_fares_data_catalogue_dataframe().to_csv(index=False)


def add_multioperator_status(nocs, nocs_df) -> list:
    """
    Calculates if the NOCs belong to the same organisation or not
    If all NOCs doesn't belong to same organisation then Multioperator is True
    """
    multioperator_list = []
    for operator_codes in nocs:
        orgs = []
        for operator in operator_codes:
            org = nocs_df.loc[nocs_df["noc"] == operator, "organisation_id"].iloc[0]
            if org:
                orgs.append(org)
        if len(set(orgs)) == 1:
            multioperator_list.append("No")
        elif len(set(orgs)) > 1:
            multioperator_list.append("Yes")
    if multioperator_list:
        return multioperator_list<|MERGE_RESOLUTION|>--- conflicted
+++ resolved
@@ -1,18 +1,11 @@
 from collections import OrderedDict
+
 import pandas as pd
-<<<<<<< HEAD
-from django.db.models import Q
-=======
 
-from transit_odp.organisation.csv import EmptyDataFrame
-from transit_odp.fares.models import DataCatalogueMetaData
 from transit_odp.common.collections import Column
->>>>>>> 6aa53635
-
 from transit_odp.fares.models import DataCatalogueMetaData
 from transit_odp.organisation.csv import EmptyDataFrame
 from transit_odp.organisation.models.organisations import OperatorCode
-
 
 METADATA_COLUMNS = (
     "fares_metadata_id",
