--- conflicted
+++ resolved
@@ -259,11 +259,85 @@
       "details": "Mandatory element 'FareStructureElement' checks failed: Present at least 3 times, check the 'ref' values are in the correct combination for both 'TypeOfFareStructureElementRef' and 'TypeOfAccessRightAssignmentRef' elements.",
       "category": "Mandatory Element",
       "context": "//x:FareFrame/x:tariffs/x:Tariff/x:fareStructureElements",
-<<<<<<< HEAD
-=======
-      "rules": [
-        { "test": "all_fare_structure_element_checks(.)" },
-        { "test": "check_fare_structure_element(.)" }
+      "rules": [
+        {
+          "test": "all_fare_structure_element_checks(.)"
+        },
+        {
+          "test": "check_fare_structure_element(.)"
+        }
+      ]
+    },
+    {
+      "details": "Mandatory fareTables elements missing for FareFrame - UK_PI_FARE_PRICE",
+      "category": "Mandatory Element",
+      "context": "//x:dataObjects/x:CompositeFrame/x:frames/x:FareFrame",
+      "rules": [
+        {
+          "test": "is_uk_pi_fare_price_frame_present(.)"
+        }
+      ]
+    },
+    {
+      "details": "Mandatory element 'PreassignedFareProduct' or it's children missing in fareProducts for FareFrame - UK_PI_FARE_PRODUCT",
+      "category": "Mandatory Element",
+      "context": "//x:dataObjects/x:CompositeFrame/x:frames/x:FareFrame",
+      "rules": [
+        {
+          "test": "check_fare_products(.)"
+        },
+        {
+          "test": "check_preassigned_fare_products(.)"
+        },
+        {
+          "test": "check_preassigned_fare_products_name(.)"
+        },
+        {
+          "test": "check_preassigned_fare_products_type_ref(.)"
+        },
+        {
+          "test": "check_preassigned_fare_products_charging_type(.)"
+        },
+        {
+          "test": "check_preassigned_validable_elements(.)"
+        },
+        {
+          "test": "check_access_right_elements(.)"
+        },
+        {
+          "test": "check_product_type(.)"
+        }
+      ]
+    },
+    {
+      "details": "Mandatory salesOfferPackages elements missing for FareFrame - UK_PI_FARE_PRODUCT",
+      "category": "Mandatory Element",
+      "context": "//x:dataObjects/x:CompositeFrame/x:frames/x:FareFrame",
+      "rules": [
+        {
+          "test": "check_sales_offer_packages(.)"
+        },
+        {
+          "test": "check_sales_offer_package(.)"
+        },
+        {
+          "test": "check_distribution_assignments_elements(.)"
+        },
+        {
+          "test": "check_distribution_channel_type(.)"
+        },
+        {
+          "test": "check_payment_methods(.)"
+        },
+        {
+          "test": "check_sales_offer_elements(.)"
+        },
+        {
+          "test": "check_type_of_travel_doc(.)"
+        },
+        {
+          "test": "check_fare_product_ref(.)"
+        }
       ]
     },
     {
@@ -271,94 +345,14 @@
       "category": "Mandatory Element",
       "context": "//x:FareFrame/x:tariffs/x:Tariff/x:fareStructureElements/x:FareStructureElement",
       "rules": [
-        { "test": "check_type_of_fare_structure_element_ref(.)" },
-        { "test": "check_generic_parameter(.)" },
-        { "test": "check_access_right_assignment_ref(.)" }
-      ]
-    },
-    {
-      "details": "Check if 'GenericParameterAssignment' has acceptable elements within it when 'TypeOfFareStructureElementRef' has a ref value of 'fxc:access'",
-      "category": "Mandatory Element",
-      "context": "//x:FareFrame/x:tariffs/x:Tariff/x:fareStructureElements",
->>>>>>> e00e8785
-      "rules": [
-        {
-          "test": "all_fare_structure_element_checks(.)"
-        }
-      ]
-    },
-    {
-      "details": "Mandatory fareTables elements missing for FareFrame - UK_PI_FARE_PRICE",
-      "category": "Mandatory Element",
-      "context": "//x:dataObjects/x:CompositeFrame/x:frames/x:FareFrame",
-      "rules": [
-        {
-          "test": "is_uk_pi_fare_price_frame_present(.)"
-        }
-      ]
-    },
-    {
-      "details": "Mandatory element 'PreassignedFareProduct' or it's children missing in fareProducts for FareFrame - UK_PI_FARE_PRODUCT",
-      "category": "Mandatory Element",
-      "context": "//x:dataObjects/x:CompositeFrame/x:frames/x:FareFrame",
-      "rules": [
-        {
-          "test": "check_fare_products(.)"
-        },
-        {
-          "test": "check_preassigned_fare_products(.)"
-        },
-        {
-          "test": "check_preassigned_fare_products_name(.)"
-        },
-        {
-          "test": "check_preassigned_fare_products_type_ref(.)"
-        },
-        {
-          "test": "check_preassigned_fare_products_charging_type(.)"
-        },
-        {
-          "test": "check_preassigned_validable_elements(.)"
-        },
-        {
-          "test": "check_access_right_elements(.)"
-<<<<<<< HEAD
-        },
-        {
-          "test": "check_product_type(.)"
-=======
->>>>>>> e00e8785
-        }
-      ]
-    },
-    {
-      "details": "Mandatory salesOfferPackages elements missing for FareFrame - UK_PI_FARE_PRODUCT",
-      "category": "Mandatory Element",
-      "context": "//x:dataObjects/x:CompositeFrame/x:frames/x:FareFrame",
-      "rules": [
-        {
-          "test": "check_sales_offer_packages(.)"
-        },
-        {
-          "test": "check_sales_offer_package(.)"
-        },
-        {
-          "test": "check_distribution_assignments_elements(.)"
-        },
-        {
-          "test": "check_distribution_channel_type(.)"
-        },
-        {
-          "test": "check_payment_methods(.)"
-        },
-        {
-          "test": "check_sales_offer_elements(.)"
-        },
-        {
-          "test": "check_type_of_travel_doc(.)"
-        },
-        {
-          "test": "check_fare_product_ref(.)"
+        {
+          "test": "check_type_of_fare_structure_element_ref(.)"
+        },
+        {
+          "test": "check_generic_parameter(.)"
+        },
+        {
+          "test": "check_access_right_assignment_ref(.)"
         }
       ]
     },
