import pytest

from transit_odp.fares_validator.views.functions import (
    is_time_intervals_present_in_tarrifs,
    is_individual_time_interval_present_in_tariffs,
    is_time_interval_name_present_in_tariffs,
)
from lxml import etree

from transit_odp.fares_validator.views.functions import (
    is_fare_structure_element_present,
    is_generic_parameter_limitations_present,
    is_time_intervals_present_in_tarrifs,
)

NAMESPACE = {"x": "http://www.netex.org.uk/netex"}

TIME_INTERVALS_PASS_XML = """<PublicationDelivery version="1.1" xsi:schemaLocation="http://www.netex.org.uk/netex http://netex.uk/netex/schema/1.09c/xsd/NeTEx_publication.xsd" xmlns="http://www.netex.org.uk/netex" xmlns:siri="http://www.siri.org.uk/siri" xmlns:gml="http://www.opengis.net/gml/3.2" xmlns:xsi="http://www.w3.org/2001/XMLSchema-instance">
    <FareFrame version="1.0" id="epd:UK:FSYO:FareFrame_UK_PI_FARE_PRODUCT:Line_9_Outbound:op" dataSourceRef="data_source" responsibilitySetRef="tariffs">
    <TypeOfFrameRef ref="fxc:UK:DFT:TypeOfFrame_UK_PI_FARE_PRODUCT:FXCP" version="fxc:v1.0" />
    <tariffs>
      <Tariff id="Tariff@AdultSingle@Line_9_Outbound" version="1.0">
        <validityConditions>
          <ValidBetween>
            <FromDate>2021-12-22T00:00:00</FromDate>
            <ToDate>2121-12-22T00:00:00</ToDate>
          </ValidBetween>
        </validityConditions>
        <Name>First South Yorkshire 9 Outbound - Adult Single fares</Name>
        <OperatorRef version="1.0" ref="noc:FSYO" />
        <LineRef ref="9_Outbound" version="1.0" />
        <TypeOfTariffRef version="fxc:v1.0" ref="fxc:zonal"/>
        <TariffBasis>zoneToZone</TariffBasis>
        <timeIntervals>
          <TimeInterval version="1.0" id="op:Tariff@Sheffield_CityBus_1_Day@1-day">
            <Name>1 day</Name>
            <Description>P1D</Description>
          </TimeInterval>
          <TimeInterval version="1.0" id="op:Tariff@Sheffield_CityBus_1_Day@1-day2">
            <Name>2 day</Name>
            <Description>P1D</Description>
          </TimeInterval>
        </timeIntervals>
        <fareStructureElements>
          <FareStructureElement id="Tariff@AdultSingle@access" version="1.0">
            <Name>O/D pairs for Line 9 Outbound</Name>
            <TypeOfFareStructureElementRef ref="fxc:durations" version="fxc:v1.0" />
            <timeIntervals>
                <TimeIntervalRef version="1.0" ref="op:Tariff@Sheffield_CityBus_1_Day@1"/>
            </timeIntervals>
          </FareStructureElement>
        </fareStructureElements>
      </Tariff>
    </tariffs>
    <fareProducts>
      <PreassignedFareProduct id="Trip@AdultSingle" version="1.0">
        <ProductType>dayPass</ProductType>
      </PreassignedFareProduct>
    </fareProducts>
  </FareFrame>
</PublicationDelivery>"""

TIME_INTERVALS_OTHER_PRODUCT_TYPE_PASS_XML = """<PublicationDelivery version="1.1" xsi:schemaLocation="http://www.netex.org.uk/netex http://netex.uk/netex/schema/1.09c/xsd/NeTEx_publication.xsd" xmlns="http://www.netex.org.uk/netex" xmlns:siri="http://www.siri.org.uk/siri" xmlns:gml="http://www.opengis.net/gml/3.2" xmlns:xsi="http://www.w3.org/2001/XMLSchema-instance">
    <FareFrame version="1.0" id="epd:UK:FSYO:FareFrame_UK_PI_FARE_PRODUCT:Line_9_Outbound:op" dataSourceRef="data_source" responsibilitySetRef="tariffs">
    <TypeOfFrameRef ref="fxc:UK:DFT:TypeOfFrame_UK_PI_FARE_PRODUCT:FXCP" version="fxc:v1.0" />
    <tariffs>
      <Tariff id="Tariff@AdultSingle@Line_9_Outbound" version="1.0">
      </Tariff>
    </tariffs>
    <fareProducts>
      <PreassignedFareProduct id="Trip@AdultSingle" version="1.0">
        <ProductType>other</ProductType>
      </PreassignedFareProduct>
    </fareProducts>
  </FareFrame>
</PublicationDelivery>"""

TIME_INTERVALS_MISSING_XML = """<PublicationDelivery version="1.1" xsi:schemaLocation="http://www.netex.org.uk/netex http://netex.uk/netex/schema/1.09c/xsd/NeTEx_publication.xsd" xmlns="http://www.netex.org.uk/netex" xmlns:siri="http://www.siri.org.uk/siri" xmlns:gml="http://www.opengis.net/gml/3.2" xmlns:xsi="http://www.w3.org/2001/XMLSchema-instance">
    <FareFrame version="1.0" id="epd:UK:FSYO:FareFrame_UK_PI_FARE_PRODUCT:Line_9_Outbound:op" dataSourceRef="data_source" responsibilitySetRef="tariffs">
    <TypeOfFrameRef ref="fxc:UK:DFT:TypeOfFrame_UK_PI_FARE_PRODUCT:FXCP" version="fxc:v1.0" />
    <tariffs>
      <Tariff id="Tariff@AdultSingle@Line_9_Outbound" version="1.0">
        <validityConditions>
          <ValidBetween>
            <FromDate>2021-12-22T00:00:00</FromDate>
            <ToDate>2121-12-22T00:00:00</ToDate>
          </ValidBetween>
        </validityConditions>
        <Name>First South Yorkshire 9 Outbound - Adult Single fares</Name>
        <OperatorRef version="1.0" ref="noc:FSYO" />
        <LineRef ref="9_Outbound" version="1.0" />
        <TypeOfTariffRef version="fxc:v1.0" ref="fxc:zonal"/>
        <TariffBasis>zoneToZone</TariffBasis>
      </Tariff>
    </tariffs>
    <fareProducts>
      <PreassignedFareProduct id="Trip@AdultSingle" version="1.0">
        <ProductType>dayPass</ProductType>
      </PreassignedFareProduct>
    </fareProducts>
  </FareFrame>
</PublicationDelivery>"""

TIME_INTERVALS_REF_MISSING_XML = """<PublicationDelivery version="1.1" xsi:schemaLocation="http://www.netex.org.uk/netex http://netex.uk/netex/schema/1.09c/xsd/NeTEx_publication.xsd" xmlns="http://www.netex.org.uk/netex" xmlns:siri="http://www.siri.org.uk/siri" xmlns:gml="http://www.opengis.net/gml/3.2" xmlns:xsi="http://www.w3.org/2001/XMLSchema-instance">
    <FareFrame version="1.0" id="epd:UK:FSYO:FareFrame_UK_PI_FARE_PRODUCT:Line_9_Outbound:op" dataSourceRef="data_source" responsibilitySetRef="tariffs">
    <TypeOfFrameRef version="fxc:v1.0" />
    <tariffs>
      <Tariff id="Tariff@AdultSingle@Line_9_Outbound" version="1.0">
      </Tariff>
    </tariffs>
    <fareProducts>
      <PreassignedFareProduct id="Trip@AdultSingle" version="1.0">
        <ProductType>dayPass</ProductType>
      </PreassignedFareProduct>
    </fareProducts>
  </FareFrame>
</PublicationDelivery>"""

TIME_INTERVAL_PASS_XML = """<PublicationDelivery version="1.1" xsi:schemaLocation="http://www.netex.org.uk/netex http://netex.uk/netex/schema/1.09c/xsd/NeTEx_publication.xsd" xmlns="http://www.netex.org.uk/netex" xmlns:siri="http://www.siri.org.uk/siri" xmlns:gml="http://www.opengis.net/gml/3.2" xmlns:xsi="http://www.w3.org/2001/XMLSchema-instance">
    <FareFrame version="1.0" id="epd:UK:FSYO:FareFrame_UK_PI_FARE_PRODUCT:Line_9_Outbound:op" dataSourceRef="data_source" responsibilitySetRef="tariffs">
    <TypeOfFrameRef ref="fxc:UK:DFT:TypeOfFrame_UK_PI_FARE_PRODUCT:FXCP" version="fxc:v1.0" />
    <tariffs>
      <Tariff id="Tariff@AdultSingle@Line_9_Outbound" version="1.0">
        <timeIntervals>
        <TimeInterval version="1.0" id="op:Tariff@Sheffield_CityBus_1_Day@1-day">
            <Name>1 day</Name>
            <Description>P1D</Description>
          </TimeInterval>
          <TimeInterval version="1.0" id="op:Tariff@Sheffield_CityBus_1_Day@1-day2">
            <Name>2 day</Name>
            <Description>P1D</Description>
          </TimeInterval>
        </timeIntervals>
      </Tariff>
    </tariffs>
    <fareProducts>
      <PreassignedFareProduct id="Trip@AdultSingle" version="1.0">
        <ProductType>dayPass</ProductType>
      </PreassignedFareProduct>
    </fareProducts>
  </FareFrame>
</PublicationDelivery>"""

TIME_INTERVAL_MISSING_XML = """<PublicationDelivery version="1.1" xsi:schemaLocation="http://www.netex.org.uk/netex http://netex.uk/netex/schema/1.09c/xsd/NeTEx_publication.xsd" xmlns="http://www.netex.org.uk/netex" xmlns:siri="http://www.siri.org.uk/siri" xmlns:gml="http://www.opengis.net/gml/3.2" xmlns:xsi="http://www.w3.org/2001/XMLSchema-instance">
    <FareFrame version="1.0" id="epd:UK:FSYO:FareFrame_UK_PI_FARE_PRODUCT:Line_9_Outbound:op" dataSourceRef="data_source" responsibilitySetRef="tariffs">
    <TypeOfFrameRef ref="fxc:UK:DFT:TypeOfFrame_UK_PI_FARE_PRODUCT:FXCP" version="fxc:v1.0" />
    <tariffs>
      <Tariff id="Tariff@AdultSingle@Line_9_Outbound" version="1.0">
        <timeIntervals>
        </timeIntervals>
      </Tariff>
    </tariffs>
    <fareProducts>
      <PreassignedFareProduct id="Trip@AdultSingle" version="1.0">
        <ProductType>dayPass</ProductType>
      </PreassignedFareProduct>
    </fareProducts>
  </FareFrame>
</PublicationDelivery>"""

TIME_INTERVAL_NAME_MISSING_XML = """<PublicationDelivery version="1.1" xsi:schemaLocation="http://www.netex.org.uk/netex http://netex.uk/netex/schema/1.09c/xsd/NeTEx_publication.xsd" xmlns="http://www.netex.org.uk/netex" xmlns:siri="http://www.siri.org.uk/siri" xmlns:gml="http://www.opengis.net/gml/3.2" xmlns:xsi="http://www.w3.org/2001/XMLSchema-instance">
    <FareFrame version="1.0" id="epd:UK:FSYO:FareFrame_UK_PI_FARE_PRODUCT:Line_9_Outbound:op" dataSourceRef="data_source" responsibilitySetRef="tariffs">
    <TypeOfFrameRef ref="fxc:UK:DFT:TypeOfFrame_UK_PI_FARE_PRODUCT:FXCP" version="fxc:v1.0" />
    <tariffs>
      <Tariff id="Tariff@AdultSingle@Line_9_Outbound" version="1.0">
        <timeIntervals>
        <TimeInterval version="1.0" id="op:Tariff@Sheffield_CityBus_1_Day@1-day">
            <Name>1 day</Name>
            <Description>P1D</Description>
          </TimeInterval>
          <TimeInterval version="1.0" id="op:Tariff@Sheffield_CityBus_1_Day@1-day2">
            <Description>P1D</Description>
          </TimeInterval>
        </timeIntervals>
      </Tariff>
    </tariffs>
    <fareProducts>
      <PreassignedFareProduct id="Trip@AdultSingle" version="1.0">
        <ProductType>dayPass</ProductType>
      </PreassignedFareProduct>
    </fareProducts>
  </FareFrame>
</PublicationDelivery>"""


def get_lxml_element(string_xml):
    doc = etree.fromstring(string_xml)
    xpath = "//x:FareFrame"
    fare_frames = doc.xpath(xpath, namespaces=NAMESPACE)
    return fare_frames


def test_time_intervals_pass():
    expected = None
    fare_frames = get_lxml_element(TIME_INTERVALS_PASS_XML)
    result = is_time_intervals_present_in_tarrifs("context", fare_frames)
    assert result == expected


<<<<<<< HEAD
@pytest.mark.parametrize(
    (
        "product_type_valid",
        "type_of_fare_structure_element_ref_present",
        "type_of_fare_structure_element_ref_valid",
        "time_intervals",
        "time_interval_ref",
        "expected",
    ),
    [
        (True, True, True, True, True, None),
        (False, False, False, False, False, None),
        (
            True,
            False,
            False,
            False,
            False,
            [
                "violation",
                "13",
                "Attribute 'ref' of element 'TypeOfFareStructureElementRef' is missing",
            ],
        ),
        (True, True, False, False, False, None),
        (
            True,
            True,
            True,
            False,
            False,
            [
                "violation",
                "11",
                "Element 'timeIntervals' is missing within 'FareStructureElement'",
            ],
        ),
        (
            True,
            True,
            True,
            True,
            False,
            [
                "violation",
                "14",
                "Element 'TimeIntervalRef' is missing or empty within 'timeIntervals'",
            ],
        ),
    ],
)
def test_is_fare_structure_element_present(
    product_type_valid,
    type_of_fare_structure_element_ref_present,
    type_of_fare_structure_element_ref_valid,
    time_intervals,
    time_interval_ref,
    expected,
):
    """
    Test if ProductType is dayPass or periodPass.
    If true, FareStructureElement elements
    should be present in Tariff.FareStructureElements
    """
    actual = None

    fare_structure_with_all_children_properties = """
    <FareStructureElement id="Tariff@AdultSingle@access" version="1.0">
        <Name>O/D pairs for Line 9 Outbound</Name>
        <TypeOfFareStructureElementRef ref="fxc:durations" version="fxc:v1.0" />
        <timeIntervals>
            <TimeIntervalRef version="1.0" ref="op:Tariff@Sheffield_CityBus_1_Day@1-day"/>
            <TimeIntervalRef version="1.0" ref="op:Tariff@Sheffield_CityBus_1_Day@1-day3"/>
        </timeIntervals>
    </FareStructureElement>
    """

    fare_structure_without_time_interval_ref = """
    <FareStructureElement id="Tariff@AdultSingle@access" version="1.0">
        <Name>O/D pairs for Line 9 Outbound</Name>
        <TypeOfFareStructureElementRef ref="fxc:durations" version="fxc:v1.0" />
        <timeIntervals>
        </timeIntervals>
    </FareStructureElement>
    """

    fare_structure_without_time_intervals = """
    <FareStructureElement id="Tariff@AdultSingle@access" version="1.0">
        <Name>O/D pairs for Line 9 Outbound</Name>
        <TypeOfFareStructureElementRef ref="fxc:durations" version="fxc:v1.0" />
    </FareStructureElement>
    """

    fare_structure_with_invalid_fare_structure_ref = """
    <FareStructureElement id="Tariff@AdultSingle@access" version="1.0">
        <Name>O/D pairs for Line 9 Outbound</Name>
        <TypeOfFareStructureElementRef ref="fxc:distance_kilometers" version="fxc:v1.0" />
    </FareStructureElement>
    """

    fare_structure_fare_structure_ref_not_present = """
    <FareStructureElement id="Tariff@AdultSingle@access" version="1.0">
        <Name>O/D pairs for Line 9 Outbound</Name>
        <TypeOfFareStructureElementRef />
    </FareStructureElement>
    """

    product_type_valid_value = """
    <ProductType>dayPass</ProductType>
    """

    product_type_invalid_value = """
    <ProductType>singlePass</ProductType>
    """

    fare_structure_elements = """
    <PublicationDelivery version="1.1" xsi:schemaLocation="http://www.netex.org.uk/netex http://netex.uk/netex/schema/1.09c/xsd/NeTEx_publication.xsd" xmlns="http://www.netex.org.uk/netex" xmlns:siri="http://www.siri.org.uk/siri" xmlns:gml="http://www.opengis.net/gml/3.2" xmlns:xsi="http://www.w3.org/2001/XMLSchema-instance">
        <dataObjects>
            <CompositeFrame id="epd:UK:FYOR:CompositeFrame_UK_PI_LINE_FARE_OFFER:Trip@Line_1_Inbound:op">
                <frames>
                    <FareFrame version="1.0" id="epd:UK:SPSV:FareFrame_UK_PI_FARE_PRODUCT:SPSV:PK1007823:51:236@pass:op" dataSourceRef="op:operator" responsibilitySetRef="op:tariffs">
                        <tariffs>
                            <Tariff version="1.0" id="Tariff@single@SPSV:PK1007823:51:236">
                                <fareStructureElements>
                                    {0}
                                </fareStructureElements>
                            </Tariff>
                        </tariffs>
                        <fareProducts>
                            <PreassignedFareProduct id="Trip@AdultSingle" version="1.0">
                                {1}
                            </PreassignedFareProduct>
                        </fareProducts>
                    </FareFrame>
                </frames>
            </CompositeFrame>
        </dataObjects>
    </PublicationDelivery>
    """

    if product_type_valid:
        if type_of_fare_structure_element_ref_present:
            if type_of_fare_structure_element_ref_valid:
                if time_intervals:
                    if time_interval_ref:
                        xml = fare_structure_elements.format(
                            fare_structure_with_all_children_properties,
                            product_type_valid_value,
                        )
                    else:
                        xml = fare_structure_elements.format(
                            fare_structure_without_time_interval_ref,
                            product_type_valid_value,
                        )
                        actual = [
                            "violation",
                            "14",
                            "Element 'TimeIntervalRef' is missing or empty within 'timeIntervals'",
                        ]
                else:
                    xml = fare_structure_elements.format(
                        fare_structure_without_time_intervals, product_type_valid_value
                    )
                    actual = [
                        "violation",
                        "11",
                        "Element 'timeIntervals' is missing within 'FareStructureElement'",
                    ]
            else:
                xml = fare_structure_elements.format(
                    fare_structure_with_invalid_fare_structure_ref,
                    product_type_valid_value,
                )
        else:
            xml = fare_structure_elements.format(
                fare_structure_fare_structure_ref_not_present, product_type_valid_value
            )
            actual = [
                "violation",
                "13",
                "Attribute 'ref' of element 'TypeOfFareStructureElementRef' is missing",
            ]
    else:
        xml = fare_structure_elements.format("", product_type_invalid_value)

    netex_xml = etree.fromstring(xml)
    xpath = "//x:CompositeFrame/x:frames/x:FareFrame"
    fare_frames = netex_xml.xpath(
        xpath, namespaces={"x": "http://www.netex.org.uk/netex"}
    )

    response = is_fare_structure_element_present("", fare_frames)
    print("response ", response)
    if response:
        assert actual == expected


@pytest.mark.parametrize(
    (
        "type_of_fare_structure_element_ref_present",
        "product_type_and_type_of_fare_structure_element_ref_valid",
        "generic_parameter_assigmment",
        "limitations",
        "round_trip",
        "trip_type",
        "expected",
    ),
    [
        (True, True, True, True, True, True, None),
        (
            False,
            False,
            False,
            False,
            False,
            False,
            [
                "violation",
                "13",
                "Attribute 'ref' of element 'TypeOfFareStructureElementRef' is missing",
            ],
        ),
        (True, False, False, False, False, False, None),
        (
            True,
            True,
            False,
            False,
            False,
            False,
            [
                "violation",
                "11",
                "Mandatory element 'FareStructureElement.GenericParameterAssignment'"
                " and it's child elements is missing",
            ],
        ),
        (
            True,
            True,
            True,
            False,
            False,
            False,
            [
                "violation",
                "14",
                "Mandatory element 'FareStructureElement.GenericParameterAssignment."
                "limitations' is missing",
            ],
        ),
        (
            True,
            True,
            True,
            True,
            False,
            False,
            [
                "violation",
                "17",
                "Element 'RoundTrip' is missing within ''limitations''",
            ],
        ),
        (
            True,
            True,
            True,
            True,
            True,
            False,
            ["violation", "18", "Element 'TripType' is missing within 'RoundTrip'"],
        ),
    ],
)
def test_is_generic_parameter_limitations_present(
    type_of_fare_structure_element_ref_present,
    product_type_and_type_of_fare_structure_element_ref_valid,
    generic_parameter_assigmment,
    limitations,
    round_trip,
    trip_type,
    expected,
):
    """
    Test if ProductType is singleTrip, dayReturnTrip, periodReturnTrip.
    If true, FareStructureElement.GenericParameterAssignment elements
    should be present in Tariff.FareStructureElements
    """
    actual = None

    fare_structure_with_all_children_properties = """
    <FareStructureElement version="1.0" id="Tariff@single@conditions_of_travel">
        <Name>Conditions of travel</Name>
        <TypeOfFareStructureElementRef versionRef="fxc:v1.0" ref="fxc:travel_conditions"/>
        <GenericParameterAssignment version="1.0" order="1" id="Tariff@single@conditions_of_travel">
            <TypeOfAccessRightAssignmentRef version="fxc:v1.0" ref="fxc:condition_of_use"/>
            <LimitationGroupingType>AND</LimitationGroupingType>
            <limitations>
                <RoundTrip version="1.0" id="Tariff@single@condition@direction">
                    <Name>Single Trip</Name>
                    <TripType>single</TripType>
                </RoundTrip>
            </limitations>
        </GenericParameterAssignment>
    </FareStructureElement>
    """

    fare_structure_fare_structure_ref_not_present = """
    <FareStructureElement id="Tariff@AdultSingle@access" version="1.0">
        <Name>Conditions of travel</Name>
        <TypeOfFareStructureElementRef />
    </FareStructureElement>
    """

    fare_structure_with_invalid_fare_structure_ref = """
    <FareStructureElement id="Tariff@AdultSingle@access" version="1.0">
        <Name>Conditions of travel</Name>
        <TypeOfFareStructureElementRef versionRef="fxc:v1.0" ref="fxc:eligibility"/>
    </FareStructureElement>
    """

    fare_structure_generic_parameter_assignment_not_present = """
    <FareStructureElement version="1.0" id="Tariff@single@conditions_of_travel">
        <Name>Conditions of travel</Name>
        <TypeOfFareStructureElementRef versionRef="fxc:v1.0" ref="fxc:travel_conditions"/>
    </FareStructureElement>
    """

    fare_structure_limitations_not_present = """
    <FareStructureElement version="1.0" id="Tariff@single@conditions_of_travel">
        <Name>Conditions of travel</Name>
        <TypeOfFareStructureElementRef versionRef="fxc:v1.0" ref="fxc:travel_conditions"/>
        <GenericParameterAssignment version="1.0" order="1" id="Tariff@single@conditions_of_travel">
            <TypeOfAccessRightAssignmentRef version="fxc:v1.0" ref="fxc:condition_of_use"/>
            <LimitationGroupingType>AND</LimitationGroupingType>
        </GenericParameterAssignment>
    </FareStructureElement>
    """

    fare_structure_round_trip_not_present = """
    <FareStructureElement version="1.0" id="Tariff@single@conditions_of_travel">
        <Name>Conditions of travel</Name>
        <TypeOfFareStructureElementRef versionRef="fxc:v1.0" ref="fxc:travel_conditions"/>
        <GenericParameterAssignment version="1.0" order="1" id="Tariff@single@conditions_of_travel">
            <TypeOfAccessRightAssignmentRef version="fxc:v1.0" ref="fxc:condition_of_use"/>
            <LimitationGroupingType>AND</LimitationGroupingType>
            <limitations>
            </limitations>
        </GenericParameterAssignment>
    </FareStructureElement>
    """

    fare_structure_trip_type_not_present = """
    <FareStructureElement version="1.0" id="Tariff@single@conditions_of_travel">
        <Name>Conditions of travel</Name>
        <TypeOfFareStructureElementRef versionRef="fxc:v1.0" ref="fxc:travel_conditions"/>
        <GenericParameterAssignment version="1.0" order="1" id="Tariff@single@conditions_of_travel">
            <TypeOfAccessRightAssignmentRef version="fxc:v1.0" ref="fxc:condition_of_use"/>
            <LimitationGroupingType>AND</LimitationGroupingType>
            <limitations>
                <RoundTrip version="1.0" id="Tariff@single@condition@direction">
                    <Name>Single Trip</Name>
                </RoundTrip>
            </limitations>
        </GenericParameterAssignment>
    </FareStructureElement>
    """

    product_type_valid_value = """
    <ProductType>singleTrip</ProductType>
    """

    product_type_invalid_value = """
    <ProductType>fail</ProductType>
    """

    fare_structure_elements = """
    <PublicationDelivery version="1.1" xsi:schemaLocation="http://www.netex.org.uk/netex http://netex.uk/netex/schema/1.09c/xsd/NeTEx_publication.xsd" xmlns="http://www.netex.org.uk/netex" xmlns:siri="http://www.siri.org.uk/siri" xmlns:gml="http://www.opengis.net/gml/3.2" xmlns:xsi="http://www.w3.org/2001/XMLSchema-instance">
        <dataObjects>
            <CompositeFrame id="epd:UK:FYOR:CompositeFrame_UK_PI_LINE_FARE_OFFER:Trip@Line_1_Inbound:op">
                <frames>
                    <FareFrame version="1.0" id="epd:UK:SPSV:FareFrame_UK_PI_FARE_PRODUCT:SPSV:PK1007823:51:236@pass:op" dataSourceRef="op:operator" responsibilitySetRef="op:tariffs">
                        <tariffs>
                            <Tariff version="1.0" id="Tariff@single@SPSV:PK1007823:51:236">
                                <fareStructureElements>
                                    {0}
                                </fareStructureElements>
                            </Tariff>
                        </tariffs>
                        <fareProducts>
                            <PreassignedFareProduct id="Trip@AdultSingle" version="1.0">
                                {1}
                            </PreassignedFareProduct>
                        </fareProducts>
                    </FareFrame>
                </frames>
            </CompositeFrame>
        </dataObjects>
    </PublicationDelivery>
    """

    if type_of_fare_structure_element_ref_present:
        if product_type_and_type_of_fare_structure_element_ref_valid:
            if generic_parameter_assigmment:
                if limitations:
                    if round_trip:
                        if trip_type:
                            xml = fare_structure_elements.format(
                                fare_structure_with_all_children_properties,
                                product_type_valid_value,
                            )
                        else:
                            xml = fare_structure_elements.format(
                                fare_structure_trip_type_not_present,
                                product_type_valid_value,
                            )
                            actual = [
                                "violation",
                                "18",
                                "Element 'TripType' is missing within 'RoundTrip'",
                            ]
                    else:
                        xml = fare_structure_elements.format(
                            fare_structure_round_trip_not_present,
                            product_type_valid_value,
                        )
                        actual = [
                            "violation",
                            "17",
                            "Element 'RoundTrip' is missing within ''limitations''",
                        ]
                else:
                    xml = fare_structure_elements.format(
                        fare_structure_limitations_not_present, product_type_valid_value
                    )
                    actual = [
                        "violation",
                        "14",
                        "Mandatory element 'FareStructureElement."
                        "GenericParameterAssignment.limitations' is missing",
                    ]
            else:
                xml = fare_structure_elements.format(
                    fare_structure_generic_parameter_assignment_not_present,
                    product_type_valid_value,
                )
                actual = [
                    "violation",
                    "11",
                    "Mandatory element 'FareStructureElement.GenericParameter"
                    "Assignment' and it's child elements is missing",
                ]
        else:
            xml = fare_structure_elements.format(
                fare_structure_with_invalid_fare_structure_ref,
                product_type_invalid_value,
            )
    else:
        xml = fare_structure_elements.format(
            fare_structure_fare_structure_ref_not_present, ""
        )
        actual = [
            "violation",
            "13",
            "Attribute 'ref' of element 'TypeOfFareStructureElementRef' is missing",
        ]

    netex_xml = etree.fromstring(xml)
    xpath = "//x:CompositeFrame/x:frames/x:FareFrame"
    fare_frames = netex_xml.xpath(
        xpath, namespaces={"x": "http://www.netex.org.uk/netex"}
    )

    response = is_generic_parameter_limitations_present("", fare_frames)
    print("response ", response)
    if response:
        assert actual == expected
=======
def test_time_intervals_product_type_not_expected_pass():
    expected = None
    fare_frames = get_lxml_element(TIME_INTERVALS_OTHER_PRODUCT_TYPE_PASS_XML)
    result = is_time_intervals_present_in_tarrifs("context", fare_frames)
    assert result == expected


def test_time_intervals_missing():
    expected = ["violation", "5", "Element 'timeIntervals' is missing within 'Tariff'"]
    fare_frames = get_lxml_element(TIME_INTERVALS_MISSING_XML)
    result = is_time_intervals_present_in_tarrifs("context", fare_frames)
    assert result == expected


def test_time_intervals_ref_missing():
    expected = [
        "violation",
        "3",
        "Attribute 'ref' of element 'TypeOfFrameRef' is missing",
    ]
    fare_frames = get_lxml_element(TIME_INTERVALS_REF_MISSING_XML)
    result = is_time_intervals_present_in_tarrifs("context", fare_frames)
    assert result == expected


def test_time_interval_pass():
    expected = None
    fare_frames = get_lxml_element(TIME_INTERVAL_PASS_XML)
    result = is_individual_time_interval_present_in_tariffs("context", fare_frames)
    assert result == expected


def test_time_interval_missing():
    expected = [
        "violation",
        "6",
        "Element 'TimeInterval' is missing within 'timeIntervals'",
    ]
    fare_frames = get_lxml_element(TIME_INTERVAL_MISSING_XML)
    result = is_individual_time_interval_present_in_tariffs("context", fare_frames)
    assert result == expected


def test_time_interval_missing_ref():
    expected = [
        "violation",
        "3",
        "Attribute 'ref' of element 'TypeOfFrameRef' is missing",
    ]
    fare_frames = get_lxml_element(TIME_INTERVALS_REF_MISSING_XML)
    result = is_individual_time_interval_present_in_tariffs("context", fare_frames)
    assert result == expected


def test_time_interval_name_pass():
    expected = None
    fare_frames = get_lxml_element(TIME_INTERVAL_PASS_XML)
    result = is_time_interval_name_present_in_tariffs("context", fare_frames)
    assert result == expected


def test_time_interval_name_missing():
    expected = ["violation", "11", "Element 'Name' is missing within 'TimeInterval'"]
    fare_frames = get_lxml_element(TIME_INTERVAL_NAME_MISSING_XML)
    result = is_time_interval_name_present_in_tariffs("context", fare_frames)
    assert result == expected


def test_time_interval_name_missing_ref():
    expected = [
        "violation",
        "3",
        "Attribute 'ref' of element 'TypeOfFrameRef' is missing",
    ]
    fare_frames = get_lxml_element(TIME_INTERVALS_REF_MISSING_XML)
    result = is_time_interval_name_present_in_tariffs("context", fare_frames)
    assert result == expected
>>>>>>> 2a0cea3f
<|MERGE_RESOLUTION|>--- conflicted
+++ resolved
@@ -1,15 +1,11 @@
 import pytest
-
-from transit_odp.fares_validator.views.functions import (
-    is_time_intervals_present_in_tarrifs,
-    is_individual_time_interval_present_in_tariffs,
-    is_time_interval_name_present_in_tariffs,
-)
 from lxml import etree
 
 from transit_odp.fares_validator.views.functions import (
     is_fare_structure_element_present,
     is_generic_parameter_limitations_present,
+    is_individual_time_interval_present_in_tariffs,
+    is_time_interval_name_present_in_tariffs,
     is_time_intervals_present_in_tarrifs,
 )
 
@@ -197,7 +193,85 @@
     assert result == expected
 
 
-<<<<<<< HEAD
+def test_time_intervals_product_type_not_expected_pass():
+    expected = None
+    fare_frames = get_lxml_element(TIME_INTERVALS_OTHER_PRODUCT_TYPE_PASS_XML)
+    result = is_time_intervals_present_in_tarrifs("context", fare_frames)
+    assert result == expected
+
+
+def test_time_intervals_missing():
+    expected = ["violation", "5", "Element 'timeIntervals' is missing within 'Tariff'"]
+    fare_frames = get_lxml_element(TIME_INTERVALS_MISSING_XML)
+    result = is_time_intervals_present_in_tarrifs("context", fare_frames)
+    assert result == expected
+
+
+def test_time_intervals_ref_missing():
+    expected = [
+        "violation",
+        "3",
+        "Attribute 'ref' of element 'TypeOfFrameRef' is missing",
+    ]
+    fare_frames = get_lxml_element(TIME_INTERVALS_REF_MISSING_XML)
+    result = is_time_intervals_present_in_tarrifs("context", fare_frames)
+    assert result == expected
+
+
+def test_time_interval_pass():
+    expected = None
+    fare_frames = get_lxml_element(TIME_INTERVAL_PASS_XML)
+    result = is_individual_time_interval_present_in_tariffs("context", fare_frames)
+    assert result == expected
+
+
+def test_time_interval_missing():
+    expected = [
+        "violation",
+        "6",
+        "Element 'TimeInterval' is missing within 'timeIntervals'",
+    ]
+    fare_frames = get_lxml_element(TIME_INTERVAL_MISSING_XML)
+    result = is_individual_time_interval_present_in_tariffs("context", fare_frames)
+    assert result == expected
+
+
+def test_time_interval_missing_ref():
+    expected = [
+        "violation",
+        "3",
+        "Attribute 'ref' of element 'TypeOfFrameRef' is missing",
+    ]
+    fare_frames = get_lxml_element(TIME_INTERVALS_REF_MISSING_XML)
+    result = is_individual_time_interval_present_in_tariffs("context", fare_frames)
+    assert result == expected
+
+
+def test_time_interval_name_pass():
+    expected = None
+    fare_frames = get_lxml_element(TIME_INTERVAL_PASS_XML)
+    result = is_time_interval_name_present_in_tariffs("context", fare_frames)
+    assert result == expected
+
+
+def test_time_interval_name_missing():
+    expected = ["violation", "11", "Element 'Name' is missing within 'TimeInterval'"]
+    fare_frames = get_lxml_element(TIME_INTERVAL_NAME_MISSING_XML)
+    result = is_time_interval_name_present_in_tariffs("context", fare_frames)
+    assert result == expected
+
+
+def test_time_interval_name_missing_ref():
+    expected = [
+        "violation",
+        "3",
+        "Attribute 'ref' of element 'TypeOfFrameRef' is missing",
+    ]
+    fare_frames = get_lxml_element(TIME_INTERVALS_REF_MISSING_XML)
+    result = is_time_interval_name_present_in_tariffs("context", fare_frames)
+    assert result == expected
+
+
 @pytest.mark.parametrize(
     (
         "product_type_valid",
@@ -675,83 +749,4 @@
     response = is_generic_parameter_limitations_present("", fare_frames)
     print("response ", response)
     if response:
-        assert actual == expected
-=======
-def test_time_intervals_product_type_not_expected_pass():
-    expected = None
-    fare_frames = get_lxml_element(TIME_INTERVALS_OTHER_PRODUCT_TYPE_PASS_XML)
-    result = is_time_intervals_present_in_tarrifs("context", fare_frames)
-    assert result == expected
-
-
-def test_time_intervals_missing():
-    expected = ["violation", "5", "Element 'timeIntervals' is missing within 'Tariff'"]
-    fare_frames = get_lxml_element(TIME_INTERVALS_MISSING_XML)
-    result = is_time_intervals_present_in_tarrifs("context", fare_frames)
-    assert result == expected
-
-
-def test_time_intervals_ref_missing():
-    expected = [
-        "violation",
-        "3",
-        "Attribute 'ref' of element 'TypeOfFrameRef' is missing",
-    ]
-    fare_frames = get_lxml_element(TIME_INTERVALS_REF_MISSING_XML)
-    result = is_time_intervals_present_in_tarrifs("context", fare_frames)
-    assert result == expected
-
-
-def test_time_interval_pass():
-    expected = None
-    fare_frames = get_lxml_element(TIME_INTERVAL_PASS_XML)
-    result = is_individual_time_interval_present_in_tariffs("context", fare_frames)
-    assert result == expected
-
-
-def test_time_interval_missing():
-    expected = [
-        "violation",
-        "6",
-        "Element 'TimeInterval' is missing within 'timeIntervals'",
-    ]
-    fare_frames = get_lxml_element(TIME_INTERVAL_MISSING_XML)
-    result = is_individual_time_interval_present_in_tariffs("context", fare_frames)
-    assert result == expected
-
-
-def test_time_interval_missing_ref():
-    expected = [
-        "violation",
-        "3",
-        "Attribute 'ref' of element 'TypeOfFrameRef' is missing",
-    ]
-    fare_frames = get_lxml_element(TIME_INTERVALS_REF_MISSING_XML)
-    result = is_individual_time_interval_present_in_tariffs("context", fare_frames)
-    assert result == expected
-
-
-def test_time_interval_name_pass():
-    expected = None
-    fare_frames = get_lxml_element(TIME_INTERVAL_PASS_XML)
-    result = is_time_interval_name_present_in_tariffs("context", fare_frames)
-    assert result == expected
-
-
-def test_time_interval_name_missing():
-    expected = ["violation", "11", "Element 'Name' is missing within 'TimeInterval'"]
-    fare_frames = get_lxml_element(TIME_INTERVAL_NAME_MISSING_XML)
-    result = is_time_interval_name_present_in_tariffs("context", fare_frames)
-    assert result == expected
-
-
-def test_time_interval_name_missing_ref():
-    expected = [
-        "violation",
-        "3",
-        "Attribute 'ref' of element 'TypeOfFrameRef' is missing",
-    ]
-    fare_frames = get_lxml_element(TIME_INTERVALS_REF_MISSING_XML)
-    result = is_time_interval_name_present_in_tariffs("context", fare_frames)
-    assert result == expected
->>>>>>> 2a0cea3f
+        assert actual == expected