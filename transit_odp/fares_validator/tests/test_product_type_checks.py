--- conflicted
+++ resolved
@@ -6,13 +6,8 @@
     is_generic_parameter_limitations_present,
     is_individual_time_interval_present_in_tariffs,
     is_time_interval_name_present_in_tariffs,
-<<<<<<< HEAD
     is_time_intervals_present_in_tarrifs,
 )
-=======
-)
-from lxml import etree
->>>>>>> b3814a59
 
 NAMESPACE = {"x": "http://www.netex.org.uk/netex"}
 
@@ -339,98 +334,38 @@
   </FareFrame>
 </PublicationDelivery>"""
 
-<<<<<<< HEAD
-
-def get_lxml_element(string_xml):
-    doc = etree.fromstring(string_xml)
-    xpath = "//x:FareFrame"
-    fare_frames = doc.xpath(xpath, namespaces=NAMESPACE)
-    return fare_frames
-
-
-def test_time_intervals_pass():
-    expected = None
-    fare_frames = get_lxml_element(TIME_INTERVALS_PASS_XML)
-    result = is_time_intervals_present_in_tarrifs("context", fare_frames)
-    assert result == expected
-
-
-def test_time_intervals_product_type_not_expected_pass():
-    expected = None
-    fare_frames = get_lxml_element(TIME_INTERVALS_OTHER_PRODUCT_TYPE_PASS_XML)
-    result = is_time_intervals_present_in_tarrifs("context", fare_frames)
-    assert result == expected
-
-
-def test_time_intervals_missing():
-    expected = ["violation", "5", "Element 'timeIntervals' is missing within 'Tariff'"]
-    fare_frames = get_lxml_element(TIME_INTERVALS_MISSING_XML)
-    result = is_time_intervals_present_in_tarrifs("context", fare_frames)
-    assert result == expected
-
-
-def test_time_intervals_ref_missing():
-    expected = [
-        "violation",
-        "3",
-        "Attribute 'ref' of element 'TypeOfFrameRef' is missing",
-    ]
-    fare_frames = get_lxml_element(TIME_INTERVALS_REF_MISSING_XML)
-    result = is_time_intervals_present_in_tarrifs("context", fare_frames)
-    assert result == expected
-
-
-def test_time_interval_pass():
-    expected = None
-    fare_frames = get_lxml_element(TIME_INTERVAL_PASS_XML)
-    result = is_individual_time_interval_present_in_tariffs("context", fare_frames)
-    assert result == expected
-
-
-def test_time_interval_missing():
-    expected = [
-        "violation",
-        "6",
-        "Element 'TimeInterval' is missing within 'timeIntervals'",
-    ]
-    fare_frames = get_lxml_element(TIME_INTERVAL_MISSING_XML)
-    result = is_individual_time_interval_present_in_tariffs("context", fare_frames)
-    assert result == expected
-
-
-def test_time_interval_missing_ref():
-    expected = [
-        "violation",
-        "3",
-        "Attribute 'ref' of element 'TypeOfFrameRef' is missing",
-    ]
-    fare_frames = get_lxml_element(TIME_INTERVALS_REF_MISSING_XML)
-    result = is_individual_time_interval_present_in_tariffs("context", fare_frames)
-    assert result == expected
-
-
-def test_time_interval_name_pass():
-    expected = None
-    fare_frames = get_lxml_element(TIME_INTERVAL_PASS_XML)
-    result = is_time_interval_name_present_in_tariffs("context", fare_frames)
-    assert result == expected
-
-
-def test_time_interval_name_missing():
-    expected = ["violation", "11", "Element 'Name' is missing within 'TimeInterval'"]
-    fare_frames = get_lxml_element(TIME_INTERVAL_NAME_MISSING_XML)
-    result = is_time_interval_name_present_in_tariffs("context", fare_frames)
-    assert result == expected
-
-
-def test_time_interval_name_missing_ref():
-    expected = [
-        "violation",
-        "3",
-        "Attribute 'ref' of element 'TypeOfFrameRef' is missing",
-    ]
-    fare_frames = get_lxml_element(TIME_INTERVALS_REF_MISSING_XML)
-    result = is_time_interval_name_present_in_tariffs("context", fare_frames)
+    if product_type_valid:
+        if time_interval_present:
+            if name_present:
+                if type_of_frame_ref_present:
+                    xml = fare_frames.format(
+                        type_of_frame_ref_attr_present,
+                        time_interval,
+                        product_type_valid_value,
+                    )
+                else:
+                    xml = fare_frames.format(
+                        type_of_frame_ref_attr_missing,
+                        time_interval,
+                        product_type_valid_value,
+                    )
+            else:
+                xml = fare_frames.format(
+                    type_of_frame_ref_attr_present,
+                    time_interval_name_not_present,
+                    product_type_valid_value,
+                )
+        else:
+            xml = fare_frames.format(
+                type_of_frame_ref_attr_present, "", product_type_invalid_value
+            )
+    else:
+        xml = fare_frames.format(
+            type_of_frame_ref_attr_present, time_interval, product_type_valid_value
+        )
+
+    fare_frames = get_lxml_element(xml)
+    result = is_time_interval_name_present_in_tariffs("", fare_frames)
     assert result == expected
 
 
@@ -861,39 +796,4 @@
     )
 
     response = is_generic_parameter_limitations_present("", fare_frames)
-    assert response == expected
-=======
-    if product_type_valid:
-        if time_interval_present:
-            if name_present:
-                if type_of_frame_ref_present:
-                    xml = fare_frames.format(
-                        type_of_frame_ref_attr_present,
-                        time_interval,
-                        product_type_valid_value,
-                    )
-                else:
-                    xml = fare_frames.format(
-                        type_of_frame_ref_attr_missing,
-                        time_interval,
-                        product_type_valid_value,
-                    )
-            else:
-                xml = fare_frames.format(
-                    type_of_frame_ref_attr_present,
-                    time_interval_name_not_present,
-                    product_type_valid_value,
-                )
-        else:
-            xml = fare_frames.format(
-                type_of_frame_ref_attr_present, "", product_type_invalid_value
-            )
-    else:
-        xml = fare_frames.format(
-            type_of_frame_ref_attr_present, time_interval, product_type_valid_value
-        )
-
-    fare_frames = get_lxml_element(xml)
-    result = is_time_interval_name_present_in_tariffs("", fare_frames)
-    assert result == expected
->>>>>>> b3814a59
+    assert response == expected