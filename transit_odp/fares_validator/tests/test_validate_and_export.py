--- conflicted
+++ resolved
@@ -19,13 +19,10 @@
     return OrganisationFactory(**kwargs)
 
 
-<<<<<<< HEAD
-=======
 def create_revision(**kwargs):
     return DatasetRevisionFactory(**kwargs)
 
 
->>>>>>> 9c31d011
 def test_get_errors():
     organisation: models.Organisation = create_organisation()
     filepath = DATA_DIR / "fares_test_xml_pass.xml"
