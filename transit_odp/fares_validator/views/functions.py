from ..constants import (
    FARE_STRUCTURE_ELEMENT_REF,
    FAREFRAME_TYPE_OF_FRAME_REF_SUBSTRING,
    LENGTH_OF_OPERATOR,
    LENGTH_OF_PUBLIC_CODE,
    NAMESPACE,
    ORG_OPERATOR_ID_SUBSTRING,
    STOP_POINT_ID_SUBSTRING,
    TYPE_OF_FRAME_REF_FARE_PRODUCT_SUBSTRING,
    TYPE_OF_FRAME_REF_FARE_ZONES_SUBSTRING,
    TYPE_OF_FRAME_REF_SUBSTRING,
    TYPE_OF_TARIFF_REF_SUBSTRING,
    TYPE_OF_FRAME_FARE_TABLES_REF_SUBSTRING,
)


def _extract_text(elements, default=None):
    """
    Extract text from element
    """
    if isinstance(elements, list) and len(elements) > 0:
        item = elements[0]
        if isinstance(item, str):
            text = item
        else:
            text = item.text
    elif isinstance(elements, str):
        text = elements
    elif hasattr(elements, "text"):
        text = elements.text
    else:
        text = default
    return text


def _extract_attribute(elements, attribute_name, default=None):
    """
    Extract attribute from element
    """
    if isinstance(elements, list) and len(elements) > 0:
        item = elements[0]
        try:
            element_attribute = item.attrib[attribute_name]
        except KeyError:
            element_attribute = ""
            raise KeyError

    elif isinstance(elements, str):
        try:
            element_attribute = elements.attrib[attribute_name]
        except KeyError:
            element_attribute = ""
            raise KeyError
    else:
        element_attribute = default
    return element_attribute


def get_tariff_time_intervals(element):
    """
    Checks if the tarrif element has timeIntervals
    """
    element = element[0]
    xpath = "x:TypeOfFrameRef"
    type_of_frame_ref = element.xpath(xpath, namespaces=NAMESPACE)
    type_of_frame_ref_ref = _extract_attribute(type_of_frame_ref, "ref")
    if type_of_frame_ref_ref is not None and (
        TYPE_OF_FRAME_REF_FARE_PRODUCT_SUBSTRING in type_of_frame_ref_ref
    ):
        xpath = "x:tariffs/x:Tariff/x:timeIntervals"
        time_intervals = element.xpath(xpath, namespaces=NAMESPACE)
        if not time_intervals:
            return False
        xpath = "x:TimeInterval"
        intervals = time_intervals[0].xpath(xpath, namespaces=NAMESPACE)
        if not intervals:
            return False
        for interval in intervals:
            xpath = "string(x:Name)"
            name = interval.xpath(xpath, namespaces=NAMESPACE)
            if not name:
                return False
        return True
    return True


def get_fare_structure_time_intervals(element):
    """
    Checks if the fareStructureElements properties are present
    """
    element = element[0]
    xpath = "../x:timeIntervals/x:TimeIntervalRef"
    time_intervals = element.xpath(xpath, namespaces=NAMESPACE)
    if time_intervals:
        return True
    return False


def get_generic_parameter_assignment_properties(element):
    """
    Checks if the FareStructureElement.GenericParameterAssignment properties are present
    """
    xpath = "string(//x:FareStructureElement/x:GenericParameterAssignment/x:limitations/x:RoundTrip)"
    round_trip = element.xpath(xpath, namespaces=NAMESPACE)
    xpath = "string(//x:FareStructureElement/x:GenericParameterAssignment/x:limitations/x:RoundTrip/x:TripType)"
    trip_type = element.xpath(xpath, namespaces=NAMESPACE)
    if round_trip and trip_type:
        return True
    return False


def is_time_intervals_present_in_tarrifs(context, fare_frames, *args):
    """
    Check if ProductType is dayPass or periodPass.
    If true, timeIntervals element should be present in tarrifs
    """
    fare_frame = fare_frames[0]
    xpath = "string(x:fareProducts/x:PreassignedFareProduct/x:ProductType)"
    product_type = fare_frame.xpath(xpath, namespaces=NAMESPACE)
    if product_type in ["dayPass", "periodPass"]:
        return get_tariff_time_intervals(fare_frames)
    return True


def is_fare_structure_element_present(context, fare_frames, *args):
    """
    Check if ProductType is dayPass or periodPass.
    If true, FareStructureElement elements
    should be present in Tariff.FareStructureElements
    """
    fare_frame = fare_frames[0]
    xpath = "string(x:fareProducts/x:PreassignedFareProduct/x:ProductType)"
    product_type = fare_frame.xpath(xpath, namespaces=NAMESPACE)
    if product_type in ["dayPass", "periodPass"]:
        xpath = "x:tariffs/x:Tariff/x:fareStructureElements/x:FareStructureElement/x:TypeOfFareStructureElementRef"
        fare_structure_ref = fare_frame.xpath(xpath, namespaces=NAMESPACE)
        try:
            fare_structure_ref_ref = _extract_attribute(fare_structure_ref, "ref")
        except KeyError:
            return False
        if FARE_STRUCTURE_ELEMENT_REF == fare_structure_ref_ref:
            return get_fare_structure_time_intervals(fare_structure_ref)
    return True


def is_generic_parameter_limitions_present(context, fare_frames, *args):
    """
    Check if ProductType is singleTrip, dayReturnTrip, periodReturnTrip.
    If true, FareStructureElement.GenericParameterAssignment elements
    should be present in Tariff.FareStructureElements
    """
    fare_frame = fare_frames[0]
    xpath = "string(x:fareProducts/x:PreassignedFareProduct/x:ProductType)"
    product_type = fare_frame.xpath(xpath, namespaces=NAMESPACE)
    if product_type in ["singleTrip", "dayReturnTrip", "periodReturnTrip"]:
        return get_generic_parameter_assignment_properties(fare_frame)
    return True


def is_fare_zones_present_in_fare_frame(context, fare_zones, *args):
    """
    Check if fareZones is present in FareFrame.
    If true, then fareZones properties should be present
    """
    if fare_zones:
        xpath = "..//x:TypeOfFrameRef"
        type_of_frame_ref = fare_zones[0].xpath(xpath, namespaces=NAMESPACE)
        try:
            type_of_frame_ref_ref = _extract_attribute(type_of_frame_ref, "ref")
        except KeyError:
            return False
        if TYPE_OF_FRAME_REF_FARE_ZONES_SUBSTRING not in type_of_frame_ref_ref:
            return False
        xpath = "//x:FareZone"
        zones = fare_zones[0].xpath(xpath, namespaces=NAMESPACE)
        if not zones:
            return False
        for zone in zones:
            xpath = "string(x:Name)"
            name = zone.xpath(xpath, namespaces=NAMESPACE)
            xpath = "x:members"
            members = zone.xpath(xpath, namespaces=NAMESPACE)
            if not name or not members:
                return False
            xpath = "x:ScheduledStopPointRef"
            schedule_stop_points = members[0].xpath(xpath, namespaces=NAMESPACE)
            if not schedule_stop_points:
                return False
            for stop_point in schedule_stop_points:
                stop_point_text = _extract_text(stop_point)
                if not stop_point_text:
                    return False
        return True


def check_value_of_type_of_frame_ref(context, data_objects, *args):
    """
    Check if TypeOfFrameRef has either UK_PI_LINE_FARE_OFFER or
    UK_PI_NETWORK_OFFER in it.
    """
    data_object = data_objects[0]
    xpath = "x:CompositeFrame"
    composite_frames = data_object.xpath(xpath, namespaces=NAMESPACE)
    for composite_frame in composite_frames:
        xpath = "x:TypeOfFrameRef"
        type_of_frame_ref = composite_frame.xpath(xpath, namespaces=NAMESPACE)
        try:
            type_of_frame_ref_ref = _extract_attribute(type_of_frame_ref, "ref")
        except KeyError:
            return False
        for ref_value in TYPE_OF_FRAME_REF_SUBSTRING:
            if ref_value in type_of_frame_ref_ref:
                return True
    return False


def check_operator_id_format(context, operators, *args):
    """
    Check if Operator element's id attribute in in the format - noc:xxxx
    """
    try:
        operators_id = _extract_attribute(operators, "id")
    except KeyError:
        return False
    if (
        ORG_OPERATOR_ID_SUBSTRING in operators_id
        and len(operators_id) == LENGTH_OF_OPERATOR
    ):
        return True
    return False


def check_public_code_length(context, public_code, *args):
    """
    Check if PublicCode is 4 characters long
    """
    public_code_value = _extract_text(public_code)
    if public_code_value is not None:
        if len(public_code_value) == LENGTH_OF_PUBLIC_CODE:
            return True
    return False


def is_service_frame_present(context, service_frame, *args):
    """
    Check if ServiceFrame is present in FareFrame.
    If true, TypeOfFrameRef should include UK_PI_NETWORK
    """
    if service_frame:
        xpath = "x:TypeOfFrameRef"
        type_of_frame_ref = service_frame[0].xpath(xpath, namespaces=NAMESPACE)
        try:
            ref = _extract_attribute(type_of_frame_ref, "ref")
        except KeyError:
            return False
        if TYPE_OF_FRAME_REF_FARE_ZONES_SUBSTRING in ref:
            return True
        return False


def is_lines_present_in_service_frame(context, lines, *args):
    """
    Check if ServiceFrame is present in FareFrame,
    corresponding Line properties should be present
    """
    if lines:
        xpath = "x:Line"
        service_frame_lines = lines[0].xpath(xpath, namespaces=NAMESPACE)
        if service_frame_lines:
            xpath = "string(x:Name)"
            name = service_frame_lines[0].xpath(xpath, namespaces=NAMESPACE)
            xpath = "string(x:PublicCode)"
            public_code = service_frame_lines[0].xpath(xpath, namespaces=NAMESPACE)
            xpath = "x:OperatorRef"
            operator_ref = service_frame_lines[0].xpath(xpath, namespaces=NAMESPACE)
            if name and public_code and operator_ref:
                return True
            return False
        return False


def is_schedule_stop_points(context, schedule_stop_points, *args):
    """
    Check if ServiceFrame is present in FareFrame,
    it's other properties should be present
    """
    if schedule_stop_points:
        xpath = "x:ScheduledStopPoint"
        stop_points = schedule_stop_points[0].xpath(xpath, namespaces=NAMESPACE)
        if stop_points:
            for stop in stop_points:
                id = _extract_attribute([stop], "id")
                xpath = "string(x:Name)"
                name = stop.xpath(xpath, namespaces=NAMESPACE)
                if STOP_POINT_ID_SUBSTRING not in id or not name:
                    return False
            return True
        return False


def check_type_of_frame_ref_ref(context, composite_frames, *args):
    """
    Check if FareFrame TypeOfFrameRef has either UK_PI_FARE_PRODUCT or
    UK_PI_FARE_PRICE in it.
    """
    composite_frame = composite_frames[0]
    xpath = "//x:frames/x:FareFrame"
    fare_frames = composite_frame.xpath(xpath, namespaces=NAMESPACE)
    for fare_frame in fare_frames:
        xpath = "x:TypeOfFrameRef"
        type_of_frame_ref = fare_frame.xpath(xpath, namespaces=NAMESPACE)
        try:
            type_of_frame_ref_ref = _extract_attribute(type_of_frame_ref, "ref")
        except KeyError:
            return False
        for ref_value in FAREFRAME_TYPE_OF_FRAME_REF_SUBSTRING:
            if ref_value in type_of_frame_ref_ref:
                return True


def all_fare_structure_element_checks(context, fare_structure_elements, *args):
    """
    1st Check: Check 'FareStructureElement' appears minimum 3 times.

    2nd Check - If 'TypeOfAccessRightAssignmentRef' and 'TypeOfFareStructureElementRef'
    elements have the correct combination of 'ref' values:

    fxc:access and fxc:can_access,
    fxc:eligibility and fxc:eligible,
    fxc:travel_conditions and fxc:condition_of_use
    """
    list_type_of_fare_structure_element_ref_ref = []
    list_type_of_access_right_assignment_ref_ref = []
    result = False

    fare_structure_element = fare_structure_elements[0]
    xpath = "//x:FareStructureElement"
    all_fare_structure_elements = fare_structure_element.xpath(
        xpath, namespaces=NAMESPACE
    )
    length_all_fare_structure_elements = len(all_fare_structure_elements)

    if length_all_fare_structure_elements > 2:
        for element in all_fare_structure_elements:
            try:
                type_of_fare_structure_element_ref = element.xpath(
                    "x:TypeOfFareStructureElementRef", namespaces=NAMESPACE
                )
                type_of_fare_structure_element_ref_ref = _extract_attribute(
                    type_of_fare_structure_element_ref, "ref"
                )
                list_type_of_fare_structure_element_ref_ref.append(
                    type_of_fare_structure_element_ref_ref
                )
                type_of_access_right_assignment_ref = element.xpath(
                    "x:GenericParameterAssignment/x:TypeOfAccessRightAssignmentRef",
                    namespaces=NAMESPACE,
                )
                type_of_access_right_assignment_ref_ref = _extract_attribute(
                    type_of_access_right_assignment_ref, "ref"
                )
                list_type_of_access_right_assignment_ref_ref.append(
                    type_of_access_right_assignment_ref_ref
                )

                access_index = list_type_of_fare_structure_element_ref_ref.index(
                    "fxc:access"  # Move to constants
                )
                can_access_index = list_type_of_access_right_assignment_ref_ref.index(
                    "fxc:can_access"  # Move to constants
                )
                eligibility_index = list_type_of_fare_structure_element_ref_ref.index(
                    "fxc:eligibility"  # Move to constants
                )
                eligibile_index = list_type_of_access_right_assignment_ref_ref.index(
                    "fxc:eligible"  # Move to constants
                )
                travel_conditions_index = (
                    list_type_of_fare_structure_element_ref_ref.index(
                        "fxc:travel_conditions"  # Move to constants
                    )
                )
                condition_of_use_index = (
                    list_type_of_access_right_assignment_ref_ref.index(
                        "fxc:condition_of_use"  # Move to constants
                    )
                )

                # Compare indexes
                if (
                    access_index == can_access_index
                    and eligibility_index == eligibile_index
                    and travel_conditions_index == condition_of_use_index
                ):
                    result = True
            except ValueError:
                result = False
    return result


def check_type_of_tariff_ref_values(context, elements, *args):
    """
    Checks if 'TypeOfTariffRef' element has acceptable 'ref' values
    """
    try:
        type_of_tariff_ref_ref = _extract_attribute(elements, "ref")
    except KeyError:
        return False
    for ref_value in TYPE_OF_TARIFF_REF_SUBSTRING:
        if type_of_tariff_ref_ref in ref_value:
            return True
    return False


<<<<<<< HEAD
def is_uk_pi_fare_price_frame_present(context, data_objects, *args):
    """
    Mandatory fareTables elements missing for FareFrame - UK_PI_FARE_PRICE
    FareFrame UK_PI_FARE_PRICE is mandatory
    """
    data_object = data_objects[0]
    xpath = "x:CompositeFrame/x:frames/x:FareFrame/x:TypeOfFrameRef"
    type_of_frame_refs = data_object.xpath(xpath, namespaces=NAMESPACE)
    for ref in type_of_frame_refs:
        try:
            type_of_frame_ref_ref = _extract_attribute([ref], "ref")
        except KeyError:
            return False
        if type_of_frame_ref_ref is not None and TYPE_OF_FRAME_FARE_TABLES_REF_SUBSTRING in type_of_frame_ref_ref:
            xpath = "x:CompositeFrame/x:frames/x:FareFrame/x:fareTables"
            fare_tables = data_object.xpath(xpath, namespaces=NAMESPACE)
            print("fare_tables}}}}}", fare_tables)
            if not fare_tables:
                return False
            xpath = "x:CompositeFrame/x:frames/x:FareFrame/x:fareTables/x:FareTable"
            fare_table = data_object.xpath(xpath, namespaces=NAMESPACE)
            if not fare_table:
                return False
            xpath = "x:CompositeFrame/x:frames/x:FareFrame/x:fareTables/x:FareTable/x:pricesFor"
            prices_for = data_object.xpath(xpath, namespaces=NAMESPACE)
            if not prices_for:
                return False
            return True
    return False


def check_fare_products(context, data_objects, *args):
    """
    Mandatory fareProducts elements missing for FareFrame - UK_PI_FARE_PRODUCT
    FareFrame UK_PI_FARE_PRODUCT is mandatory
    """
    data_object = data_objects[0]
    base_xpath = "x:CompositeFrame/x:frames/x:FareFrame/"
    xpath = f"{base_xpath}x:TypeOfFrameRef"
    type_of_frame_refs = data_object.xpath(xpath, namespaces=NAMESPACE)
    for ref in type_of_frame_refs:
        try:
            type_of_frame_ref_ref = _extract_attribute([ref], "ref")
        except KeyError:
            return False
        if type_of_frame_ref_ref is not None and TYPE_OF_FRAME_REF_FARE_PRODUCT_SUBSTRING in type_of_frame_ref_ref:
            xpath = f"{base_xpath}x:fareProducts"
            fare_products = data_object.xpath(xpath, namespaces=NAMESPACE)
            if not fare_products:
                return False
            return True
    return False


def check_preassigned_fare_products(context, data_objects, *args):
    """
    Mandatory element 'PreassignedFareProduct' or it's children missing in fareProducts for FareFrame - UK_PI_FARE_PRODUCT
    FareFrame UK_PI_FARE_PRODUCT is mandatory
    """
    data_object = data_objects[0]
    base_xpath = "x:CompositeFrame/x:frames/x:FareFrame/"
    xpath = f"{base_xpath}x:TypeOfFrameRef"
    type_of_frame_refs = data_object.xpath(xpath, namespaces=NAMESPACE)
    for ref in type_of_frame_refs:
        try:
            type_of_frame_ref_ref = _extract_attribute([ref], "ref")
        except KeyError:
            return False
        if type_of_frame_ref_ref is not None and TYPE_OF_FRAME_REF_FARE_PRODUCT_SUBSTRING in type_of_frame_ref_ref:
            xpath = f"{base_xpath}x:fareProducts/x:PreassignedFareProduct"
            preassigned_fare_product = data_object.xpath(xpath, namespaces=NAMESPACE)
            if not preassigned_fare_product:
                return False
            xpath = f"{base_xpath}x:fareProducts/x:PreassignedFareProduct/x:Name"
            name = data_object.xpath(xpath, namespaces=NAMESPACE)
            if not name:
                return False
            xpath = f"{base_xpath}x:fareProducts/x:PreassignedFareProduct/x:TypeOfFareProductRef"
            type_of_fare_product = data_object.xpath(xpath, namespaces=NAMESPACE)
            if not type_of_fare_product:
                return False
            xpath = f"{base_xpath}x:fareProducts/x:PreassignedFareProduct/x:ChargingMomentType"
            charging_moment_type = data_object.xpath(xpath, namespaces=NAMESPACE)
            if not charging_moment_type:
                return False
            return True
    return False


def check_preassigned_validable_elements(context, data_objects, *args):
    """
    Mandatory element 'validableElements' or it's children missing in fareProducts.PreassignedFareProduct for FareFrame - UK_PI_FARE_PRODUCT
    FareFrame UK_PI_FARE_PRODUCT is mandatory
    """
    data_object = data_objects[0]
    base_xpath = "x:CompositeFrame/x:frames/x:FareFrame/"
    xpath = f"{base_xpath}x:TypeOfFrameRef"
    type_of_frame_refs = data_object.xpath(xpath, namespaces=NAMESPACE)
    for ref in type_of_frame_refs:
        try:
            type_of_frame_ref_ref = _extract_attribute([ref], "ref")
        except KeyError:
            return False
        if type_of_frame_ref_ref is not None and TYPE_OF_FRAME_REF_FARE_PRODUCT_SUBSTRING in type_of_frame_ref_ref:
            xpath = f"{base_xpath}x:fareProducts/x:PreassignedFareProduct/x:validableElements"
            validable_elements = data_object.xpath(xpath, namespaces=NAMESPACE)
            if not validable_elements:
                return False
            xpath = f"{base_xpath}x:fareProducts/x:PreassignedFareProduct/x:validableElements/x:ValidableElement"
            validable_element = data_object.xpath(xpath, namespaces=NAMESPACE)
            if not validable_element:
                return False
            xpath = f"{base_xpath}x:fareProducts/x:PreassignedFareProduct/x:validableElements/x:ValidableElement/x:fareStructureElements"
            fare_structure_elements = data_object.xpath(xpath, namespaces=NAMESPACE)
            if not fare_structure_elements:
                return False
            xpath = f"{base_xpath}x:fareProducts/x:PreassignedFareProduct/x:validableElements/x:ValidableElement/x:fareStructureElements/x:FareStructureElementRef"
            fare_structure_element_ref = data_object.xpath(xpath, namespaces=NAMESPACE)
            if not fare_structure_element_ref:
                return False
            return True
    return False


def check_access_right_elements(context, data_objects, *args):
    """
    Mandatory element 'AccessRightInProduct' or it's children missing in fareProducts.PreassignedFareProduct for FareFrame - UK_PI_FARE_PRODUCT
    FareFrame UK_PI_FARE_PRODUCT is mandatory
    """
    data_object = data_objects[0]
    base_xpath = "x:CompositeFrame/x:frames/x:FareFrame/"
    xpath = f"{base_xpath}x:TypeOfFrameRef"
    type_of_frame_refs = data_object.xpath(xpath, namespaces=NAMESPACE)
    for ref in type_of_frame_refs:
        try:
            type_of_frame_ref_ref = _extract_attribute([ref], "ref")
        except KeyError:
            return False
        if type_of_frame_ref_ref is not None and TYPE_OF_FRAME_REF_FARE_PRODUCT_SUBSTRING in type_of_frame_ref_ref:
            xpath = f"{base_xpath}x:fareProducts/x:PreassignedFareProduct/x:accessRightsInProduct"
            access_right = data_object.xpath(xpath, namespaces=NAMESPACE)
            if not access_right:
                return False
            xpath = f"{base_xpath}x:fareProducts/x:PreassignedFareProduct/x:accessRightsInProduct/x:AccessRightInProduct/x:ValidableElementRef"
            validable_element_ref = data_object.xpath(xpath, namespaces=NAMESPACE)
            if not validable_element_ref:
                return False
            return True
    return False


def check_product_type(context, data_objects, *args):
    """
    Mandatory element 'ProductType'is missing in fareProducts.PreassignedFareProduct for FareFrame - UK_PI_FARE_PRODUCT
    FareFrame UK_PI_FARE_PRODUCT is mandatory
    """
    data_object = data_objects[0]
    base_xpath = "x:CompositeFrame/x:frames/x:FareFrame/"
    xpath = f"{base_xpath}x:TypeOfFrameRef"
    type_of_frame_refs = data_object.xpath(xpath, namespaces=NAMESPACE)
    for ref in type_of_frame_refs:
        try:
            type_of_frame_ref_ref = _extract_attribute([ref], "ref")
        except KeyError:
            return False
        if type_of_frame_ref_ref is not None and TYPE_OF_FRAME_REF_FARE_PRODUCT_SUBSTRING in type_of_frame_ref_ref:
            xpath = f"{base_xpath}x:fareProducts/x:PreassignedFareProduct/x:ProductType"
            product_type = data_object.xpath(xpath, namespaces=NAMESPACE)
            if not product_type:
                return False
            return True
    return False


def check_sales_offer_packages(context, data_objects, *args):
    """
    Mandatory salesOfferPackages elements missing for FareFrame - UK_PI_FARE_PRODUCT
    FareFrame UK_PI_FARE_PRODUCT is mandatory
    """
    data_object = data_objects[0]
    base_xpath = "x:CompositeFrame/x:frames/x:FareFrame/"
    xpath = f"{base_xpath}x:TypeOfFrameRef"
    type_of_frame_refs = data_object.xpath(xpath, namespaces=NAMESPACE)
    for ref in type_of_frame_refs:
        try:
            type_of_frame_ref_ref = _extract_attribute([ref], "ref")
        except KeyError:
            return False
        if type_of_frame_ref_ref is not None and TYPE_OF_FRAME_REF_FARE_PRODUCT_SUBSTRING in type_of_frame_ref_ref:
            xpath = f"{base_xpath}x:salesOfferPackages"
            sales_offer_packages = data_object.xpath(xpath, namespaces=NAMESPACE)
            if not sales_offer_packages:
                return False
            return True
    return False


def check_sales_offer_package(context, data_objects, *args):
    """
    Mandatory element 'SalesOfferPackage' or it's children missing in salesOfferPackages for FareFrame - UK_PI_FARE_PRODUCT
    FareFrame UK_PI_FARE_PRODUCT is mandatory
    """
    data_object = data_objects[0]
    base_xpath = "x:CompositeFrame/x:frames/x:FareFrame/"
    xpath = f"{base_xpath}x:TypeOfFrameRef"
    type_of_frame_refs = data_object.xpath(xpath, namespaces=NAMESPACE)
    for ref in type_of_frame_refs:
        try:
            type_of_frame_ref_ref = _extract_attribute([ref], "ref")
        except KeyError:
            return False
        if type_of_frame_ref_ref is not None and TYPE_OF_FRAME_REF_FARE_PRODUCT_SUBSTRING in type_of_frame_ref_ref:
            xpath = f"{base_xpath}x:salesOfferPackages/x:SalesOfferPackage"
            sales_offer_package = data_object.xpath(xpath, namespaces=NAMESPACE)
            if not sales_offer_package:
                return False
            return True
    return False


def check_distribution_assignments_elements(context, data_objects, *args):
    """
    Mandatory element 'distributionAssignments' or it's children missing in salesOfferPackages for FareFrame - UK_PI_FARE_PRODUCT
    FareFrame UK_PI_FARE_PRODUCT is mandatory
    """
    data_object = data_objects[0]
    base_xpath = "x:CompositeFrame/x:frames/x:FareFrame/"
    xpath = f"{base_xpath}x:TypeOfFrameRef"
    type_of_frame_refs = data_object.xpath(xpath, namespaces=NAMESPACE)
    for ref in type_of_frame_refs:
        try:
            type_of_frame_ref_ref = _extract_attribute([ref], "ref")
        except KeyError:
            return False
        if type_of_frame_ref_ref is not None and TYPE_OF_FRAME_REF_FARE_PRODUCT_SUBSTRING in type_of_frame_ref_ref:
            xpath = f"{base_xpath}x:salesOfferPackages/x:SalesOfferPackage/x:distributionAssignments"
            distribution_assignments = data_object.xpath(xpath, namespaces=NAMESPACE)
            if not distribution_assignments:
                return False
            xpath = f"{base_xpath}x:salesOfferPackages/x:SalesOfferPackage/x:distributionAssignments/x:DistributionAssignment"
            distribution_assignment = data_object.xpath(xpath, namespaces=NAMESPACE)
            if not distribution_assignment:
                return False
            xpath = f"{base_xpath}x:salesOfferPackages/x:SalesOfferPackage/x:distributionAssignments/x:DistributionAssignment/x:DistributionChannelType"
            distribution_type = data_object.xpath(xpath, namespaces=NAMESPACE)
            if not distribution_type:
                return False
            xpath = f"{base_xpath}x:salesOfferPackages/x:SalesOfferPackage/x:distributionAssignments/x:DistributionAssignment/x:PaymentMethods"
            payment_method = data_object.xpath(xpath, namespaces=NAMESPACE)
            if not payment_method:
                return False
            return True
    return False


def check_sales_offer_elements(context, data_objects, *args):
    """
    Mandatory element 'salesOfferPackageElements' or it's children missing in salesOfferPackages for FareFrame - UK_PI_FARE_PRODUCT
    FareFrame UK_PI_FARE_PRODUCT is mandatory
    """
    data_object = data_objects[0]
    base_xpath = "x:CompositeFrame/x:frames/x:FareFrame/"
    xpath = f"{base_xpath}x:TypeOfFrameRef"
    type_of_frame_refs = data_object.xpath(xpath, namespaces=NAMESPACE)
    for ref in type_of_frame_refs:
        try:
            type_of_frame_ref_ref = _extract_attribute([ref], "ref")
        except KeyError:
            return False
        if type_of_frame_ref_ref is not None and TYPE_OF_FRAME_REF_FARE_PRODUCT_SUBSTRING in type_of_frame_ref_ref:
            xpath = f"{base_xpath}x:salesOfferPackages/x:SalesOfferPackage/x:salesOfferPackageElements"
            sales_offer_elements = data_object.xpath(xpath, namespaces=NAMESPACE)
            if not sales_offer_elements:
                return False
            xpath = f"{base_xpath}x:salesOfferPackages/x:SalesOfferPackage/x:salesOfferPackageElements/x:SalesOfferPackageElement"
            sales_offer_element = data_object.xpath(xpath, namespaces=NAMESPACE)
            if not sales_offer_element:
                return False
            xpath = f"{base_xpath}x:salesOfferPackages/x:SalesOfferPackage/x:salesOfferPackageElements/x:SalesOfferPackageElement/x:TypeOfTravelDocumentRef"
            type_of_travel_document_ref = data_object.xpath(xpath, namespaces=NAMESPACE)
            if not type_of_travel_document_ref:
                return False
            xpath = f"{base_xpath}x:salesOfferPackages/x:SalesOfferPackage/x:salesOfferPackageElements/x:SalesOfferPackageElement/x:PreassignedFareProductRef"
            preassigned_fare_product_ref = data_object.xpath(xpath, namespaces=NAMESPACE)
            if not preassigned_fare_product_ref:
                return False
            return True
    return False
=======
def check_generic_parameters_for_access(context, elements, *args):
    """
    Checks if 'GenericParameterAssignment' has acceptable elements within it when
    'TypeOfFareStructureElementRef' has a ref value of 'fxc:access'
    """
    element = elements[0]
    xpath = "x:FareStructureElement"
    fare_structure_elements = element.xpath(xpath, namespaces=NAMESPACE)
    for fare_structure_element in fare_structure_elements:
        xpath = "x:TypeOfFareStructureElementRef"
        type_of_fare_structure_element_ref = fare_structure_element.xpath(
            xpath, namespaces=NAMESPACE
        )
        try:
            type_of_fare_structure_element_ref_ref = _extract_attribute(
                type_of_fare_structure_element_ref, "ref"
            )
        except KeyError:
            return False
        if "fxc:access" in type_of_fare_structure_element_ref_ref:
            # Move fxc:access to constants
            xpath = "x:GenericParameterAssignment/x:ValidityParameterGroupingType"
            grouping_type = fare_structure_element.xpath(xpath, namespaces=NAMESPACE)

            xpath = "x:GenericParameterAssignment/x:ValidityParameterAssignmentType"
            assignment_type = fare_structure_element.xpath(xpath, namespaces=NAMESPACE)

            xpath = "x:GenericParameterAssignment/x:validityParameters"
            validity_parameters = fare_structure_element.xpath(
                xpath, namespaces=NAMESPACE
            )

            if (grouping_type or assignment_type) and validity_parameters:
                return True
            return False
    return True


def check_generic_parameters_for_eligibility(context, elements, *args):
    """
    Checks if 'GenericParameterAssignment' has acceptable elements within it when
    'TypeOfFareStructureElementRef' has a ref value of 'fxc:eligibility'
    """
    element = elements[0]
    xpath = "x:FareStructureElement"
    fare_structure_elements = element.xpath(xpath, namespaces=NAMESPACE)
    for fare_structure_element in fare_structure_elements:
        xpath = "x:TypeOfFareStructureElementRef"
        type_of_fare_structure_element_ref = fare_structure_element.xpath(
            xpath, namespaces=NAMESPACE
        )
        try:
            type_of_fare_structure_element_ref_ref = _extract_attribute(
                type_of_fare_structure_element_ref, "ref"
            )
        except KeyError:
            return False
        if "fxc:eligibility" in type_of_fare_structure_element_ref_ref:
            # Move fxc:eligibility to constants
            xpath = "x:GenericParameterAssignment/x:limitations/x:UserProfile"
            user_profile = fare_structure_element.xpath(xpath, namespaces=NAMESPACE)

            xpath = "x:GenericParameterAssignment/x:limitations/x:UserProfile/x:Name"
            user_profile_name = fare_structure_element.xpath(
                xpath, namespaces=NAMESPACE
            )

            xpath = (
                "x:GenericParameterAssignment/x:limitations/x:UserProfile/x:UserType"
            )
            user_type = fare_structure_element.xpath(xpath, namespaces=NAMESPACE)

            if user_profile and user_profile_name and user_type:
                return True
            return False
    return True
>>>>>>> c71f6f2a
<|MERGE_RESOLUTION|>--- conflicted
+++ resolved
@@ -1,5 +1,5 @@
 from ..constants import (
-    FARE_STRUCTURE_ELEMENT_REF,
+    FARE_STRUCTURE_ELEMENT_DURATION_REF,
     FAREFRAME_TYPE_OF_FRAME_REF_SUBSTRING,
     LENGTH_OF_OPERATOR,
     LENGTH_OF_PUBLIC_CODE,
@@ -11,6 +11,8 @@
     TYPE_OF_FRAME_REF_SUBSTRING,
     TYPE_OF_TARIFF_REF_SUBSTRING,
     TYPE_OF_FRAME_FARE_TABLES_REF_SUBSTRING,
+    FARE_STRUCTURE_ELEMENT_ACCESS_REF,
+    FARE_STRUCTURE_ELEMENT_ELIGIBILITY_REF
 )
 
 
@@ -138,7 +140,7 @@
             fare_structure_ref_ref = _extract_attribute(fare_structure_ref, "ref")
         except KeyError:
             return False
-        if FARE_STRUCTURE_ELEMENT_REF == fare_structure_ref_ref:
+        if FARE_STRUCTURE_ELEMENT_DURATION_REF == fare_structure_ref_ref:
             return get_fare_structure_time_intervals(fare_structure_ref)
     return True
 
@@ -412,7 +414,6 @@
     return False
 
 
-<<<<<<< HEAD
 def is_uk_pi_fare_price_frame_present(context, data_objects, *args):
     """
     Mandatory fareTables elements missing for FareFrame - UK_PI_FARE_PRICE
@@ -701,7 +702,8 @@
                 return False
             return True
     return False
-=======
+
+
 def check_generic_parameters_for_access(context, elements, *args):
     """
     Checks if 'GenericParameterAssignment' has acceptable elements within it when
@@ -721,8 +723,7 @@
             )
         except KeyError:
             return False
-        if "fxc:access" in type_of_fare_structure_element_ref_ref:
-            # Move fxc:access to constants
+        if FARE_STRUCTURE_ELEMENT_ACCESS_REF == type_of_fare_structure_element_ref_ref:
             xpath = "x:GenericParameterAssignment/x:ValidityParameterGroupingType"
             grouping_type = fare_structure_element.xpath(xpath, namespaces=NAMESPACE)
 
@@ -759,8 +760,7 @@
             )
         except KeyError:
             return False
-        if "fxc:eligibility" in type_of_fare_structure_element_ref_ref:
-            # Move fxc:eligibility to constants
+        if FARE_STRUCTURE_ELEMENT_ELIGIBILITY_REF == type_of_fare_structure_element_ref_ref:
             xpath = "x:GenericParameterAssignment/x:limitations/x:UserProfile"
             user_profile = fare_structure_element.xpath(xpath, namespaces=NAMESPACE)
 
@@ -768,7 +768,6 @@
             user_profile_name = fare_structure_element.xpath(
                 xpath, namespaces=NAMESPACE
             )
-
             xpath = (
                 "x:GenericParameterAssignment/x:limitations/x:UserProfile/x:UserType"
             )
@@ -777,5 +776,4 @@
             if user_profile and user_profile_name and user_type:
                 return True
             return False
-    return True
->>>>>>> c71f6f2a
+    return True