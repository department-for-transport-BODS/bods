--- conflicted
+++ resolved
@@ -1,25 +1,10 @@
-from ast import operator
-from asyncio.format_helpers import extract_stack
-from lib2to3.pgen2.token import NAME
-from xml.dom.expatbuilder import Namespaces
-from xml.etree.ElementTree import tostring
-from lxml import etree
 from ..constants import (
     FAREFRAME_TYPE_OF_FRAME_REF_SUBSTRING,
     LENGTH_OF_OPERATOR,
     LENGTH_OF_PUBLIC_CODE,
     ORG_OPERATOR_ID_SUBSTRING,
     TYPE_OF_FRAME_REF_SUBSTRING,
-<<<<<<< HEAD
     TYPE_OF_TARIFF_REF_SUBSTRING,
-=======
-    TYPE_OF_FRAME_REF_FARE_ZONES_SUBSTRING,
-    TYPE_OF_FRAME_REF_FARE_PRODUCT_SUBSTRING,
-    FARE_STRUCTURE_ELEMENT_REF,
-    TYPE_OF_ACCESS_RIGHT_REF,
-    STOP_POINT_ID_SUBSTRING,
-    NAMESPACE,
->>>>>>> 75187791
 )
 
 
@@ -70,52 +55,12 @@
     Checks if the tarrif element has timeIntervals
     """
     element = element[0]
-    xpath = "x:TypeOfFrameRef"
-    type_of_frame_ref = element.xpath(xpath, namespaces=NAMESPACE)
-    type_of_frame_ref_ref = _extract_attribute(type_of_frame_ref, "ref")
-    if type_of_frame_ref_ref is not None and (
-        TYPE_OF_FRAME_REF_FARE_PRODUCT_SUBSTRING in type_of_frame_ref_ref
-    ):
-        xpath = "x:tariffs/x:Tariff/x:timeIntervals"
-        time_intervals = element.xpath(xpath, namespaces=NAMESPACE)
-        if not time_intervals:
-            return False
-        xpath = "x:TimeInterval"
-        intervals = time_intervals[0].xpath(xpath, namespaces=NAMESPACE)
-        if not intervals:
-            return False
-        for interval in intervals:
-            xpath = "string(x:Name)"
-            name = interval.xpath(xpath, namespaces=NAMESPACE)
-            if not name:
-                return False
-        return True
+    ns = {"x": element.nsmap.get(None)}
+    xpath = "string(//x:tariffs/x:Tariff/x:timeIntervals/x:TimeInterval/x:Name)"
+    result = element.xpath(xpath, namespaces=ns)
+    if not result:
+        return False
     return True
-
-
-def get_fare_structure_time_intervals(element):
-    """
-    Checks if the fareStructureElements properties are present
-    """
-    element = element[0]
-    xpath = "../x:timeIntervals/x:TimeIntervalRef"
-    time_intervals = element.xpath(xpath, namespaces=NAMESPACE)
-    if time_intervals:
-        return True
-    return False
-
-
-def get_generic_parameter_assignment_properties(element):
-    """
-    Checks if the FareStructureElement.GenericParameterAssignment properties are present
-    """
-    xpath = "string(//x:FareStructureElement/x:GenericParameterAssignment/x:limitations/x:RoundTrip)"
-    round_trip = element.xpath(xpath, namespaces=NAMESPACE)
-    xpath = "string(//x:FareStructureElement/x:GenericParameterAssignment/x:limitations/x:RoundTrip/x:TripType)"
-    trip_type = element.xpath(xpath, namespaces=NAMESPACE)
-    if round_trip and trip_type:
-        return True
-    return False
 
 
 def is_time_intervals_present_in_tarrifs(context, fare_frames, *args):
@@ -124,113 +69,22 @@
     If true, timeIntervals element should be present in tarrifs
     """
     fare_frame = fare_frames[0]
-    xpath = "string(x:fareProducts/x:PreassignedFareProduct/x:ProductType)"
-    product_type = fare_frame.xpath(xpath, namespaces=NAMESPACE)
+    ns = {"x": fare_frame.nsmap.get(None)}
+    xpath = "string(//x:fareProducts/x:PreassignedFareProduct/x:ProductType)"
+    product_type = fare_frame.xpath(xpath, namespaces=ns)
     if product_type in ["dayPass", "periodPass"]:
-        return get_tariff_time_intervals(fare_frames)
+        is_time_intervals_tag_present = get_tariff_time_intervals(fare_frames)
+        if is_time_intervals_tag_present:
+            return True
+        return False
     return True
 
 
-def is_fare_structure_element_present(context, fare_frames, *args):
-    """
-    Check if ProductType is dayPass or periodPass.
-    If true, FareStructureElement elements
-    should be present in Tariff.FareStructureElements
-    """
-    fare_frame = fare_frames[0]
-    xpath = "string(x:fareProducts/x:PreassignedFareProduct/x:ProductType)"
-    product_type = fare_frame.xpath(xpath, namespaces=NAMESPACE)
-    if product_type in ["dayPass", "periodPass"]:
-        xpath = "x:tariffs/x:Tariff/x:fareStructureElements/x:FareStructureElement/x:TypeOfFareStructureElementRef"
-        fare_structure_ref = fare_frame.xpath(xpath, namespaces=NAMESPACE)
-        try:
-            fare_structure_ref_ref = _extract_attribute(fare_structure_ref, "ref")
-        except KeyError:
-            return False
-        if FARE_STRUCTURE_ELEMENT_REF == fare_structure_ref_ref:
-            return get_fare_structure_time_intervals(fare_structure_ref)
-    return True
-
-
-def is_generic_parameter_limitions_present(context, fare_frames, *args):
-    """
-    Check if ProductType is singleTrip, dayReturnTrip, periodReturnTrip.
-    If true, FareStructureElement.GenericParameterAssignment elements should be present in Tariff.FareStructureElements
-    """
-    fare_frame = fare_frames[0]
-    xpath = "string(x:fareProducts/x:PreassignedFareProduct/x:ProductType)"
-    product_type = fare_frame.xpath(xpath, namespaces=NAMESPACE)
-    if product_type in ["singleTrip", "dayReturnTrip", "periodReturnTrip"]:
-        return get_generic_parameter_assignment_properties(fare_frame)
-    return True
-
-
-def check_placement_validity_parameters(context, element, *args):
-    """
-    Check for validityParameters.
-    It should either be nested within GenericParameterAssignment.ValidityParameterGroupingType
-    or GenericParameterAssignment.ValidityParameterAssignmentType",
-    """
-    element = element[0]
-    xpath = "x:TypeOfAccessRightAssignmentRef"
-    assignment_ref = element.xpath(xpath, namespaces=NAMESPACE)
-    try:
-        assignment_ref_ref = _extract_attribute(assignment_ref, "ref")
-    except KeyError:
-        return False
-    if TYPE_OF_ACCESS_RIGHT_REF == assignment_ref_ref:
-        xpath = "string(x:ValidityParameterGroupingType/x:validityParameters)"
-        in_grouping_type = element.xpath(xpath, namespaces=NAMESPACE)
-        xpath = "string(x:ValidityParameterAssignmentType/x:validityParameters)"
-        in_assignment_type = element.xpath(xpath, namespaces=NAMESPACE)
-        if in_grouping_type or in_assignment_type:
-            return True
-        return False
-    return True
-
-
-def is_fare_zones_present_in_fare_frame(context, fare_zones, *args):
-    """
-    Check if fareZones is present in FareFrame.
-    If true, then fareZones properties should be present
-    """
-    if fare_zones:
-        xpath = "..//x:TypeOfFrameRef"
-        type_of_frame_ref = fare_zones[0].xpath(xpath, namespaces=NAMESPACE)
-        try:
-            type_of_frame_ref_ref = _extract_attribute(type_of_frame_ref, "ref")
-        except KeyError:
-            return False
-        if TYPE_OF_FRAME_REF_FARE_ZONES_SUBSTRING not in type_of_frame_ref_ref:
-            return False
-        xpath = "//x:FareZone"
-        zones = fare_zones[0].xpath(xpath, namespaces=NAMESPACE)
-        if not zones:
-            return False
-        for zone in zones:
-            xpath = "string(x:Name)"
-            name = zone.xpath(xpath, namespaces=NAMESPACE)
-            xpath = "x:members"
-            members = zone.xpath(xpath, namespaces=NAMESPACE)
-            if not name or not members:
-                return False
-            xpath = "x:ScheduledStopPointRef"
-            schedule_stop_points = members[0].xpath(xpath, namespaces=NAMESPACE)
-            if not schedule_stop_points:
-                return False
-            for stop_point in schedule_stop_points:
-                stop_point_text = _extract_text(stop_point)
-                if not stop_point_text:
-                    return False
-        return True
-
-
-def check_value_of_type_of_frame_ref(context, data_objects, *args):
+def check_value_of_type_of_frame_ref(context, type_of_frame_ref, *args):
     """
     Check if TypeOfFrameRef has either UK_PI_LINE_FARE_OFFER or
     UK_PI_NETWORK_OFFER in it.
     """
-<<<<<<< HEAD
     try:
         type_of_frame_ref_ref = _extract_attribute(type_of_frame_ref, "ref")
     except KeyError:
@@ -238,21 +92,6 @@
     for ref_value in TYPE_OF_FRAME_REF_SUBSTRING:
         if ref_value in type_of_frame_ref_ref:
             return True
-=======
-    data_object = data_objects[0]
-    xpath = "x:CompositeFrame"
-    composite_frames = data_object.xpath(xpath, namespaces=NAMESPACE)
-    for composite_frame in composite_frames:
-        xpath = "x:TypeOfFrameRef"
-        type_of_frame_ref = composite_frame.xpath(xpath, namespaces=NAMESPACE)
-        try:
-            type_of_frame_ref_ref = _extract_attribute(type_of_frame_ref, "ref")
-        except KeyError:
-            return False
-        for ref_value in TYPE_OF_FRAME_REF_SUBSTRING:
-            if ref_value in type_of_frame_ref_ref:
-                return True
->>>>>>> 75187791
     return False
 
 
@@ -272,18 +111,25 @@
     return False
 
 
-def check_type_of_frame_ref_ref(context, type_of_frame_ref, *args):
+def check_type_of_frame_ref_ref(context, composite_frames, *args):
     """
     Check if FareFrame TypeOfFrameRef has either UK_PI_FARE_PRODUCT or
     UK_PI_FARE_PRICE in it.
     """
-    try:
-        type_of_frame_ref_ref = _extract_attribute(type_of_frame_ref, "ref")
-    except KeyError:
-        return False
-    for ref_value in FAREFRAME_TYPE_OF_FRAME_REF_SUBSTRING:
-        if ref_value in type_of_frame_ref_ref:
-            return True
+    compostie_frame = composite_frames[0]
+    ns = {"x": compostie_frame.nsmap.get(None)}
+    xpath = "//x:frames/x:FareFrame"
+    fare_frames = compostie_frame.xpath(xpath, namespaces=ns)
+    for fare_frame in fare_frames:
+        xpath = "x:TypeOfFrameRef"
+        type_of_frame_ref = fare_frame.xpath(xpath, namespaces=ns)
+        try:
+            type_of_frame_ref_ref = _extract_attribute(type_of_frame_ref, "ref")
+        except KeyError:
+            return False
+        for ref_value in FAREFRAME_TYPE_OF_FRAME_REF_SUBSTRING:
+            if ref_value in type_of_frame_ref_ref:
+                return True
     return False
 
 
@@ -388,58 +234,4 @@
     if public_code_value is not None:
         if len(public_code_value) == LENGTH_OF_PUBLIC_CODE:
             return True
-    return False
-
-
-def is_service_frame_present(context, service_frame, *args):
-    """
-    Check if ServiceFrame is present in FareFrame. If true, TypeOfFrameRef should include UK_PI_NETWORK
-    """
-    if service_frame:
-        xpath = "x:TypeOfFrameRef"
-        type_of_frame_ref = service_frame[0].xpath(xpath, namespaces=NAMESPACE)
-        try:
-            ref = _extract_attribute(type_of_frame_ref, "ref")
-        except KeyError:
-            return False
-        if TYPE_OF_FRAME_REF_FARE_ZONES_SUBSTRING in ref:
-            return True
-        return False
-
-
-def is_lines_present_in_service_frame(context, lines, *args):
-    """
-    Check if ServiceFrame is present in FareFrame, corresponding Line properties should be present
-    """
-    if lines:
-        xpath = "x:Line"
-        service_frame_lines = lines[0].xpath(xpath, namespaces=NAMESPACE)
-        if service_frame_lines:
-            xpath = "string(x:Name)"
-            name = service_frame_lines[0].xpath(xpath, namespaces=NAMESPACE)
-            xpath = "string(x:PublicCode)"
-            public_code = service_frame_lines[0].xpath(xpath, namespaces=NAMESPACE)
-            xpath = "x:OperatorRef"
-            operator_ref = service_frame_lines[0].xpath(xpath, namespaces=NAMESPACE)
-            if name and public_code and operator_ref:
-                return True
-            return False
-        return False
-
-
-def is_schedule_stop_points(context, schedule_stop_points, *args):
-    """
-    Check if ServiceFrame is present in FareFrame, it's other properties should be presen
-    """
-    if schedule_stop_points:
-        xpath = "x:ScheduledStopPoint"
-        stop_points = schedule_stop_points[0].xpath(xpath, namespaces=NAMESPACE)
-        if stop_points:
-            for stop in stop_points:
-                id = _extract_attribute([stop], "id")
-                xpath = "string(x:Name)"
-                name = stop.xpath(xpath, namespaces=NAMESPACE)
-                if STOP_POINT_ID_SUBSTRING not in id or not name:
-                    return False
-            return True
-        return False+    return False