--- conflicted
+++ resolved
@@ -495,13 +495,8 @@
 
 def check_preassigned_fare_products(context, data_objects, *args):
     """
-<<<<<<< HEAD
-    Mandatory element 'PreassignedFareProduct' or it's children missing in fareProducts
-    for FareFrame - UK_PI_FARE_PRODUCT
-=======
     Mandatory element 'PreassignedFareProduct' or it's children missing in
     fareProducts for FareFrame - UK_PI_FARE_PRODUCT
->>>>>>> daf12975
     FareFrame UK_PI_FARE_PRODUCT is mandatory
     """
     data_object = data_objects[0]
@@ -611,7 +606,6 @@
     return False
 
 
-<<<<<<< HEAD
 def check_product_type(context, data_objects, *args):
     """
     Mandatory element 'ProductType'is missing in
@@ -639,8 +633,6 @@
     return False
 
 
-=======
->>>>>>> daf12975
 def check_sales_offer_packages(context, data_objects, *args):
     """
     Mandatory salesOfferPackages elements missing for FareFrame - UK_PI_FARE_PRODUCT
