--- conflicted
+++ resolved
@@ -20,18 +20,7 @@
     TYPE_OF_TARIFF_REF_STRING,
 )
 from .response import XMLViolationDetail
-<<<<<<< HEAD
 from .validation_messages import *
-=======
-from .validation_messages import (
-    MESSAGE_OBSERVATION_ACCESS_RIGHT_ASSIGNMENT,
-    MESSAGE_OBSERVATION_FARE_PRODUCTS_MISSING,
-    MESSAGE_OBSERVATION_FARE_STRUCTURE_COMBINATIONS,
-    MESSAGE_OBSERVATION_FARE_STRUCTURE_ELEMENT,
-    MESSAGE_OBSERVATION_FARE_STRUCTURE_ELEMENT_REF,
-    MESSAGE_OBSERVATION_GENERIC_PARAMETER,
-)
->>>>>>> e00e8785
 
 
 def _extract_text(elements, default=None):
@@ -431,19 +420,6 @@
         return response
 
 
-<<<<<<< HEAD
-
-                # Compare indexes
-                if (
-                    access_index == can_access_index
-                    and eligibility_index == eligibile_index
-                    and travel_conditions_index == condition_of_use_index
-                ):
-                    result = True
-            except ValueError:
-                result = False
-    return result
-=======
 def check_fare_structure_element(context, fare_structure_elements, *args):
     all_fare_structure_elements = get_fare_structure_element(fare_structure_elements)
     sourceline = fare_structure_elements[0].sourceline
@@ -520,7 +496,6 @@
         "x:GenericParameterAssignment/x:TypeOfAccessRightAssignmentRef",
         namespaces=NAMESPACE,
     )
->>>>>>> e00e8785
 
 
 def check_type_of_tariff_ref_values(context, elements, *args):
@@ -540,7 +515,13 @@
     try:
         type_of_tariff_ref_ref = _extract_attribute(is_type_of_tariff_ref, "ref")
     except KeyError:
-        return False
+            response_details = XMLViolationDetail(
+                "violation",
+                sourceline,
+                MESSAGE_OBSERVATION_TYPE_OF_FRAME_REF_MISSING,
+            )
+            response = response_details.__list__()
+            return response
     if not type_of_tariff_ref_ref in TYPE_OF_TARIFF_REF_STRING:
         response_details = XMLViolationDetail(
             "violation", sourceline, MESSAGE_OBSERVATION_INCORRECT_TARIFF_REF
@@ -561,18 +542,19 @@
         try:
             type_of_frame_ref_ref = _extract_attribute([ref], "ref")
         except KeyError:
-            return False
+                response_details = XMLViolationDetail(
+                "violation",
+                sourceline_fare_frame,
+                MESSAGE_OBSERVATION_TYPE_OF_FRAME_REF_MISSING,
+            )
+                response = response_details.__list__()
+                return response
         if (
             type_of_frame_ref_ref is not None
             and TYPE_OF_FRAME_FARE_TABLES_REF_SUBSTRING in type_of_frame_ref_ref
         ):
-<<<<<<< HEAD
             xpath = "x:fareTables"
             fare_tables = fare_frame.xpath(xpath, namespaces=NAMESPACE)
-=======
-            xpath = "x:CompositeFrame/x:frames/x:FareFrame/x:fareTables"
-            fare_tables = data_object.xpath(xpath, namespaces=NAMESPACE)
->>>>>>> e00e8785
             if not fare_tables:
                 sourceline_fare_frame = fare_frame.sourceline
                 response_details = XMLViolationDetail(
@@ -616,18 +598,14 @@
     type_of_frame_refs = fare_frame.xpath(xpath, namespaces=NAMESPACE)
     sourceline_fare_frame = fare_frame[0].sourceline
     for ref in type_of_frame_refs:
-        sourceline = data_object.sourceline
-        try:
-            type_of_frame_ref_ref = _extract_attribute([ref], "ref")
-        except KeyError:
-            response_details = XMLViolationDetail(
-<<<<<<< HEAD
-                "violation",
-                sourceline_fare_frame,
-                MESSAGE_OBSERVATION_TYPE_OF_FRAME_REF_MISSING,
-=======
-                "violation", sourceline, MESSAGE_OBSERVATION_FARE_PRODUCTS_MISSING
->>>>>>> e00e8785
+        sourceline = fare_frame.sourceline
+        try:
+            type_of_frame_ref_ref = _extract_attribute([ref], "ref")
+        except KeyError:
+            response_details = XMLViolationDetail(
+                "violation",
+                sourceline_fare_frame,
+                MESSAGE_OBSERVATION_TYPE_OF_FRAME_REF_MISSING,
             )
             response = response_details.__list__()
             return response
@@ -636,12 +614,8 @@
             and TYPE_OF_FRAME_REF_FARE_PRODUCT_SUBSTRING in type_of_frame_ref_ref
         ):
             xpath = "x:fareProducts"
-<<<<<<< HEAD
             fare_products = fare_frame.xpath(xpath, namespaces=NAMESPACE)
             sourceline = fare_frame.sourceline
-=======
-            fare_products = data_object.xpath(xpath, namespaces=NAMESPACE)
->>>>>>> e00e8785
             if not fare_products:
                 response_details = XMLViolationDetail(
                     "violation", sourceline, MESSAGE_OBSERVATION_FARE_PRODUCTS_MISSING
@@ -652,13 +626,8 @@
 
 def check_preassigned_fare_products(context, fare_frames, *args):
     """
-<<<<<<< HEAD
     Check if mandatory element 'PreassignedFareProduct' missing in fareProducts
     for FareFrame - UK_PI_FARE_PRODUCT
-=======
-    Mandatory element 'PreassignedFareProduct' or it's children missing in
-    fareProducts for FareFrame - UK_PI_FARE_PRODUCT
->>>>>>> e00e8785
     FareFrame UK_PI_FARE_PRODUCT is mandatory
     """
     fare_frame = fare_frames[0]
@@ -684,7 +653,6 @@
             preassigned_fare_product = fare_frame.xpath(xpath, namespaces=NAMESPACE)
             sourceline_fare_product = fare_frame.sourceline
             if not preassigned_fare_product:
-<<<<<<< HEAD
                 response_details = XMLViolationDetail(
                     "violation",
                     sourceline_fare_product,
@@ -722,15 +690,6 @@
             xpath = "x:fareProducts/x:PreassignedFareProduct/x:Name"
             name = fare_frame.xpath(xpath, namespaces=NAMESPACE)
             sourceline_preassigned = fare_frame[0].sourceline
-=======
-                return False
-            xpath = f"{base_xpath}x:fareProducts/x:PreassignedFareProduct/x:ProductType"
-            product_type = data_object.xpath(xpath, namespaces=NAMESPACE)
-            if not product_type:
-                return False
-            xpath = f"{base_xpath}x:fareProducts/x:PreassignedFareProduct/x:Name"
-            name = data_object.xpath(xpath, namespaces=NAMESPACE)
->>>>>>> e00e8785
             if not name:
                 response_details = XMLViolationDetail(
                     "violation",
