--- conflicted
+++ resolved
@@ -5,7 +5,7 @@
 MESSAGE_OBSERVATION_FARE_PRODUCTS_MISSING = (
     "fareProducts element is missing from FareFrame - UK_PI_FARE_PRODUCT"
 )
-<<<<<<< HEAD
+
 MESSAGE_OBSERVATION_TYPE_OF_FARE_FRAME_REF_MISSING = "Attribute 'ref' of element 'TypeOfFrameRef' is missing or attribute 'ref' value does not contain 'UK_PI_FARE_PRODUCT' or 'UK_PI_FARE_PRICE'"
 MESSAGE_OBSERVATION_SCHEDULED_STOP_POINT_ID_NAME_MISSING = "From 'scheduledStopPoints' element in ServiceFrame, attribute 'id' of element 'ScheduledStopPoint' is missing or element 'Name' is missing"
 MESSAGE_OBSERVATION_SCHEDULED_STOP_POINTS_MISSING = (
@@ -48,7 +48,6 @@
 )
 MESSAGE_OBSERVATION_TARIFF_NAME_MISSING = (
     "Element 'Name' is missing within 'TimeInterval'"
-=======
 
 MESSAGE_OBSERVATION_FARE_STRUCTURE_ELEMENT = (
     "Mandatory element 'FareStructureElement' missing"
@@ -67,5 +66,4 @@
     "'FareStructureElement' checks failed: Present at least 3 times, "
     "check the 'ref' values are in the correct combination for both "
     "'TypeOfFareStructureElementRef' and 'TypeOfAccessRightAssignmentRef' elements."
->>>>>>> e00e8785
 )