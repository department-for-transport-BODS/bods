"""
This is to manage all the custom error messages from the validator functions
"""
MESSAGE_OBSERVATION_TYPE_OF_FRAME_REF_MISSING = (
    "'TypeOfFrameRef' 'ref' attribute is missing from 'FareFrame'"
)
<<<<<<< HEAD
MESSAGE_OBSERVATION_FARE_STRUCTURE_REF_MISSING = "'TypeOfFareStructureElementRef' 'ref' attribute is missing from 'FareStructureElement'"
MESSAGE_OBSERVATION_FARE_PRODUCTS_MISSING = (
    "'fareProducts' element is missing from 'FareFrame' - UK_PI_FARE_PRODUCT"
)
=======
MESSAGE_OBSERVATION_FARE_STRCUTURE_REF_MISSING = "'TypeOfFareStructureElementRef' 'ref' attribute is missing from 'FareStructureElement'"
MESSAGE_OBSERVATION_FARE_PRODUCTS_MISSING = "'fareProducts' and it's child elements is missing from 'FareFrame' - UK_PI_FARE_PRODUCT"
>>>>>>> f76f2831
MESSAGE_OBSERVATION_TARIFF_REF_MISSING = (
    "Mandatory element 'TypeOfTariffRef' is missing in 'Tariff'"
)
MESSAGE_OBSERVATION_TARIFF_OPERATOR_REF_MISSING = (
    "Mandatory element 'OperatorRef' is missing or empty in 'Tariff'"
)
MESSAGE_OBSERVATION_TARIFF_TARIFF_BASIS_MISSING = (
    "Mandatory element 'TariffBasis' is missing in 'Tariff'"
)
MESSAGE_OBSERVATION_TARIFF_VALIDITY_CONDITIONS_MISSING = (
    "Mandatory element 'validityConditions' is missing in 'Tariff'"
)
MESSAGE_OBSERVATION_TARIFF_VALID_BETWEEN_MISSING = (
    "Mandatory element 'ValidBetween' is missing in 'Tariff.validityConditions'"
)
MESSAGE_OBSERVATION_TARIFF_FROM_DATE_MISSING = "Mandatory element 'FromDate' is missing or empty in 'Tariff.validityConditions.ValidBetween'"
MESSAGE_OBSERVATION_INCORRECT_TARIFF_REF = "'TypeOfTariffRef' has unexpected value"
MESSAGE_OBSERVATION_FARE_TABLES_MISSING = (
    "'fareTables' missing from 'FareFrame' - UK_PI_FARE_PRICE"
)
MESSAGE_OBSERVATION_FARE_TABLE_MISSING = (
    "'FareTable' missing from 'fareTables' in 'FareFrame'- UK_PI_FARE_PRICE"
)
MESSAGE_OBSERVATION_PRICES_FOR_MISSING = (
    "'PricesFor' missing from 'FareTable' in 'FareFrame'- UK_PI_FARE_PRICE"
)
MESSAGE_OBSERVATION_PREASSIGNED_FARE_MISSING = "'PreassignedFareProduct' and it's child elements in 'fareProducts' for 'FareFrame' - UK_PI_FARE_PRODUCT"
MESSAGE_OBSERVATION_PREASSIGNED_FARE_NAME_MISSING = "'Name' missing from 'PreassignedFareProduct' in 'fareProducts' for 'FareFrame' - UK_PI_FARE_PRODUCT"
MESSAGE_OBSERVATION_PREASSIGNED_TYPE_OF_FARE_MISSING = "'TypeOfFareProductRef' missing from 'PreassignedFareProduct' in 'fareProducts' for 'FareFrame' - UK_PI_FARE_PRODUCT"
MESSAGE_OBSERVATION_PREASSIGNED_FARE_CHARGING_MISSING = "'ChargingMomentType' missing from 'PreassignedFareProduct' in 'fareProducts' for 'FareFrame' - UK_PI_FARE_PRODUCT"
MESSAGE_OBSERVATION_PREASSIGNED_FARE_VALIDABLE_ELEMENTS_MISSING = "'validableElements' and it's child elements missing from 'PreassignedFareProduct' in 'fareProducts' for 'FareFrame' - UK_PI_FARE_PRODUCT"
MESSAGE_OBSERVATION_PREASSIGNED_FARE_VALIDABLE_ELEMENT_MISSING = "'ValidableElement' missing from 'PreassignedFareProduct' in 'fareProducts' for 'FareFrame' - UK_PI_FARE_PRODUCT"
MESSAGE_OBSERVATION_PREASSIGNED_FARE_VALIDABLE_FARE_MISSING = "'fareStructureElements' and it's child elements missing from 'PreassignedFareProduct' in 'fareProducts' for 'FareFrame' - UK_PI_FARE_PRODUCT"
MESSAGE_OBSERVATION_PREASSIGNED_FARE_VALIDABLE_FARE_REF_MISSING = "'FareStructureElementRef' missing from 'PreassignedFareProduct' in 'fareProducts' for 'FareFrame' - UK_PI_FARE_PRODUCT"
MESSAGE_OBSERVATION_PREASSIGNED_ACCESS_MISSING = "'accessRightsInProduct' missing from 'PreassignedFareProduct' in 'fareProducts' for 'FareFrame' - UK_PI_FARE_PRODUCT"
MESSAGE_OBSERVATION_PREASSIGNED_ACCESS_VALIDABLE_MISSING = "'ValidableElementRef' missing from 'accessRightsInProduct' in 'fareProducts' for 'FareFrame' - UK_PI_FARE_PRODUCT"
MESSAGE_OBSERVATION_PREASSIGNED_PRODUCT_TYPE_MISSING = "'ProductType' missing or empty from 'PreassignedFareProduct' in 'fareProducts' for 'FareFrame' - UK_PI_FARE_PRODUCT"
MESSAGE_OBSERVATION_SALES_OFFER_PACKAGES_MISSING = "'salesOfferPackages' and it's child elements is missing from 'FareFrame' - UK_PI_FARE_PRODUCT"
MESSAGE_OBSERVATION_SALES_OFFER_PACKAGE_MISSING = "'salesOfferPackage' and it's child elements is missing from 'salesOfferPackages' in 'FareFrame' - UK_PI_FARE_PRODUCT"
MESSAGE_OBSERVATION_SALES_OFFER_ASSIGNMENTS_MISSING = "'distributionAssignments' and it's child elements is missing from 'salesOfferPackage' in 'FareFrame' - UK_PI_FARE_PRODUCT"
MESSAGE_OBSERVATION_SALES_OFFER_ASSIGNMENT_MISSING = "'DistributionAssignment' and it's child elements is missing from 'distributionAssignments' in 'FareFrame' - UK_PI_FARE_PRODUCT"
MESSAGE_OBSERVATION_SALES_OFFER_DIST_CHANNEL_TYPE_MISSING = "'DistributionChannelType' element is missing or empty from 'DistributionAssignment' in 'FareFrame' - UK_PI_FARE_PRODUCT"
MESSAGE_OBSERVATION_SALES_OFFER_PAYMENT_METHODS_MISSING = "'PaymentMethods' element is missing or empty from 'DistributionAssignment' in 'FareFrame' - UK_PI_FARE_PRODUCT"
MESSAGE_OBSERVATION_SALES_OFFER_ELEMENTS_MISSING = "'salesOfferPackageElements' and it's child elements is missing from 'salesOfferPackage' in 'FareFrame' - UK_PI_FARE_PRODUCT"
MESSAGE_OBSERVATION_SALES_OFFER_ELEMENT_MISSING = "'SalesOfferPackageElement' and it's child elements is missing from 'salesOfferPackageElements' in 'FareFrame' - UK_PI_FARE_PRODUCT"
MESSAGE_OBSERVATION_SALES_OFFER_TRAVEL_DOC_MISSING = "'TypeOfTravelDocumentRef' element is missing from 'SalesOfferPackageElement' in 'FareFrame' - UK_PI_FARE_PRODUCT"
MESSAGE_OBSERVATION_SALES_OFFER_FARE_PROD_REF_MISSING = "'PreassignedFareProductRef' element is missing from 'SalesOfferPackageElement' in 'FareFrame' - UK_PI_FARE_PRODUCT"
MESSAGE_OBSERVATION_VALIDITY_GROUPING_PARAMETER = "'ValidityParameterGroupingType' or 'ValidityParameterAssignmentType' elements are missing from 'GenericParameterAssignment' when 'TypeOfFareStructureElementRef' has a ref value of 'fxc:access'"
MESSAGE_OBSERVATION_VALIDITY_PARAMETER = "'validityParameters' elements are missing from 'GenericParameterAssignment' when 'TypeOfFareStructureElementRef' has a ref value of 'fxc:access'"
MESSAGE_OBSERVATION_GENERIC_PARAMETER_LIMITATIONS_USER = "Mandatory element 'UserProfile' is missing from 'GenericParameterAssignment' when 'TypeOfFareStructureElementRef' has a 'ref' value of 'fxc:eligibility'"
MESSAGE_OBSERVATION_GENERIC_PARAMETER_ELIGIBILITY_PROPS_MISSING = "Mandatory element 'UserProfile.Name' or 'UserProfile.UserType' is missing from 'GenericParameterAssignment' when 'TypeOfFareStructureElementRef' has a 'ref' value of 'fxc:eligibility'"
MESSAGE_OBSERVATION_GENERIC_PARAMETER_FREQUENCY_MISSING = "'FrequencyOfUse' is missing from 'GenericParameterAssignment' when 'TypeOfFareStructureElementRef' has a 'ref' value of 'fxc:travel_conditions'"
MESSAGE_OBSERVATION_GENERIC_PARAMETER_FREQUENCY_TYPE_MISSING = "'FrequencyOfUseType' is missing from 'GenericParameterAssignment'/'limitations'/'FrequencyOfUse' when 'TypeOfFareStructureElementRef' has a 'ref' value of 'fxc:travel_conditions'"

MESSAGE_OBSERVATION_TYPE_OF_FARE_FRAME_REF_MISSING = "Attribute 'ref' of element 'TypeOfFrameRef' does not contain 'UK_PI_FARE_PRODUCT' or 'UK_PI_FARE_PRICE'"
MESSAGE_OBSERVATION_SCHEDULED_STOP_POINT_NAME_MISSING = (
    "From 'scheduledStopPoints' element in ServiceFrame, element 'Name' is missing"
)
MESSAGE_OBSERVATION_SCHEDULED_STOP_POINT_MISSING = "From 'scheduledStopPoints' element in ServiceFrame, element 'ScheduledStopPoint' is missing"
MESSAGE_OBSERVATION_SCHEDULED_STOP_POINT_ID_FORMAT = (
    "Attribute 'id' of element 'ScheduledStopPoint' should be in 'atco:xxxx' format"
)
MESSAGE_OBSERVATION_SCHEDULED_STOP_POINT_NAME_MISSING = "From 'scheduledStopPoints' element in ServiceFrame, element 'Name' is missing or empty"
MESSAGE_OBSERVATION_SCHEDULED_STOP_POINTS_MISSING = (
    "Element 'scheduledStopPoints' is missing"
)
MESSAGE_OBSERVATION_LINE_MISSING = "Mandatory element 'Line' in ServiceFrame is missing"
MESSAGE_OBSERVATION_NAME_MISSING = (
    "From 'Line' element in ServiceFrame, element 'Name' is missing or empty"
)
MESSAGE_OBSERVATION_PUBLICCODE_MISSING = (
    "From 'Line' element in ServiceFrame, element 'PublicCode' is missing or empty"
)
MESSAGE_OBSERVATION_OPERATORREF_MISSING = (
    "From 'Line' element in ServiceFrame, element'OperatorRef' is missing"
)
MESSAGE_OBSERVATION_LINES_MISSING = "Element 'lines' is missing in ServiceFrame"
MESSAGE_OBSERVATION_SERVICEFRAME_TYPE_OF_FRAME_REF_MISSING = (
    "If 'ServiceFrame' is present, mandatory element 'TypeOfFrameRef' "
    "should be included and TypeOfFrameRef should include UK_PI_NETWORK"
)
MESSAGE_OBSERVATION_PUBLIC_CODE_LENGTH = (
    "Element 'Public Code' should be 4 characters long"
)
MESSAGE_OBSERVATION_OPERATOR_ID = "'Operator' attribute 'id' format should be noc:xxxx"
MESSAGE_OBSERVATION_COMPOSITE_FRAME_TYPE_OF_FRAME_REF_REF_MISSING = (
    "Attribute 'ref' of 'TypeOfFrameRef' in 'CompositeFrame' does not contain "
    "'UK_PI_LINE_FARE_OFFER' or 'UK_PI_NETWORK_OFFER'"
)
MESSAGE_OBSERVATION_FARE_FRAME_TYPE_OF_FRAME_REF_REF_MISSING = (
    "Mandatory element 'TypeOfFrameRef' is missing or "
    "'ref' value does not contain 'UK_PI_FARE_NETWORK'"
)
MESSAGE_OBSERVATION_FARE_ZONE_MISSING = (
    "Element 'FareZone' is missing within 'fareZones'"
)
MESSAGE_OBSERVATION_FARE_ZONES_NAME_MISSING = (
    "Element 'Name' is missing or empty within the element 'FareZone'"
)
MESSAGE_OBSERVATION_FARE_ZONES_MEMBERS_MISSING = (
    "Element 'members' is missing within the element 'FareZone'"
)
MESSAGE_OBSERVATION_SCHEDULED_STOP_POINT_REF_MISSING = (
    "Element 'ScheduledStopPointRef' is missing within the element 'members'"
)
MESSAGE_OBSERVATION_SCHEDULED_STOP_POINT_TEXT_MISSING = (
    "Value missing within element 'ScheduledStopPointRef'"
)
MESSAGE_OBSERVATION_ROUND_TRIP_MISSING = (
    "Element 'RoundTrip' is missing within ''limitations''"
)
MESSAGE_OBSERVATION_TRIP_TYPE_MISSING = (
    "Element 'TripType' is missing within 'RoundTrip'"
)
MESSAGE_OBSERVATION_TIME_INTERVALS_MISSING = (
    "Element 'timeIntervals' is missing within 'FareStructureElement'"
)
MESSAGE_OBSERVATION_TIME_INTERVAL_REF_MISSING = (
    "Element 'TimeIntervalRef' is missing or empty within 'timeIntervals'"
)
MESSAGE_OBSERVATION_TARIFF_TIME_INTERVALS_MISSING = (
    "Element 'timeIntervals' is missing within 'Tariff'"
)
MESSAGE_OBSERVATION_TARIFF_TIME_INTERVAL_MISSING = (
    "Element 'TimeInterval' is missing within 'timeIntervals'"
)
MESSAGE_OBSERVATION_TARIFF_NAME_MISSING = (
    "Element 'Name' is missing within 'TimeInterval'"
)
MESSAGE_OBSERVATION_FARE_STRUCTURE_ELEMENT = (
    "Mandatory element 'FareStructureElement' is missing"
)
MESSAGE_OBSERVATION_FARE_STRUCTURE_ELEMENT_REF = (
    "Mandatory element 'FareStructureElement.TypeOfFareStructureElementRef' is missing"
)
MESSAGE_OBSERVATION_GENERIC_PARAMETER = "Mandatory element 'FareStructureElement.GenericParameterAssignment' and it's child elements is missing"
MESSAGE_OBSERVATION_GENERIC_PARAMETER_LIMITATION = "Mandatory element 'FareStructureElement.GenericParameterAssignment.limitations' is missing"
MESSAGE_OBSERVATION_ACCESS_RIGHT_ASSIGNMENT = (
    "Mandatory element 'GenericParameterAssignment."
    "TypeOfAccessRightAssignmentRef' is missing"
)
MESSAGE_OBSERVATION_FARE_STRUCTURE_COMBINATIONS = (
    "'FareStructureElement' checks failed: Present at least 3 times, "
    "check the 'ref' values are in the correct combination for both "
    "'TypeOfFareStructureElementRef' and 'TypeOfAccessRightAssignmentRef' elements."
)
MESSAGE_OBSERVATION_FARE_STRUCTURE_ELEMENT_REF = (
    "Attribute 'ref' of elements "
    "'TypeOfFareStructureElementRef' or 'TypeOfAccessRightAssignmentRef' is missing."
)
MESSAGE_TYPE_OF_FARE_STRUCTURE_ELEMENT_REF_MISSING = (
    "Attribute 'ref' of element 'TypeOfFareStructureElementRef' is missing"
)
MESSAGE_TYPE_OF_FRAME_REF_MISSING = (
    "Attribute 'ref' of element 'TypeOfFrameRef' is missing"
)
MESSAGE_OPERATORS_ID_MISSING = "'Operator' attribute 'id' is missing"
MESSAGE_STOP_POINT_ATTR_ID_MISSING = (
    "Attribute 'id' of element 'ScheduledStopPoint' is missing"
)
MESSAGE_OBSERVATION_COMPOSITE_FRAME_VALID_BETWEEN_MISSING = (
    "Mandatory element 'ValidBetween' within 'CompositeFrame' is missing"
)
MESSAGE_OBSERVATION_COMPOSITE_FRAME_FROM_DATE = "Mandatory element 'FromDate' within 'CompositeFrame.ValidBetween' is missing or empty"
MESSAGE_OBSERVATION_RESOURCE_FRAME_MISSING = (
    "Mandatory element 'ResourceFrame' missing from 'CompositeFrame'"
)
MESSAGE_OBSERVATION_RESOURCE_FRAME_ORG_MISSING = (
    "Mandatory element 'organisations' within 'ResourceFrame' is missing"
)
MESSAGE_OBSERVATION_RESOURCE_FRAME_OPERATOR_MISSING = (
    "Mandatory element 'Operator' within 'ResourceFrame.organisations' is missing"
)
MESSAGE_OBSERVATION_RESOURCE_FRAME_PUBLIC_CODE_MISSING = "Mandatory element 'PublicCode' within 'ResourceFrame.organisations.Operator' is missing"
MESSAGE_OBSERVATION_RESOURCE_FRAME_OPERATOR_NAME_MISSING = "Mandatory element 'Name' within 'ResourceFrame.organisations.Operator' is missing or empty"

MESSAGE_TYPE_OF_ACCESS_RIGHT_REF_MISSING = (
    "Attribute 'ref' of element 'TypeOfAccessRightAssignmentRef' is missing"
)
MESSAGE_OBSERVATION_COMPOSITE_FRAME_ID_MISSING = (
    "Attribute 'id' of element 'CompositeFrame' is missing"
)<|MERGE_RESOLUTION|>--- conflicted
+++ resolved
@@ -4,15 +4,8 @@
 MESSAGE_OBSERVATION_TYPE_OF_FRAME_REF_MISSING = (
     "'TypeOfFrameRef' 'ref' attribute is missing from 'FareFrame'"
 )
-<<<<<<< HEAD
 MESSAGE_OBSERVATION_FARE_STRUCTURE_REF_MISSING = "'TypeOfFareStructureElementRef' 'ref' attribute is missing from 'FareStructureElement'"
-MESSAGE_OBSERVATION_FARE_PRODUCTS_MISSING = (
-    "'fareProducts' element is missing from 'FareFrame' - UK_PI_FARE_PRODUCT"
-)
-=======
-MESSAGE_OBSERVATION_FARE_STRCUTURE_REF_MISSING = "'TypeOfFareStructureElementRef' 'ref' attribute is missing from 'FareStructureElement'"
 MESSAGE_OBSERVATION_FARE_PRODUCTS_MISSING = "'fareProducts' and it's child elements is missing from 'FareFrame' - UK_PI_FARE_PRODUCT"
->>>>>>> f76f2831
 MESSAGE_OBSERVATION_TARIFF_REF_MISSING = (
     "Mandatory element 'TypeOfTariffRef' is missing in 'Tariff'"
 )
