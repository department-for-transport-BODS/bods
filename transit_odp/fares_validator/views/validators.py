--- conflicted
+++ resolved
@@ -78,7 +78,6 @@
             "check_type_of_tariff_ref_values", check_type_of_tariff_ref_values
         )
         self.register_function(
-<<<<<<< HEAD
             "is_uk_pi_fare_price_frame_present", is_uk_pi_fare_price_frame_present
         )
         self.register_function(
@@ -109,15 +108,13 @@
             "check_sales_offer_elements", check_sales_offer_elements
         )
 
-
-=======
+        self.register_function(
             "check_generic_parameters_for_access", check_generic_parameters_for_access
         )
         self.register_function(
             "check_generic_parameters_for_eligibility",
             check_generic_parameters_for_eligibility,
         )
->>>>>>> c71f6f2a
 
     def register_function(self, key: str, function: Callable) -> None:
         self.fns[key] = function
