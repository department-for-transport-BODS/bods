<<<<<<< HEAD
import questionMark from '../images/disruptions-map/question-mark.png'
=======
import cross from '../images/disruptions-map/cross.png'
import diversion from '../images/disruptions-map/diversion.png'
import engineering from '../images/disruptions-map/engineering.png'
import event from '../images/disruptions-map/event.png'
import industrialAction from '../images/disruptions-map/industrial-action.png'
import questionMark from '../images/disruptions-map/question-mark.png'
import roadworks from '../images/disruptions-map/roadworks.png'
import traffic from '../images/disruptions-map/traffic.png'
import weather from '../images/disruptions-map/weather.png'
>>>>>>> 84fa75ad

const mapboxgl = require("mapbox-gl");

const iconDisruptions = [
  "cross-icon-disruptions",
  "diversion-icon-disruptions",
  "engineering-icon-disruptions",
  "event-icon-disruptions",
  "industrial-action-icon-disruptions",
  "question-mark-icon-disruptions",
  "roadworks-icon-disruptions",
  "traffic-icon-disruptions",
  "weather-icon-disruptions",
]

const images = [
  {url: cross, id: 'cross'},
  {url: diversion, id: 'diversion'},
  {url: engineering, id: 'engineering'},
  {url: event, id: 'event'},
  {url: industrialAction, id: 'industrial-action'},
  {url: questionMark, id: 'question-mark'},
  {url: roadworks, id: 'roadworks'},
  {url: traffic, id: 'traffic'},
  {url: weather, id: 'weather'},
]

const disruptionReasonByIcon = {
  crossIcon: ["operatorCeasedTrading"],
  diversionIcon: ["routeDiversion"],
  engineeringIcon: ["emergencyEngineeringWork", "escalatorFailure", "liftFailure", "repairWork", "securityAlert", "signalFailure", "signalProblem", "vandalism"],
  eventIcon: ["specialEvent"],
  industrialActionIcon: ["industrialAction"],
  questionMarkIcon: ["unknown"],
  roadworksIcon: ["constructionWork, maintenanceWork", "roadClosed", "roadworks"],
  trafficIcon: ["accident", "breakdown", "congestion", "incident", "overcrowded"],
  weatherIcon: ["flooding", "fog", "heavyRain", "heavySnowFall", "highTemperatures", "ice"]
}

const disruptionReasonText = {
  accident: "Accident",
  securityAlert: "Security alert",
  congestion: "Congestion",
  roadClosed: "Road closed",
  incident: "Incident",
  routeDiversion: "Route diversion",
  unknown: "Unknown",
  vandalism: "Vandalism",
  overcrowded: "Overcrowded",
  operatorCeasedTrading: "Operator ceased trading",
  roadworks: "Roadworks",
  specialEvent: "Special event",
  industrialAction: "Industrial action",
  signalProblem: "Signal problem",
  signalFailure: "Signal failure",
  repairWork: "Repair work",
  constructionWork: "Construction work",
  maintenanceWork: "Maintenance work",
  emergencyEngineeringWork: "Emergency engineering work",
  escalatorFailure: "Escalator failure",
  liftFailure: "Lift failure",
  fog: "Fog",
  heavySnowFall: "Heavy snowfall",
  heavyRain: "Heavy rain",
  ice: "Ice",
  highTemperatures: "High temperatures",
  flooding: "Flooding",
}

const httpGetAsync = (theUrl, callback) => {
  const request = new XMLHttpRequest();

  if (!request) {
    alert("Giving up :( Cannot create an XMLHTTP instance");
    return false;
  }
  request.onreadystatechange = function () {
    if (request.readyState === 4 && request.status === 200)
      callback(request.responseText);
  };
  request.open("GET", theUrl, true); // true for asynchronous
  request.send();
};

const initOrgMap = (apiRoot, orgId) => {
  const servicePatternUrl =
    apiRoot + "organisation_map_data/?pk=" + orgId.toString();

  // Initialise Map
  mapboxgl.accessToken =
    "pk.eyJ1IjoiaGFsYmVydHJhbSIsImEiOiJjaXFiNXVnazIwMDA0aTJuaGxlaTU1M2ZtIn0.85dXvyj6V2LbBFvXfpQyYA";
  const map = new mapboxgl.Map({
    container: "map",
    style: "mapbox://styles/mapbox/streets-v12",
    center: [-1.1743, 52.3555],
    zoom: 5,
    maxzoom: 12,
  });

  // Add zoom and rotation controls to the map.
  map.addControl(new mapboxgl.NavigationControl({showCompass: false}));

  // Prevent focus on map when tabbing through page
  // canvas
  map["_canvas"].setAttribute("tabindex", -1);
  // logo
  let logoArray = map["_controls"].find((o) => o.hasOwnProperty("_updateLogo"))[
    "_container"
    ]["children"];
  for (let i = 0; i < logoArray.length; i++) {
    logoArray[i].setAttribute("tabindex", -1);
  }
  // zoom buttons
  let zoomObject = map["_controls"].find((o) =>
    o.hasOwnProperty("_zoomInButton")
  );
  zoomObject["_zoomInButton"].setAttribute("tabindex", -1);
  zoomObject["_zoomOutButton"].setAttribute("tabindex", -1);

  const formatDisruptions = (disruptions) => {
    return disruptions.flatMap((disruption) => {
        if (disruption.services && disruption.services.length > 0) {
          const serviceDisruptions = disruption.services.map((service) => ({
            type: "Feature",
            geometry: {
              type: "Point",
              coordinates: [
                service.coordinates.longitude ?? -1.5439765,
                service.coordinates.latitude ?? 53.7949385,
              ],
            },
            properties: {
              consequenceType: "services",
              disruptionReason: disruption.disruptionReason,
              lineDisplayName: `${service.lineName} - ${service.origin} - ${service.destination}`,
              operatorName: service.operatorName,
              disruptionStartDateTime: `${disruption.disruptionStartDate} ${disruption.disruptionStartTime}`,
              disruptionEndDateTime: disruption.disruptionNoEndDateTime ? "No end date time" : `${disruption.disruptionEndDate} ${disruption.disruptionEndTime}`,
              disruptionNoEndDateTime: service.disruptionNoEndDateTime
            }
          }))
          return serviceDisruptions
        }

<<<<<<< HEAD
  // Fetch ServicePattern GeoJSON
    httpGetAsync(servicePatternUrl, function (responseText) {
      var geojson = JSON.parse(responseText);
=======
        if (disruption.stops && disruption.stops.length > 0) {
          const stopsDisruptions = disruption.stops.map((stop) => ({
            type: "Feature",
            geometry: {
              type: "Point",
              coordinates: [
                stop.coordinates.longitude,
                stop.coordinates.latitude,
              ],
            },
            properties: {
              consequenceType: "stops",
              disruptionReason: disruption.disruptionReason,
              atcoCode: stop.atcoCode,
              commonName: stop.commonName,
              bearing: stop.bearing,
              disruptionStartDateTime: `${disruption.disruptionStartDate} ${disruption.disruptionStartTime}`,
              disruptionEndDateTime: disruption.disruptionNoEndDateTime ? "No end date time" : `${disruption.disruptionEndDate} ${disruption.disruptionEndTime}`,
              disruptionNoEndDateTime: stop.disruptionNoEndDateTime
            }
          }))
          return stopsDisruptions
        }
        return [...serviceDisruptions, ...stopsDisruptions]
    }).filter(val => val !== undefined)
  }

  httpGetAsync(servicePatternUrl, function (responseText) {
    const disruptions = JSON.parse(responseText);
>>>>>>> 84fa75ad

    const formattedDisruptions = formatDisruptions(disruptions)

    const bounds = new mapboxgl.LngLatBounds();

    formattedDisruptions.forEach((feature) => {
      bounds.extend(feature.geometry.coordinates);
    });

    map.fitBounds(bounds, {padding: 20});

    Promise.all(images.map(img => new Promise((resolve, reject) => {
        map.loadImage(img.url, (error, image) => {
          map.addImage(img.id, image)
          resolve();
        })
      }))
    ).then(() => {
      map.addSource('cross-icon-disruptions', {
        'type': 'geojson',
        'data': {
          "type": "FeatureCollection",
          "features": formattedDisruptions.filter((disruption) => disruptionReasonByIcon.crossIcon.includes(disruption.properties.disruptionReason))
        }

<<<<<<< HEAD
      map.loadImage(questionMark, (error, image) => {
        if (error) throw error;
        map.addImage('question-mark', image);
      });

      map.addSource("organisation-services", {
        type: "geojson",
        data: servicesGeoJSON,
=======
>>>>>>> 84fa75ad
      });

      map.addLayer({
        id: "cross-icon-disruptions",
        type: "symbol",
        source: "cross-icon-disruptions",
        layout: {
          'icon-image': 'cross',
          'icon-size': 0.25
        }
      });

      map.addSource('diversion-icon-disruptions', {
        'type': 'geojson',
        'data': {
          "type": "FeatureCollection",
          "features": formattedDisruptions.filter((disruption) => disruptionReasonByIcon.diversionIcon.includes(disruption.properties.disruptionReason))
        }
      });

      map.addLayer({
<<<<<<< HEAD
        id: "organisation-stops",
        type: "symbol",
        source: "organisation-stops",
        layout: {
          'icon-image': 'question-mark',
          'icon-size': 0.25
        }
=======
        id: "diversion-icon-disruptions",
        type: "symbol",
        source: "diversion-icon-disruptions",
        layout: {
          'icon-image': 'diversion',
          'icon-size': 0.25
        }
      });

      map.addSource('engineering-icon-disruptions', {
        'type': 'geojson',
        'data': {
          "type": "FeatureCollection",
          "features": formattedDisruptions.filter((disruption) => disruptionReasonByIcon.engineeringIcon.includes(disruption.properties.disruptionReason))
        }
>>>>>>> 84fa75ad
      });

      map.addLayer({
        id: "engineering-icon-disruptions",
        type: "symbol",
        source: "engineering-icon-disruptions",
        layout: {
          'icon-image': 'engineering',
          'icon-size': 0.25
        }
      });

      map.addSource('event-icon-disruptions', {
        'type': 'geojson',
        'data': {
          "type": "FeatureCollection",
          "features": formattedDisruptions.filter((disruption) => disruptionReasonByIcon.eventIcon.includes(disruption.properties.disruptionReason))
        }
      });

      map.addLayer({
        id: "event-icon-disruptions",
        type: "symbol",
        source: "event-icon-disruptions",
        layout: {
          'icon-image': 'event',
          'icon-size': 0.25
        }
      });

      map.addSource('industrial-action-icon-disruptions', {
        'type': 'geojson',
        'data': {
          "type": "FeatureCollection",
          "features": formattedDisruptions.filter((disruption) => disruptionReasonByIcon.industrialActionIcon.includes(disruption.properties.disruptionReason))
        }
      });

      map.addLayer({
        id: "industrial-action-icon-disruptions",
        type: "symbol",
        source: "industrial-action-icon-disruptions",
        layout: {
          'icon-image': 'industrial-action',
          'icon-size': 0.25
        }
      });

      map.addSource('question-mark-icon-disruptions', {
        'type': 'geojson',
        'data': {
          "type": "FeatureCollection",
          "features": formattedDisruptions.filter((disruption) => disruptionReasonByIcon.questionMarkIcon.includes(disruption.properties.disruptionReason))
        }
      });

      map.addLayer({
        id: "question-mark-icon-disruptions",
        type: "symbol",
        source: "question-mark-icon-disruptions",
        layout: {
          'icon-image': 'question-mark',
          'icon-size': 0.25
        }
      });

      map.addSource("traffic-icon-disruptions", {
        type: "geojson",
        data: {
          "type": "FeatureCollection",
          "features": formattedDisruptions.filter((disruption) => disruptionReasonByIcon.trafficIcon.includes(disruption.properties.disruptionReason))
        }
      });

      map.addLayer({
        id: "traffic-icon-disruptions",
        type: "symbol",
        source: "traffic-icon-disruptions",
        layout: {
          'icon-image': 'traffic',
          'icon-size': 0.25
        }
      });

<<<<<<< HEAD
    map.on("load", function () {
    // Create a popup, but don't add it to the map yet.
    var popup = new mapboxgl.Popup({
=======
      map.addSource('weather-icon-disruptions', {
        'type': 'geojson',
        'data': {
          "type": "FeatureCollection",
          "features": formattedDisruptions.filter((disruption) => disruptionReasonByIcon.weatherIcon.includes(disruption.properties.disruptionReason))
        }
      });

      map.addLayer({
        id: "weather-icon-disruptions",
        type: "symbol",
        source: "weather-icon-disruptions",
        layout: {
          'icon-image': 'weather',
          'icon-size': 0.25
        }
      });
    })
  });



  map.on("load", function () {
    const popup = new mapboxgl.Popup({
>>>>>>> 84fa75ad
      closeButton: false,
      closeOnClick: true,
      closeOnMove: true,
    });

    const createStopsPopUp = (e) => {
<<<<<<< HEAD
      var disruption_reason = `Extreme Weather Conditions`;
      var name = e.features[0].properties.common_name;
      var disruption_dates = `10/01/2023 0900 - 12/01/2023 1700`;
      var atco_code = `Atco code: ${e.features[0].properties.atco_code}`;
      var popup_content = `<h3>${disruption_reason}</h3><h3>${name}</h3><div><p>${disruption_dates}</p><p>${atco_code}</p></div>`
=======
      const disruptionReason = disruptionReasonText[e.features[0].properties.disruptionReason];
      const name = e.features[0].properties.commonName;
      const disruptionDates = `${e.features[0].properties.disruptionStartDateTime} - ${e.features[0].properties.disruptionEndDateTime}`;
      const atcoCode = `Atco code: ${e.features[0].properties.atcoCode}`;
      const bearing = `Bearing: ${e.features[0].properties.bearing}`
      const popup_content = `<h3>${disruptionReason}</h3><h3>${name}</h3><div><p>${disruptionDates}</p><p>${atcoCode}</p><p>${bearing}</p></div>`
>>>>>>> 84fa75ad

      popup.setLngLat(e.lngLat).setHTML(popup_content).addTo(map);
    }

<<<<<<< HEAD
    // map.on("mouseenter", "organisation-stops", (e) => {
    //   // Change the cursor style as a UI indicator.
    //   map.getCanvas().style.cursor = "pointer";
    //
    //   createStopsPopUp(e)
    // });

     map.on("click", "organisation-stops", (e) => {
      createStopsPopUp(e)
    });

    // map.on("mouseleave", "organisation-stops", function () {
    //   map.getCanvas().style.cursor = "";
    //   popup.remove();
    // });

    map.on("mouseenter", "organisation-services", function (e) {
      // Change the cursor style as a UI indicator.
      map.getCanvas().style.cursor = "pointer";

      var description =
        "Service number: " + e.features[0].properties.service_line_name;

      // Populate the popup and set its coordinates
      // based on the feature found.
      popup.setLngLat(e.lngLat).setHTML(description).addTo(map);
    });
=======
    const createServicesPopUp = (e) => {
      const disruptionReason = disruptionReasonText[e.features[0].properties.disruptionReason];
      const name = e.features[0].properties.lineDisplayName;
      const disruptionDates = `${e.features[0].properties.disruptionStartDateTime} - ${e.features[0].properties.disruptionEndDateTime}`;
      const operatorName = `Operator: ${e.features[0].properties.operatorName}`;
      const popup_content = `<h3>${disruptionReason}</h3><h3>${name}</h3><div><p>${disruptionDates}</p><p>${operatorName}</p></div>`

      popup.setLngLat(e.lngLat).setHTML(popup_content).addTo(map);
    }

    iconDisruptions.forEach((icon) => {
      map.on("mousemove", icon, () => {
        map.getCanvas().style.cursor = "pointer";
      })

      map.on("mouseleave", icon, () => {
        map.getCanvas().style.cursor = "";
      })

      map.on("click", icon, (e) => {
        if(e.features[0].properties.consequenceType === "stops"){
          createStopsPopUp(e)
          return;
        }
        if(e.features[0].properties.consequenceType === "services"){
          createServicesPopUp(e)
          return;
        } else return;
      });
    })
  })
>>>>>>> 84fa75ad

};

export {initOrgMap};<|MERGE_RESOLUTION|>--- conflicted
+++ resolved
@@ -1,6 +1,3 @@
-<<<<<<< HEAD
-import questionMark from '../images/disruptions-map/question-mark.png'
-=======
 import cross from '../images/disruptions-map/cross.png'
 import diversion from '../images/disruptions-map/diversion.png'
 import engineering from '../images/disruptions-map/engineering.png'
@@ -10,7 +7,6 @@
 import roadworks from '../images/disruptions-map/roadworks.png'
 import traffic from '../images/disruptions-map/traffic.png'
 import weather from '../images/disruptions-map/weather.png'
->>>>>>> 84fa75ad
 
 const mapboxgl = require("mapbox-gl");
 
@@ -155,11 +151,6 @@
           return serviceDisruptions
         }
 
-<<<<<<< HEAD
-  // Fetch ServicePattern GeoJSON
-    httpGetAsync(servicePatternUrl, function (responseText) {
-      var geojson = JSON.parse(responseText);
-=======
         if (disruption.stops && disruption.stops.length > 0) {
           const stopsDisruptions = disruption.stops.map((stop) => ({
             type: "Feature",
@@ -189,7 +180,6 @@
 
   httpGetAsync(servicePatternUrl, function (responseText) {
     const disruptions = JSON.parse(responseText);
->>>>>>> 84fa75ad
 
     const formattedDisruptions = formatDisruptions(disruptions)
 
@@ -215,17 +205,6 @@
           "features": formattedDisruptions.filter((disruption) => disruptionReasonByIcon.crossIcon.includes(disruption.properties.disruptionReason))
         }
 
-<<<<<<< HEAD
-      map.loadImage(questionMark, (error, image) => {
-        if (error) throw error;
-        map.addImage('question-mark', image);
-      });
-
-      map.addSource("organisation-services", {
-        type: "geojson",
-        data: servicesGeoJSON,
-=======
->>>>>>> 84fa75ad
       });
 
       map.addLayer({
@@ -247,15 +226,6 @@
       });
 
       map.addLayer({
-<<<<<<< HEAD
-        id: "organisation-stops",
-        type: "symbol",
-        source: "organisation-stops",
-        layout: {
-          'icon-image': 'question-mark',
-          'icon-size': 0.25
-        }
-=======
         id: "diversion-icon-disruptions",
         type: "symbol",
         source: "diversion-icon-disruptions",
@@ -271,7 +241,6 @@
           "type": "FeatureCollection",
           "features": formattedDisruptions.filter((disruption) => disruptionReasonByIcon.engineeringIcon.includes(disruption.properties.disruptionReason))
         }
->>>>>>> 84fa75ad
       });
 
       map.addLayer({
@@ -356,11 +325,6 @@
         }
       });
 
-<<<<<<< HEAD
-    map.on("load", function () {
-    // Create a popup, but don't add it to the map yet.
-    var popup = new mapboxgl.Popup({
-=======
       map.addSource('weather-icon-disruptions', {
         'type': 'geojson',
         'data': {
@@ -385,60 +349,22 @@
 
   map.on("load", function () {
     const popup = new mapboxgl.Popup({
->>>>>>> 84fa75ad
       closeButton: false,
       closeOnClick: true,
       closeOnMove: true,
     });
 
     const createStopsPopUp = (e) => {
-<<<<<<< HEAD
-      var disruption_reason = `Extreme Weather Conditions`;
-      var name = e.features[0].properties.common_name;
-      var disruption_dates = `10/01/2023 0900 - 12/01/2023 1700`;
-      var atco_code = `Atco code: ${e.features[0].properties.atco_code}`;
-      var popup_content = `<h3>${disruption_reason}</h3><h3>${name}</h3><div><p>${disruption_dates}</p><p>${atco_code}</p></div>`
-=======
       const disruptionReason = disruptionReasonText[e.features[0].properties.disruptionReason];
       const name = e.features[0].properties.commonName;
       const disruptionDates = `${e.features[0].properties.disruptionStartDateTime} - ${e.features[0].properties.disruptionEndDateTime}`;
       const atcoCode = `Atco code: ${e.features[0].properties.atcoCode}`;
       const bearing = `Bearing: ${e.features[0].properties.bearing}`
       const popup_content = `<h3>${disruptionReason}</h3><h3>${name}</h3><div><p>${disruptionDates}</p><p>${atcoCode}</p><p>${bearing}</p></div>`
->>>>>>> 84fa75ad
 
       popup.setLngLat(e.lngLat).setHTML(popup_content).addTo(map);
     }
 
-<<<<<<< HEAD
-    // map.on("mouseenter", "organisation-stops", (e) => {
-    //   // Change the cursor style as a UI indicator.
-    //   map.getCanvas().style.cursor = "pointer";
-    //
-    //   createStopsPopUp(e)
-    // });
-
-     map.on("click", "organisation-stops", (e) => {
-      createStopsPopUp(e)
-    });
-
-    // map.on("mouseleave", "organisation-stops", function () {
-    //   map.getCanvas().style.cursor = "";
-    //   popup.remove();
-    // });
-
-    map.on("mouseenter", "organisation-services", function (e) {
-      // Change the cursor style as a UI indicator.
-      map.getCanvas().style.cursor = "pointer";
-
-      var description =
-        "Service number: " + e.features[0].properties.service_line_name;
-
-      // Populate the popup and set its coordinates
-      // based on the feature found.
-      popup.setLngLat(e.lngLat).setHTML(description).addTo(map);
-    });
-=======
     const createServicesPopUp = (e) => {
       const disruptionReason = disruptionReasonText[e.features[0].properties.disruptionReason];
       const name = e.features[0].properties.lineDisplayName;
@@ -470,7 +396,6 @@
       });
     })
   })
->>>>>>> 84fa75ad
 
 };
 
