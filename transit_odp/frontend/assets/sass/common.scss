.key-value-list {
  list-style: none;
  padding: 0;
  // font-family: "nta", Arial, sans-serif;
  font-size: 1.125rem;
  margin: govuk-spacing(3) 0 0 0;

  li {
    margin: 0;

    .item__key {
      display: inline-block;
      font-weight: bold;
      width: 35%;
      padding-bottom: govuk-spacing(2);
    }

    .item__value {
      display: inline-block;
    }
  }
}

.flex-container {
  display: flex;
}

.flex-direction-column {
  flex-direction: column;
}

.flexfill {
  flex: 1;
}

/* Used to prevent long words, such as urls and api_key for overflowing */
/* see https://css-tricks.com/snippets/css/prevent-long-urls-from-breaking-out-of-container/ */
.dont-break-out {
  overflow-wrap: break-word;
  word-wrap: break-word;
  -ms-word-break: break-all;
  word-break: break-all;
  word-break: break-word;
  -ms-hyphens: auto;
  -moz-hyphens: auto;
  -webkit-hyphens: auto;
  hyphens: auto;
}

ul.dashed {
  list-style-type: none;
}

ul.dashed > li {
  text-indent: -5px;
}

ul.dashed > li:before {
  content: "-";
  text-indent: -5px;
}

.no-wrap {
  white-space: nowrap;
  overflow: hidden;
}

.flex-between {
  display: flex;
  justify-content: space-between;
}

fieldset {
  padding: 0;
  border: 0;
  margin: 0;
}

.hide-using-position {
  position: absolute;
  overflow: hidden;
  height: 1px;
  width: 1px;
  padding: 0;
  margin: 0;
}

.hidden-overflow {
  overflow: hidden;
}


.govuk-accordion__section-content[hidden] {
  display: none !important;
}

.link-dark {
  text-decoration: none;
  color: govuk-colour("black") !important;
}
.bg-light-p-font-lg {
  background-color: govuk-colour("mid-grey");
  text-align: left;
  vertical-align: middle;
  padding: 1.25em 2.9375em;
  font-size: 1.03rem;
}
.last_updated_cell {
  width: 20%;
}

.table-container {
  padding: 1.25em;
}
.font-arial-lg {
  font-size: 1.185rem;
  font-family: nta, Arial, sans-serif;
}
.w-40-l {
  width: 40%;
}
.w-30-l {
  width: 30%;
}
.letter-spacing-0 {
  letter-spacing: 0px;
}
.no-underline-l {
  text-decoration: none;
}

.pb3-l {
  padding-bottom: 1rem;
}
.progress-bar-outer {
  width: 100%;
  background-color: govuk-color("dark-blue");
}
.loading-white {
  width: 0%;
  height: 30px;
  background-color: govuk-color("white");
  text-align: center;
  line-height: 30px;
  color: govuk-color("white");
}
.loading-white-lg {
  width: 4.375em;
  height: 2.625em;
  font-size: 2.25em;
  font-weight: bold;
  color: govuk-color("white");
  align-content: center;
}
.w-90-l {
  width: 90%;
}
.right-justify {
  text-align: right;
}
.b--black {
  border-color: govuk-color("black");
}
.white {
  color: govuk-color("white");
}
.pb0-l {
  padding-bottom: 0;
}
.invite-error {
  color: #d4351c;
}

.ml2-l {
  margin-left: 0.5em;
}
.govuk-summary-list__row--no-border {
  border: 0;
}
.js-hidden {
  display: none;
}
.app-step-nav__list {
  padding-bottom: 1.25em;
}
.justify-center-l {
  justify-content: center;
}
.hover {
  color: #454a4c;
}

.checkbox-filter__annotation {
  color: #505a5f;
}
.pa0-l {
  padding: 0px;
}
.app-step-nav-related {
  color: govuk-color("black");
}
.nowrap-l {
  white-space: nowrap;
}
.v-mid-l {
  vertical-align: middle;
}
.relative-bottom {
  position: relative;
  bottom: 1.25em;
}
.font-sm-md {
  font-size: 0.9375em;
  color: #454a4c;
  font-weight: normal;
}
.font-18 {
  font-size: 18px;
}
.w-h-2 {
  width: 1.625em;
  height: 1.625em;
}
.icon-container {
  min-width: 1.25em;
  min-height: 1.25em;
  font-size: 0.9375em;
  line-height: 0.9375em;
  top: 0.4375em;
}
.content-box {
  min-width: 1.25em;
  min-height: 1.25em;
  font-size: 0.9375em;
  line-height: 0.9375em;
  top: 1em;
}
.image-frame {
  width: 1.625em;
  height: 1.625em;
}
.no-border {
  border-bottom: none;
}
.indented-text {
  padding-left: 0.9375em;
}

.end-justified {
  justify-content: end;
}
.large-font {
  font-size: 18px;
}
.blue-background {
  background-color: #2b8cc4;
}
.empty-bar {
  width: 0%;
  height: 30px;
  background-color: govuk-color("white");
  text-align: center;
  line-height: 30px;
  color: govuk-color("white");
}
.bold-white-text {
  width: 4.375em;
  height: 2.625em;
  font-size: 2.25em;
  font-weight: bold;
  color: govuk-color("white");
  align-content: center;
}
.blue-header {
  background-color: #2b8cc4;
}
.top-border {
  border-top: 1px solid #bfc1c3;
}
.normal-weight {
  font-weight: normal;
  padding-bottom: 1.25em;
}
.shifted-text {
  position: relative;
  top: 2px;
  margin-left: -1.875em;
}

.disruptions-width {
  width: 100% !important;
  height: 25rem !important;
}

.shifted-tag-top-3 {
  position: relative;
  top: -3px;
}

.content-center {
  align-content: center;
}

.push-right {
  float: right;
}

.text-wrap {
  text-wrap: wrap;
}

.position-relative {
  position: relative;
}

#map-updated-timestamp {
  position: absolute;
  bottom: 0px;
  right: 33px;
  font-size: 12px;
  background: #aaa;
  color: #000;
  padding: 4px;
  opacity: 0.6;
<<<<<<< HEAD
=======
}

ul.licence-list {
  list-style: none;
  padding-left: 0;
}

ui li {
  padding-left: 24px;
}

ul.licence-list .compliance-indicator {
  position: relative;
  margin-bottom: 8px;
}

ul.licence-list .compliance-indicator {
  content: "";
  position: absolute;
  left: 0;
  top: 4px;
  width: 16px;
  height: 16px;
  border-radius: 50%;
  background-color: grey;
}

ul.licence-list .compliance-indicator.compliant {
  background-color: #00703c;
}

ul.licence-list .compliance-indicator.non-compliant {
  background-color: #d4351c;
}

ul.licence-list a {
  padding-left: 25px;
}

.compliance-indicator-help-icon {
  position: relative;
}

.csp-total-inscope-inseason {
  font-weight: normal;
  font-size: 1.8rem;
}

.csp-inline {
  display: inline;
>>>>>>> 14088536
}<|MERGE_RESOLUTION|>--- conflicted
+++ resolved
@@ -322,8 +322,6 @@
   color: #000;
   padding: 4px;
   opacity: 0.6;
-<<<<<<< HEAD
-=======
 }
 
 ul.licence-list {
@@ -374,5 +372,4 @@
 
 .csp-inline {
   display: inline;
->>>>>>> 14088536
 }