--- conflicted
+++ resolved
@@ -647,10 +647,7 @@
         fares_filename: str,
         fares_last_modified_date: str,
         fares_operating_period_end_date: str,
-<<<<<<< HEAD
-=======
         fares_data_over_one_year: str,
->>>>>>> 26be79ec
         overall_requires_attention: str,
         dq_require_attention: str,
     ) -> None:
@@ -703,12 +700,7 @@
                 "fares_dataset_id": fares_dataset_id,
                 "fares_filename": fares_filename,
                 "fares_last_modified_date": fares_last_modified_date,
-<<<<<<< HEAD
-                "fares_data_over_one_year": fares_last_modified_date
-                and fares_last_modified_date + timedelta(days=365),
-=======
                 "fares_data_over_one_year": fares_data_over_one_year,
->>>>>>> 26be79ec
                 "fares_operating_period_end_date": fares_operating_period_end_date,
                 "overall_requires_attention": overall_requires_attention,
                 "dq_require_attention": dq_require_attention,
@@ -899,11 +891,7 @@
             )
 
         is_fares_require_attention_active = flag_is_active(
-<<<<<<< HEAD
-            "", "is_fares_require_attention_active"
-=======
             "", FeatureFlags.FARES_REQUIRE_ATTENTION.value
->>>>>>> 26be79ec
         )
         if is_fares_require_attention_active:
             fares_dataset_df = get_fares_dataset_map(txcfa_map)
@@ -1008,31 +996,6 @@
             )
 
             if is_fares_require_attention_active:
-<<<<<<< HEAD
-                if file_attribute is not None and not fares_dataset_df.empty:
-                    national_operator_code = file_attribute.national_operator_code
-                    row = fares_dataset_df.loc[
-                        fares_dataset_df["national_operator_code"]
-                        == national_operator_code & fares_dataset_df["line_id"]
-                        == line_name
-                    ].iloc[0]
-
-                    fares_dataset_id = row["dataset_id"]
-                    fares_filename = row["file_name"]
-                    fares_last_modified_date = row["last_updated_data"]
-                    fares_operating_period_end_date = row["valid_to"]
-                    fares_published_status = get_fares_published_status(row)
-                    fares_timeliness_status = get_fares_timeliness_status(row)
-                    fares_compliance_status = get_fares_compliance_status(row)
-                else:
-                    fares_dataset_id = None
-                    fares_filename = None
-                    fares_last_modified_date = None
-                    fares_operating_period_end_date = None
-                    fares_published_status = get_fares_published_status(None)
-                    fares_timeliness_status = get_fares_timeliness_status(None)
-                    fares_compliance_status = get_fares_compliance_status(None)
-=======
                 fares_dataset_id = None
                 fares_filename = None
                 fares_last_modified_date = None
@@ -1080,7 +1043,6 @@
                     fares_compliance_status = get_fares_compliance_status(
                         is_fares_compliant
                     )
->>>>>>> 26be79ec
 
                 fares_requires_attention = get_fares_requires_attention(
                     fares_published_status,
@@ -1100,10 +1062,7 @@
                 fares_filename = UNDER_MAINTENANCE
                 fares_last_modified_date = UNDER_MAINTENANCE
                 fares_operating_period_end_date = UNDER_MAINTENANCE
-<<<<<<< HEAD
-=======
                 fares_data_over_one_year = UNDER_MAINTENANCE
->>>>>>> 26be79ec
                 fares_published_status = UNDER_MAINTENANCE
                 fares_timeliness_status = UNDER_MAINTENANCE
                 fares_compliance_status = UNDER_MAINTENANCE
@@ -1141,10 +1100,7 @@
                 fares_filename,
                 fares_last_modified_date,
                 fares_operating_period_end_date,
-<<<<<<< HEAD
-=======
                 fares_data_over_one_year,
->>>>>>> 26be79ec
                 overall_requires_attention,
                 dq_require_attention,
             )
