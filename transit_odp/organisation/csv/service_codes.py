--- conflicted
+++ resolved
@@ -9,11 +9,7 @@
 from transit_odp.common.csv import CSVBuilder, CSVColumn
 from transit_odp.organisation.models import TXCFileAttributes
 from transit_odp.organisation.models.data import SeasonalService, ServiceCodeExemption
-<<<<<<< HEAD
-from transit_odp.otc.constants import OTC_SCOPE_STATUS_IN_SCOPE, OTC_SCOPE_STATUS_OUT_OF_SCOPE
-=======
-from transit_odp.otc.constants import API_TYPE_WECA
->>>>>>> 71b64354
+from transit_odp.otc.constants import API_TYPE_WECA, OTC_SCOPE_STATUS_IN_SCOPE, OTC_SCOPE_STATUS_OUT_OF_SCOPE
 from transit_odp.otc.models import Service as OTCService
 from transit_odp.publish.requires_attention import (
     evaluate_staleness,
@@ -104,15 +100,9 @@
         ),
         CSVColumn(
             header="Scope Status",
-<<<<<<< HEAD
             accessor=lambda otc_service: OTC_SCOPE_STATUS_OUT_OF_SCOPE
-            if otc_service.get("scope_status")
+            if otc_service.get("scope_status", False)
             else OTC_SCOPE_STATUS_IN_SCOPE,
-=======
-            accessor=lambda otc_service: "Out of Scope"
-            if otc_service.get("scope_status", False)
-            else "In Scope",
->>>>>>> 71b64354
         ),
         CSVColumn(
             header="Seasonal Status",
