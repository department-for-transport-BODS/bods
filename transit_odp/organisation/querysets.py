from datetime import datetime, timedelta
from typing import TypeVar

import pytz
from django.conf import settings
from django.contrib.auth import get_user_model
from django.contrib.postgres.aggregates.general import ArrayAgg, StringAgg
from django.db import models
from django.db.models import (
    BooleanField,
    Case,
    CharField,
    Count,
    ExpressionWrapper,
    F,
    FloatField,
    Func,
    IntegerField,
    Max,
    Min,
    OuterRef,
    Q,
    Subquery,
    Sum,
    Value,
    When,
)
from django.db.models.expressions import Exists
from django.db.models.functions import Coalesce, Concat, Substr, TruncDate, Upper
from django.db.models.query import Prefetch
from django.utils import timezone

from config.hosts import DATA_HOST
from transit_odp.avl.post_publishing_checks.constants import NO_PPC_DATA
from transit_odp.common.utils import reverse_path
from transit_odp.organisation.constants import (
    EXPIRED,
    INACTIVE,
    LIVE,
    NO_ACTIVITY,
    ORG_ACTIVE,
    ORG_INACTIVE,
    ORG_NOT_YET_INVITED,
    ORG_PENDING_INVITE,
    AVLType,
    DatasetType,
    FaresType,
    FeedStatus,
    TimetableType,
)
from transit_odp.organisation.view_models import GlobalFeedStats
from transit_odp.users.constants import AccountType

User = get_user_model()
ANONYMOUS = "Anonymous"
GENERAL_LEVEL = "General"
DATASET_LEVEL = "Data set level"

TSeasonalServiceQuerySet = TypeVar(
    "TSeasonalServiceQuerySet", bound="SeasonalServiceQuerySet"
)
TServiceCodeExemptionQuerySet = TypeVar(
    "TServiceCodeExemptionQuerySet", bound="ServiceCodeExemptionQuerySet"
)
TBODSLicenceQuerySet = TypeVar("TBODSLicenceQuerySet", bound="BODSLicenceQuerySet")


class OrganisationQuerySet(models.QuerySet):
    def has_published_datasets(self):
        return self.add_published_dataset_count().filter(published_dataset_count__gt=0)

    def add_org_admin_count(self):
        return self.annotate(
            org_admin_count=Count(
                "user", filter=Q(user__account_type=AccountType.org_admin.value)
            )
        )

    def add_org_staff_count(self):
        return self.annotate(
            org_staff_count=Count(
                "user", filter=Q(user__account_type=AccountType.org_staff.value)
            )
        )

    def add_key_contact_email(self):
        return self.annotate(key_contact_email=F("key_contact__email"))

    def add_registration_complete(self):
        """Annotates queryset with `registration_complete` as `True` if there are active
        users in the organisation or `False` if there are no users.

        Note - this method does not check if there are any actual pending invitations.
        This is assumed to be the case if there are no users.
        """
        return self.annotate(
            registration_complete=Exists(
                User.objects.filter(organisations=OuterRef("id"))
            )
        )

    def add_dataset_count(self):
        """Annotates queryset with the total number of related datasets,
        including drafts."""
        return self.annotate(dataset_count=Count("dataset"))

    def add_published_dataset_count_types(self):
        """Annotates queryset with a set of total numbers of related published datasets,
        for Timetables, AVLs and Fares
        """
        dataset_types = (TimetableType, AVLType, FaresType)
        timetable_count, avl_count, fares_count = [
            Count(
                "dataset",
                filter=Q(
                    dataset__dataset_type=dataset_type,
                    dataset__live_revision__isnull=False,
                ),
                distinct=True,
            )
            for dataset_type in dataset_types
        ]
        return self.annotate(
            published_timetable_count=timetable_count,
            published_avl_count=avl_count,
            published_fares_count=fares_count,
        )

    def add_live_published_dataset_count_types(self):
        """Annotates queryset with a set of total numbers of related published datasets,
        for Timetables, AVLs and Fares
        """
        dataset_types = (TimetableType, AVLType, FaresType)
        timetable_count, avl_count, fares_count = [
            Count(
                "dataset",
                filter=Q(
                    dataset__dataset_type=dataset_type,
                    dataset__live_revision__isnull=False,
                    dataset__live_revision__status="live",
                ),
                distinct=True,
            )
            for dataset_type in dataset_types
        ]
        return self.annotate(
            published_timetable_count=timetable_count,
            published_avl_count=avl_count,
            published_fares_count=fares_count,
        )

    def add_published_dataset_count(self):
        """Annotates queryset with the total number of related datasets,
        excluding drafts."""
        return self.annotate(
            published_dataset_count=Count(
                "dataset", filter=Q(dataset__live_revision__isnull=False)
            )
        )

    def add_last_active(self):
        """Adds the most recent user login datetime."""
        return self.annotate(last_active=Max("users__last_login"))

    def add_invite_sent(self):
        """Adds the datetime that the first invitation was sent to an organisation."""
        return self.annotate(invite_sent=Min("invitation__sent"))

    def add_status(self):
        qs = self.annotate(
            total_users=Count("users", distinct=True),
            total_invitations=Count("invitation", distinct=True),
        )
        is_inactive = Q(is_active=False) & Q(total_users__gt=0)
        is_pending = Q(is_active=False) & Q(total_users=0) & Q(total_invitations__gt=0)
        is_not_yet_invited = (
            Q(is_active=False) & Q(total_users=0) & Q(total_invitations=0)
        )
        return qs.annotate(
            status=Case(
                When(is_active=True, then=Value(ORG_ACTIVE, output_field=CharField())),
                When(is_inactive, then=Value(ORG_INACTIVE, output_field=CharField())),
                When(
                    is_pending, then=Value(ORG_PENDING_INVITE, output_field=CharField())
                ),
                When(
                    is_not_yet_invited,
                    then=Value(ORG_NOT_YET_INVITED, output_field=CharField()),
                ),
                output_field=CharField(),
            )
        )

    def add_first_letter(self):
        return self.annotate(first_letter=Upper(Substr("name", 1, 1)))

    def add_unregistered_service_count(self):
        unregistered_service_count = Count(
            "dataset",
            filter=Q(
                dataset__live_revision__txc_file_attributes__service_code__startswith="UZ"  # noqa: E501
            ),
        )
        return self.annotate(unregistered_service_count=unregistered_service_count)

    def add_invite_accepted(self):
        return self.annotate(invite_accepted=Min("users__date_joined"))

    def add_number_of_fare_products(self):
        return self.annotate(
            total_fare_products=Coalesce(
                Sum(
                    "dataset__live_revision__metadata__faresmetadata__"
                    "num_of_fare_products",
                    filter=Q(dataset__live_revision__status="live"),
                ),
                Value(0, output_field=IntegerField()),
            )
        )

    def add_number_of_services_valid_operating_date(self):
        today = datetime.today()
        valid_today = Q(
            dataset__live_revision__txc_file_attributes__operating_period_start_date__lte=today,  # noqa: E501
            dataset__live_revision__txc_file_attributes__operating_period_end_date__gte=today,  # noqa: E501
        )
        return self.annotate(
            number_of_services_valid_operating_date=Count(
                "dataset__live_revision__txc_file_attributes__service_code",
                filter=valid_today,
            )
        )

    def add_published_services_with_future_start_date(self):
        today = datetime.today()
        future_start = Q(
            dataset__live_revision__txc_file_attributes__operating_period_start_date__gt=today  # noqa: E501
        )
        return self.annotate(
            published_services_with_future_start_date=Count(
                "dataset", filter=future_start
            )
        )

    def add_nocs_string(self, delimiter=","):
        return self.annotate(
            nocs_string=StringAgg(
                "nocs__noc",
                delimiter,
                distinct=True,
            )
        )

    def add_licence_string(self, delimiter=","):
        return self.annotate(
            licence_string=StringAgg(
                "licences__number",
                delimiter,
                distinct=True,
            )
        )

    def add_number_of_licences(self):
        return self.annotate(number_of_licences=Count("licences", distinct=True))

    def add_permit_holder(self):
        """
        This can really confusing on the frontend when the checkbox is ticked then
        licence_required=False.
        Therefore
        | licence_number | checkbox | licence_required | permit_holder |
        | -------------- | -------- | ---------------- | ------------- |
        | PD0000000136   | empty    | False            | TRUE          |
        | -------------- | -------- | ---------------- | ------------- |
        |                | checked  | True             | FALSE         |
        | -------------- | -------- | ---------------- | ------------- |
        |                | empty    | True/None        | UNKNOWN       |
        | -------------- | -------- | ---------------- | ------------- |
        """
        checked = Q(licence_required=False)
        unchecked = Q(licence_required=True)
        return self.add_number_of_licences().annotate(
            permit_holder=Case(
                When(
                    unchecked & Q(number_of_licences__gt=0),
                    then=Value("TRUE", output_field=CharField()),
                ),
                When(checked, then=Value("FALSE", output_field=CharField())),
                default=Value("UNKNOWN", output_field=CharField()),
                output_field=CharField(),
            )
        )

    def add_total_subscriptions(self):
        """
        Annotates the total number of subscribers onto an organisation.
        * Be careful * with this qs when using in conjunction with other annotations.
        It joins through to organisation -> dataset -> subscribers which are all many
        to many relations. so this will rapidly increase the number of rows in
        interesting ways.
        """
        return self.annotate(total_subscriptions=Count("dataset__subscribers"))

    def add_data_catalogue_fields(self):
        return (
            self.add_status()
            .add_invite_accepted()
            .add_invite_sent()
            .add_last_active()
            .add_permit_holder()
            .add_nocs_string(delimiter=";")
            .add_licence_string(delimiter=";")
            .add_number_of_licences()
            .add_live_published_dataset_count_types()
        )


class DatasetQuerySet(models.QuerySet):
    def add_live_data(self):
        """Annotates the queryset with the live revision data"""
        return self.annotate(
            name=F("live_revision__name"),
            description=F("live_revision__description"),
            short_description=F("live_revision__short_description"),
            comment=F("live_revision__comment"),
            upload_file=F("live_revision__upload_file"),
            url_link=F("live_revision__url_link"),
            status=F("live_revision__status"),
            num_of_lines=F("live_revision__num_of_lines"),
            num_of_operators=F("live_revision__num_of_operators"),
            num_of_bus_stops=F("live_revision__num_of_bus_stops"),
            transxchange_version=F("live_revision__transxchange_version"),
            imported=F("live_revision__imported"),
            bounding_box=F("live_revision__bounding_box"),
            publisher_creation_datetime=F("live_revision__publisher_creation_datetime"),
            publisher_modified_datetime=F("live_revision__publisher_modified_datetime"),
            first_expiring_service=F("live_revision__first_expiring_service"),
            last_expiring_service=F("live_revision__last_expiring_service"),
            first_service_start=F("live_revision__first_service_start"),
            last_modified_user=F("live_revision__last_modified_user"),
            published_at=F("live_revision__published_at"),
        )

    def add_pretty_status(self):
        return self.annotate(
            status=Case(
                When(
                    Q(live_revision__status="live"),
                    then=Value("published", output_field=CharField()),
                ),
                When(
                    Q(live_revision__status="error", dataset_type=AVLType),
                    then=Value(NO_ACTIVITY, output_field=CharField()),
                ),
                default=F("live_revision__status"),
                output_field=CharField(),
            )
        )

    def add_pretty_dataset_type(self):
        # Cant call the attribute pretty_dataset_type because it clashes with model
        # property
        return self.annotate(
            dataset_type_pretty=Case(
                When(
                    Q(dataset_type=TimetableType),
                    then=Value("Timetables", output_field=CharField()),
                ),
                When(
                    Q(dataset_type=AVLType),
                    then=Value("Automatic Vehicle Locations", output_field=CharField()),
                ),
                When(
                    Q(dataset_type=FaresType),
                    then=Value("Fares", output_field=CharField()),
                ),
                output_field=CharField(),
            )
        )

    def add_last_updated_including_avl(self):
        return self.annotate(
            last_updated=Case(
                When(Q(dataset_type=AVLType), then=F("avl_feed_last_checked")),
                default=F("live_revision__published_at"),
            )
        )

    def add_admin_area_names(self):
        """Annotate queryset with the comma-separated list of admin names of the
        live revision"""
        return self.annotate(
            admin_area_names=StringAgg(
                "live_revision__admin_areas__name", ", ", distinct=True
            )
        )

    def add_admin_areas_from_naptan(self):
        return self.annotate(admin_areas=ArrayAgg(""))

    def add_organisation_name(self):
        return self.annotate(organisation_name=F("organisation__name"))

    def add_live_name(self):
        return self.annotate(name=F("live_revision__name"))

    def add_live_filename(self):
        return self.annotate(upload_filename=F("live_revision__upload_file"))

    def add_last_published_by_email(self):
        from transit_odp.organisation.models import DatasetRevision

        subquery = (
            DatasetRevision.objects.get_published()
            .filter(published_by__isnull=False)
            .filter(dataset_id=OuterRef("id"))
            .order_by("-created")
            .values("published_by__email")[:1]
        )
        return self.annotate(last_published_by_email=Subquery(subquery))

    def add_draft_revisions(self):
        from transit_odp.organisation.models import DatasetRevision

        return self.prefetch_related(
            Prefetch(
                "revisions",
                queryset=DatasetRevision.objects.get_draft(),
                to_attr="draft_revisions",
            ),
        )

    def add_errored_draft_flag(self):
        from transit_odp.organisation.models import DatasetRevision

        subquery = (
            DatasetRevision.objects.get_draft()
            .filter(dataset_id=OuterRef("id"))
            .order_by("-created")
            .values("status")[:1]
        )
        qs = self.annotate(
            draft_status=Subquery(subquery),
            has_errored_draft=Case(
                When(draft_status="error", then=Value(True, BooleanField())),
                default=Value(False, BooleanField()),
                output_field=BooleanField(),
            ),
        )
        return qs

    def add_draft_revision_data(self, organisation, dataset_type):
        """
        Adds extra draft revision data to OrganisationDataset used on feed list view
        """
        return self.raw(
            """
                SELECT "organisation_dataset".*,
                    b."id" as draft_revision_id,
                    b."status" as status,
                    b."name" as name,
                    b."first_expiring_service" as first_expiring_service,
                    b."num_of_lines" as num_of_lines,
                    b."short_description" as short_description,
                    b."published_at" as published_at
                        FROM "organisation_dataset"
                    JOIN "organisation_organisation"
                        ON ("organisation_dataset"."organisation_id" = %s)
                    CROSS JOIN LATERAL (SELECT *
                       FROM "organisation_datasetrevision"
                        WHERE ("organisation_datasetrevision".is_published = False)
                         and (dataset_id = "organisation_dataset".id)
                         and ("organisation_datasetrevision".status != 'inactive')
                         and ("organisation_datasetrevision".status != 'expired')
                        ) b
                    WHERE ("organisation_dataset".dataset_type = %s)
                    GROUP BY "organisation_dataset"."modified", "organisation_dataset"."created", "organisation_dataset".id, b."id", b."status", b.name, b.first_expiring_service, b.num_of_lines, b.short_description, b.published_at
                    ORDER BY "organisation_dataset"."modified" DESC, "organisation_dataset"."created" DESC

                """,  # noqa: E501
            [organisation.id, dataset_type],
        )

    def add_nocs(self, delimiter=", "):
        return self.annotate(
            nocs=StringAgg(
                "live_revision__txc_file_attributes__national_operator_code",
                delimiter,
                distinct=True,
            )
        )

    def add_profile_nocs(self, delimiter=", "):
        return self.annotate(
            profile_nocs=StringAgg(
                "organisation__nocs__noc",
                delimiter,
                distinct=True,
            )
        )

    def add_service_code(self, delimiter=", "):
        return self.annotate(
            service_codes=StringAgg(
                "live_revision__txc_file_attributes__service_code",
                delimiter,
                distinct=True,
            )
        )

    def agg_global_feed_stats(self, dataset_type: DatasetType, organisation_id: int):
        active = self.get_active()

        # count total number of feeds that have expired or soon to expire
        is_expiring = Q(live_revision__status=FeedStatus.expiring.value)
        is_errored = Q(live_revision__status=FeedStatus.error.value)
        feed_warnings = active.filter(is_expiring | is_errored).count()

        # Count total number of datasets (excludes deleted datasets)
        from transit_odp.organisation.models import DatasetRevision

        total_datasets = (
            DatasetRevision.objects.filter(dataset__organisation_id=organisation_id)
            .filter(dataset__dataset_type=dataset_type)
            .aggregate(dataset_count=Count("dataset_id", distinct=True))
        )

        # sum total number of lines across all feeds
        line_count = active.aggregate(
            value=Coalesce(
                Sum("live_revision__num_of_lines"),
                Value(0, output_field=IntegerField()),
            )
        )["value"]

        fare_product_count = active.aggregate(
            value=Coalesce(
                Sum("live_revision__metadata__faresmetadata__num_of_fare_products"),
                Value(0, output_field=IntegerField()),
            )
        )["value"]

        return GlobalFeedStats(
            line_count=line_count,
            feed_warnings=feed_warnings,
            total_dataset_count=total_datasets["dataset_count"],
            total_fare_products=fare_product_count,
        )

    def get_published(self):
        """Filter queryset to datasets which have a live_revision,
        i.e. a published revision"""

        return self.filter(live_revision__isnull=False)

    def get_live_dq_score(self):
        from transit_odp.data_quality.models.report import DataQualityReport

        latest_score_subquery = (
            DataQualityReport.objects.filter(revision_id=OuterRef("live_revision__id"))
            .order_by("-id")
            .values_list("score")[:1]
        )
        return self.annotate(score=Subquery(latest_score_subquery))

    def get_active_org(self):
        return self.exclude(organisation__is_active=False)

    def get_viewable_statuses(self):
        """
        Returns only the statuses that can be viewable by a consumer of BODS,
        e.g. "live" and "inactive" (N.B. only applies to Fares and Timetables).
        """
        return self.get_published().filter(live_revision__status__in=[LIVE, INACTIVE])

    def get_dataset_type(self, dataset_type: DatasetType):
        return self.filter(dataset_type=dataset_type)

    def get_active(self, dataset_type=None):
        """Filter queryset to datasets which have a published revision in a
        non-expired state"""
        exclude_status = [FeedStatus.expired.value, FeedStatus.inactive.value]
        qs = self.get_published().exclude(live_revision__status__in=exclude_status)
        if dataset_type is not None:
            qs = qs.filter(dataset_type=dataset_type)

        return qs

    def search(self, keywords):
        """Searches the dataset and live_revision using keywords"""
        from transit_odp.organisation.models import DatasetRevision

        # The important part is to ensure no duplicate datasets are returned due
        # to search over this many-to-many
        # TODO - add expression indexes to AdminArea name for efficient icontains
        # search, e.g. `CREATE INDEX admin_area_lower_email ON admin_area(upper(name));`
        fares_icontains = Q(
            metadata__faresmetadata__stops__admin_area__name__icontains=keywords
        )
        timetables_icontains = Q(admin_areas__name__icontains=keywords)
        revisions = (
            DatasetRevision.objects.get_live_revisions()
            .filter(timetables_icontains | fares_icontains)
            .order_by("id")
            .distinct("id")
            .values("id")
        )

        location_contains_keywords = Q(live_revision__in=revisions)
        desc_contains_keywords = Q(live_revision__description__icontains=keywords)
        org_name_contains_keywords = Q(organisation__name__icontains=keywords)
        noc_contains_keywords = Q(organisation__nocs__noc__icontains=keywords)

        qs = self.filter(
            location_contains_keywords
            | desc_contains_keywords
            | org_name_contains_keywords
            | noc_contains_keywords
        ).distinct()

        return qs

    def get_remote(self):
        # Note we only want to consider the live_revision's data when determining if
        # its remote. Therefore, exclude any draft revisions
        return self.get_published().exclude(live_revision__url_link="")

    def get_local(self):
        # Note we only want to consider the live_revision's data when determining if
        # its local. Therefore, exclude any draft revisions
        return self.get_published().filter(live_revision__url_link="")

    def select_related_live_revision(self, qs=None):
        """
        Prefetch each dataset's live revision for efficient access, i.e.
        when iterating over datasets.

        This method uses prefetch_related under the hood as there is a many-to-one
        rel between Dataset and
        DatasetRevision. However, we use the LiveDatasetRevision proxy model to
        filter this down essentially to a
        one-to-one relationship. The prefetched results are assigned to the
        `_live_revision` attribute. Since this
        contains a result set, the Dataset model defines a property, `live_revision`,
        which returns the first or none.

        :type qs: DatasetRevisionQuerySet Allows prefetch of `DataRevision`s with
        user-supplied annotations.
        """
        from transit_odp.organisation.models import DatasetRevision

        if qs is None:
            qs = DatasetRevision.objects.all()

        # This allows prefetching live revisions with user-provided annotations
        qs = qs.get_live_revisions()

        # we assign it to 'hidden' attribute, '_live_revision', so we can hide the
        # list with a property to return just a single object
        return self.prefetch_related(
            Prefetch("revisions", queryset=qs, to_attr="_live_revision")
        )

    def get_active_remote_datasets(self, dataset_type=None):
        """Return a list of all the datasets that were uploaded via url."""
        qs = (
            self.select_related("organisation")
            .select_related("live_revision")
            .select_related("live_revision__availability_retry_count")
            .get_active()
            .get_remote()
        )
        if dataset_type is not None:
            qs = qs.filter(dataset_type=dataset_type)
        return qs

    def get_local_timetables(self):
        return self.get_local().get_active().filter(dataset_type=TimetableType)

    def get_remote_timetables(self):
        return self.get_active_remote_datasets(dataset_type=TimetableType)

    def get_available_remote_timetables(self):
        count_is_zero = Q(live_revision__availability_retry_count__count=0)
        count_is_null = Q(live_revision__availability_retry_count__isnull=True)
        return self.get_remote_timetables().filter(count_is_zero | count_is_null)

    def get_unavailable_remote_timetables(self):
        """Return a list of all the Timetable datasets that were uploaded via url and
        have a retry count greater than zero (have been unavailable)."""
        count_gt_zero = Q(live_revision__availability_retry_count__count__gt=0)
        return self.get_remote_timetables().filter(count_gt_zero)

    def get_remote_fares(self):
        """Return a list of all the Fares datasets that were uploaded via url."""
        return self.get_active_remote_datasets(dataset_type=FaresType)

    def get_available_remote_fares(self):
        count_is_zero = Q(live_revision__availability_retry_count__count=0)
        count_is_null = Q(live_revision__availability_retry_count__isnull=True)
        return self.get_remote_fares().filter(count_is_zero | count_is_null)

    def get_unavailable_remote_fares(self):
        """Return a list of all the Timetable datasets that were uploaded via url and
        have a retry count greater than zero (have been unavailable)."""
        count_gt_zero = Q(live_revision__availability_retry_count__count__gt=0)
        return self.get_remote_fares().filter(count_gt_zero)

    def add_pti_exists(self):
        from transit_odp.data_quality.models.report import PTIObservation

        observations = PTIObservation.objects.filter(
            revision=OuterRef("live_revision_id")
        )
        non_zero_count = Q(live_revision__pti_result__count__gt=0)
        qs = self.annotate(has_pti_observations=Exists(observations))
        return qs.annotate(
            pti_exists=Case(
                When(has_pti_observations=True, then=True),
                When(non_zero_count, then=True),
                default=False,
                output_field=BooleanField(),
            )
        )

    def add_is_after_pti_compliance_date(self):
        filter_date = settings.PTI_START_DATE.replace(tzinfo=pytz.utc)
        is_after_pti_compliance_date = Q(live_revision__created__gt=filter_date)
        return self.annotate(
            is_after_pti_compliance_date=Case(
                When(is_after_pti_compliance_date, then=True),
                default=False,
                output_field=BooleanField(),
            )
        )

    def add_is_live_pti_compliant(self):
        return (
            self.add_pti_exists()
            .add_is_after_pti_compliance_date()
            .annotate(
                is_pti_compliant=Case(
                    When(
                        Q(pti_exists=False, is_after_pti_compliance_date=True),
                        then=True,
                    ),
                    When(
                        Q(pti_exists=True, is_after_pti_compliance_date=True),
                        then=False,
                    ),
                    default=None,
                    output_field=BooleanField(),
                ),
            )
        )

    def add_dataset_download_url(self):
        """
        Annotates the download url to the dataset
        """
        key = 9999999999
        timetables_url = reverse_path(
            "feed-download", kwargs={"pk": key}, host=DATA_HOST
        )
        fares_url = reverse_path(
            "fares-feed-download", kwargs={"pk": key}, host=DATA_HOST
        )
        prefix_timetable_url, suffix_timetable_url = timetables_url.split(str(key))
        prefix_fares_url, suffix_fares_url = fares_url.split(str(key))
        return self.annotate(
            dataset_download_url=Case(
                When(
                    Q(dataset_type=TimetableType),
                    then=Concat(
                        Value(prefix_timetable_url),
                        F("id"),
                        Value(suffix_timetable_url),
                    ),
                ),
                When(
                    Q(dataset_type=FaresType),
                    then=Concat(
                        Value(prefix_fares_url), F("id"), Value(suffix_fares_url)
                    ),
                ),
                default=None,
                output_field=CharField(null=True),
            )
        )

    def add_api_url(self):
        """
        Annotates the v1 api url to the dataset
        """
        key = 9999999999
        timetables_url = reverse_path(
            "api:feed-detail", kwargs={"pk": key}, host=DATA_HOST
        )
        avls_url = reverse_path(
            "api:avldetaildatafeedapi", kwargs={"pk": key}, host=DATA_HOST
        )
        fares_url = reverse_path(
            "api:fares-api-detail", kwargs={"pk": key}, host=DATA_HOST
        )
        prefix_timetable_url, suffix_timetable_url = timetables_url.split(str(key))
        prefix_avl_url, suffix_avl_url = avls_url.split(str(key))
        prefix_fares_url, suffix_fares_url = fares_url.split(str(key))

        return self.annotate(
            api_detail_url=Case(
                When(
                    Q(dataset_type=TimetableType),
                    then=Concat(
                        Value(prefix_timetable_url),
                        F("id"),
                        Value(suffix_timetable_url),
                    ),
                ),
                When(
                    Q(dataset_type=AVLType),
                    then=Concat(
                        Value(prefix_avl_url),
                        F("id"),
                        Value(suffix_avl_url),
                    ),
                ),
                When(
                    Q(dataset_type=FaresType),
                    then=Concat(
                        Value(prefix_fares_url), F("id"), Value(suffix_fares_url)
                    ),
                ),
                default=None,
                output_field=CharField(null=True),
            )
        )

    def add_total_subscriptions(self):
        return self.annotate(total_subscriptions=Count("subscribers"))

    def filter_pti_compliant(self):
        return self.add_is_live_pti_compliant().filter(is_pti_compliant=True)

    def get_compliant_timetables(self):
        qs = (
            self.get_active_org()
            .get_active()
            .select_related("live_revision")
            .filter(dataset_type=TimetableType)
            .filter_pti_compliant()
        )
        return qs

    def get_compliant_fares_validation(self):
        non_zero_count = Q(live_revision__fares_validation_result__count=0)
        return self.annotate(
            is_fares_compliant=Case(
                When(non_zero_count, then=True),
                default=False,
                output_field=BooleanField(),
            )
        )

    def get_overall_data_catalogue_annotations(self):
        return (
            self.get_published()
            .add_organisation_name()
            .add_live_filename()
            .add_live_name()
            .add_profile_nocs(delimiter="; ")
            .add_pretty_status()
            .add_pretty_dataset_type()
            .add_last_updated_including_avl()
            .exclude(live_revision__status=EXPIRED)
        )

    def add_post_publishing_check_stats(self):
        from transit_odp.avl.models import PostPublishingCheckReport, PPCReportType

        created_at = (
            PostPublishingCheckReport.objects.filter(
                granularity=PPCReportType.WEEKLY.value
            )
            .filter(dataset=OuterRef("pk"))
            .order_by("-created")
        )
        return self.annotate(
            vehicles_completely_matching=Coalesce(
                Subquery(
                    created_at.values("vehicle_activities_completely_matching")[:1]
                ),
                Value(NO_PPC_DATA),
            ),
            vehicles_analysed=Coalesce(
                Subquery(created_at.values("vehicle_activities_analysed")[:1]),
                Value(NO_PPC_DATA),
            ),
            percent_matching=Case(
                When(
                    vehicles_analysed__gt=0,
                    then=ExpressionWrapper(
                        F("vehicles_completely_matching")
                        * 100.0
                        / F("vehicles_analysed"),
                        output_field=FloatField(),
                    ),
                ),
                default=float(NO_PPC_DATA),
            ),
        )


class DatasetRevisionQuerySet(models.QuerySet):
    def get_live_revisions(self):
        # This uses a correlated subquery to select the latest published revision
        # for each dataset. This approach
        # is the best compromise between optimal SQL and expressibility in Django.
        # Other methods such as a self-JOIN on
        # a GROUP BY would be very difficult to achieve as you would need a separate
        # view/ORM binding as well as a proxy
        return self.filter(dataset__live_revision=F("id"))

    def get_published(self):
        return self.filter(is_published=True)

    def get_live_or_expiring(self):
        # TODO - remove expiring state
        return self.filter(
            Q(status=FeedStatus.live.value) | Q(status=FeedStatus.expiring.value)
        )

    def get_live(self):
        return self.filter(status=FeedStatus.live.value)

    def get_expiring(self):
        return self.filter(status=FeedStatus.expiring.value)

    def get_draft(self):
        return self.filter(is_published=False)

    def get_remote(self):
        return self.exclude(url_link="")

    def get_local(self):
        return self.filter(url_link="")

    def add_stop_count(self, distinct=True):
        """Adds the total number of unique stops served by service patterns when
        distinct=True, else the total number of times a stop is served. Note, using
        distinct=True cannot be used with other aggregations"""
        return self.annotate(
            stop_count=Count("service_patterns__stops", distinct=distinct)
        )

    def add_bus_stop_count(self, distinct=True):
        """Adds the total number of unique stops served by service patterns when
        distinct=True, else the total number of times a stop is served. Note, using
        distinct=True cannot be used with other aggregations"""
        return self.update(
            num_of_bus_stops=Count("service_patterns__stops", distinct=distinct)
        )

    def add_publisher_email(self):
        return self.annotate(user_email=F("published_by__email"))

    def add_admin_area_names(self):
        """Annotate queryset with the comma-separated list of admin names of the
        live revision"""
        return self.annotate(
            admin_area_names=StringAgg("admin_areas__name", ", ", distinct=True)
        )

    def add_error_code(self):
        from transit_odp.pipelines.models import DatasetETLTaskResult

        subquery = (
            DatasetETLTaskResult.objects.filter(revision=OuterRef("id"))
            .order_by("-created")
            .values("error_code")[:1]
        )
        return self.annotate(
            error_code=Coalesce(Subquery(subquery), Value("", output_field=CharField()))
        )

    def add_latest_task_progress(self):
        from transit_odp.pipelines.models import DatasetETLTaskResult

        subquery = Subquery(
            DatasetETLTaskResult.objects.filter(revision=OuterRef("id"))
            .order_by("-created")
            .values("progress")[:1]
        )
        return self.annotate(latest_task_progress=subquery)

    def add_latest_task_status(self):
        from transit_odp.pipelines.models import DatasetETLTaskResult

        subquery = Subquery(
            DatasetETLTaskResult.objects.filter(revision=OuterRef("id"))
            .order_by("-created")
            .values("status")[:1]
        )
        return self.annotate(latest_task_status=subquery)

    def get_stuck_revisions(self):
        now = timezone.now()
        yesterday = now - timedelta(days=1)
        return (
            self.add_latest_task_status()
            .add_latest_task_progress()
            .filter(
                dataset__dataset_type=TimetableType,
                latest_task_progress__lt=100,
                created__lt=yesterday,
            )
            .exclude(
                latest_task_status__in=["FAILURE", "SUCCESS"],
            )
        )


class TXCFileAttributesQuerySet(models.QuerySet):
    def get_active_revisions(self):
        """
        Filter for revisions that are published and not expired or inactive.
        """
        exclude_status = [FeedStatus.expired.value, FeedStatus.inactive.value]
        qs = self.exclude(revision__status__in=exclude_status).filter(
            revision__is_published=True
        )
        return qs

    def get_active_live_revisions(self):
        """
        Filter for revisions that are currently live and are not expired or inactive
        """
        return self.get_active_revisions().filter(
            revision__dataset__live_revision_id=F("revision_id")
        )

    def add_dq_score(self):
        from transit_odp.data_quality.models.report import DataQualityReport

        latest_score_subquery = (
            DataQualityReport.objects.filter(revision_id=OuterRef("revision_id"))
            .order_by("-id")
            .values_list("score")[:1]
        )
        return self.annotate(score=Subquery(latest_score_subquery))

    def add_pti_exists(self):
        from transit_odp.data_quality.models.report import PTIObservation

        observations = PTIObservation.objects.filter(revision=OuterRef("revision_id"))
        non_zero_count = Q(revision__pti_result__count__gt=0)
        qs = self.annotate(has_pti_observations=Exists(observations))
        return qs.annotate(
            pti_exists=Case(
                When(has_pti_observations=True, then=True),
                When(non_zero_count, then=True),
                default=False,
                output_field=BooleanField(),
            )
        )

    def add_is_after_pti_compliance_date(self):
        filter_date = settings.PTI_START_DATE.replace(tzinfo=pytz.utc)
        is_after_pti_compliance_date = Q(revision__created__gt=filter_date)
        return self.annotate(
            is_after_pti_compliance_date=Case(
                When(is_after_pti_compliance_date, then=True),
                default=False,
                output_field=BooleanField(),
            )
        )

    def add_bods_compliant(self):
        return (
            self.add_pti_exists()
            .add_is_after_pti_compliance_date()
            .annotate(
                bods_compliant=Case(
                    When(
                        Q(pti_exists=False, is_after_pti_compliance_date=True),
                        then=True,
                    ),
                    When(
                        Q(pti_exists=True, is_after_pti_compliance_date=True),
                        then=False,
                    ),
                    default=None,
                    output_field=BooleanField(),
                ),
            )
        )

    def add_organisation_name(self):
        return self.annotate(
            organisation_name=F("revision__dataset__organisation__name")
        )

    def add_organisation_id(self):
        organisation_id = F("revision__dataset__organisation_id")
        return self.annotate(organisation_id=organisation_id)

    def add_revision_details(self):
        return self.annotate(
            dataset_id=F("revision__dataset_id"),
            last_updated_date=F("revision__published_at"),
        )

    def add_string_lines(self):
        return self.annotate(
            string_lines=Func(
                F("line_names"),
                Value(" ", output_field=CharField()),
                Value("", output_field=CharField()),
                function="array_to_string",
                output_field=CharField(),
            )
        )

    def get_organisation_data_catalogue(self):
        return (
            self.get_active_live_revisions()
            .add_organisation_id()
            .add_bods_compliant()
            .distinct("service_code")
        )

    def get_active_txc_files(self):
        return (
            self.get_active_live_revisions()
            .add_bods_compliant()
            .add_dq_score()
            .add_revision_details()
            .add_organisation_name()
            .add_string_lines()
            .order_by(
                "service_code", "-revision__dataset_id", "operating_period_start_date"
            )
            .distinct("service_code")
        )

    def get_overall_data_catalogue(self):
        return (
            self.filter(revision=F("revision__dataset__live_revision"))
            .annotate(dataset_id=F("revision__dataset_id"))
            .add_string_lines()
        )

    def filter_by_noc_and_line_name(self, noc, line_name):
        return self.filter(national_operator_code=noc, line_names__contains=[line_name])


class ConsumerFeedbackQuerySet(models.QuerySet):
    def add_feedback_type(self):
        return self.annotate(
            feedback_type=Case(
                When(
                    Q(dataset__isnull=True),
                    then=Value(GENERAL_LEVEL, output_field=CharField()),
                ),
                default=Value(DATASET_LEVEL, output_field=CharField()),
            )
        )

    def add_consumer_details(self):
        return self.annotate(
            username=Case(
                When(
                    Q(consumer__isnull=True),
                    then=Value(ANONYMOUS),
                ),
                default=F("consumer__username"),
                output_field=CharField(),
            ),
            email=Case(
                When(
                    Q(consumer__isnull=True),
                    then=Value(ANONYMOUS),
                ),
                default=F("consumer__email"),
                output_field=CharField(),
            ),
        )

    def add_date(self):
        return self.annotate(date=TruncDate("created"))

    def add_total_issues_per_dataset(self):
        counter_subquery = (
            self.values("dataset_id")
            .annotate(count=Count("dataset_id"))
            .filter(dataset_id=OuterRef("dataset_id"))
            .values("count")
        )

        return self.annotate(count=Subquery(counter_subquery))

    def add_dataset_type(self):
        return self.select_related("dataset").annotate(
            dataset_type=Case(
                When(
                    Q(dataset__dataset_type=TimetableType),
                    then=Value("Timetables", output_field=CharField()),
                ),
                When(
                    Q(dataset__dataset_type=AVLType),
                    then=Value("Automatic Vehicle Locations", output_field=CharField()),
                ),
                When(
                    Q(dataset__dataset_type=FaresType),
                    then=Value("Fares", output_field=CharField()),
                ),
                output_field=CharField(),
            )
        )

    def add_organisation_name(self):
        return self.annotate(organisation_name=F("organisation__name"))


class ServiceCodeExemptionQuerySet(models.QuerySet):
    def add_registration_number(self) -> TServiceCodeExemptionQuerySet:
        """Annotate the complete service code including licence prefix"""
        return self.annotate(
            registration_number=Concat(
                "licence__number",
                Value("/"),
                "registration_code",
                output_field=CharField(),
            )
        )

    def add_service_code(self) -> TServiceCodeExemptionQuerySet:
        return self.annotate(
            service_code=Concat(
                "licence__number",
                Value(":"),
                "registration_code",
                output_field=CharField(),
            )
        )

    def add_organisation_id(self) -> TServiceCodeExemptionQuerySet:
        return self.annotate(org_id=F("licence__organisation"))


class BODSLicenceQuerySet(models.QuerySet):
    def add_exempted_service_codes(self) -> TBODSLicenceQuerySet:
        """
        This annotation simply does JOIN on ServiceCodeExemption.
        Be aware that Licence objects in the query will be duplicated
        by each ServiceCodeExemption related.
        """
        self.prefetch_related("service_code_exemptions")
        return self.annotate(
            exempted_service_code=Concat(
                "number",
                Value(":"),
                "service_code_exemptions__registration_code",
                output_field=CharField(),
            )
        )


<<<<<<< HEAD
class OperatorCodeQuerySet(models.QuerySet):
    def get_nocs(self):
        """
        This returns all the objects from the OperatorCode model
        """
        return self.values_list().order_by("id")
=======
class SeasonalServiceQuerySet(models.QuerySet):
    def add_registration_number(self) -> TSeasonalServiceQuerySet:
        """The registration number comprises the licence prefix plus
        registration code. This is sometimes referred to as the
        service code.
        """
        return self.annotate(
            registration_number=Concat(
                "licence__number",
                Value("/"),
                "registration_code",
                output_field=CharField(),
            )
        )

    def get_count_in_organisation(self, org_id: int) -> int:
        """The number of Seasonal services per organisation."""
        return self.filter(licence__organisation_id=org_id).count()
>>>>>>> 78f18b5d
<|MERGE_RESOLUTION|>--- conflicted
+++ resolved
@@ -1265,14 +1265,6 @@
         )
 
 
-<<<<<<< HEAD
-class OperatorCodeQuerySet(models.QuerySet):
-    def get_nocs(self):
-        """
-        This returns all the objects from the OperatorCode model
-        """
-        return self.values_list().order_by("id")
-=======
 class SeasonalServiceQuerySet(models.QuerySet):
     def add_registration_number(self) -> TSeasonalServiceQuerySet:
         """The registration number comprises the licence prefix plus
@@ -1290,5 +1282,4 @@
 
     def get_count_in_organisation(self, org_id: int) -> int:
         """The number of Seasonal services per organisation."""
-        return self.filter(licence__organisation_id=org_id).count()
->>>>>>> 78f18b5d
+        return self.filter(licence__organisation_id=org_id).count()