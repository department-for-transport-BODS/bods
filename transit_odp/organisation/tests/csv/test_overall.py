--- conflicted
+++ resolved
@@ -5,11 +5,6 @@
 import pandas as pd
 import pytest
 from django.utils.timezone import now
-<<<<<<< HEAD
-from waffle import flag_is_active
-
-from transit_odp.fares.factories import DataCatalogueMetaDataFactory
-=======
 from django_hosts import reverse
 from waffle import flag_is_active
 
@@ -18,7 +13,6 @@
 from transit_odp.avl.models import PPCReportType
 from transit_odp.fares.factories import DataCatalogueMetaDataFactory
 from transit_odp.organisation.constants import AVLType
->>>>>>> 1396972f
 from transit_odp.organisation.csv.overall import _get_overall_catalogue_dataframe
 from transit_odp.organisation.factories import (
     AVLDatasetRevisionFactory,
@@ -114,10 +108,6 @@
     assert row["Data Set/Feed Name"] == avl.name
     assert row["Data ID"] == avl.dataset_id
     assert row["Mode"] == "Bus"
-<<<<<<< HEAD
-    assert row["% AVL to Timetables feed matching score"] is None
-    assert row["Latest matching report URL"] is None
-=======
     if is_fares_validator_active:
         # Test for no matching score, therefore no matching report URL
         assert row["% AVL to Timetables feed matching score"] is None
@@ -154,7 +144,6 @@
             kwargs={"pk": dataset.id, "pk1": organisation.id},
             host=PUBLISH_HOST,
         )
->>>>>>> 1396972f
 
 
 def test_df_fares_expected():
