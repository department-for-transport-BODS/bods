--- conflicted
+++ resolved
@@ -15,23 +15,13 @@
     ServiceCodeExemptionFactory,
     TXCFileAttributesFactory,
 )
-<<<<<<< HEAD
-from transit_odp.otc.constants import (
-    FLEXIBLE_REG,
-    OTC_SCOPE_STATUS_IN_SCOPE,
-    OTC_SCOPE_STATUS_OUT_OF_SCOPE,
-    SCHOOL_OR_WORKS,
-)
-from transit_odp.otc.factories import LicenceModelFactory, ServiceModelFactory
-=======
-from transit_odp.otc.constants import API_TYPE_WECA, FLEXIBLE_REG, SCHOOL_OR_WORKS
+from transit_odp.otc.constants import API_TYPE_WECA, FLEXIBLE_REG, OTC_SCOPE_STATUS_IN_SCOPE, OTC_SCOPE_STATUS_OUT_OF_SCOPE, SCHOOL_OR_WORKS
 from transit_odp.otc.factories import (
     LicenceModelFactory,
     LocalAuthorityFactory,
     ServiceModelFactory,
     UILtaFactory,
 )
->>>>>>> 71b64354
 
 pytestmark = pytest.mark.django_db
 CSV_NUMBER_COLUMNS = 27
@@ -738,593 +728,7 @@
     assert csv_output["row9"][2] == '"No"'
     assert csv_output["row9"][3] == '"Published"'
     assert csv_output["row9"][4] == '"Unregistered"'
-<<<<<<< HEAD
     assert csv_output["row9"][5] == OTC_SCOPE_STATUS_IN_SCOPE
-=======
-    assert csv_output["row9"][5] == '"Out of Scope"'
->>>>>>> 71b64354
-    assert csv_output["row9"][6] == '"Not Seasonal"'
-    assert csv_output["row9"][7] == '"Up to date"'
-    assert csv_output["row9"][8] == f'"{dataset9.id}"'
-    assert csv_output["row9"][9] == '""'
-    assert csv_output["row9"][10] == '"2023-04-07"'
-    assert csv_output["row9"][11] == '"2024-02-24"'
-    assert csv_output["row9"][12] == '""'
-    assert csv_output["row9"][13] == '""'
-    assert csv_output["row9"][14] == '""'
-    assert csv_output["row9"][15] == '"test9.xml"'
-    assert csv_output["row9"][16] == '"2023-02-24"'
-    assert csv_output["row9"][17] == f'"{txc_file_9.national_operator_code}"'
-    assert csv_output["row9"][18] == '"PD0000055"'
-    assert csv_output["row9"][19] == '"0"'
-    assert csv_output["row9"][20] == f'"{txc_file_9.operating_period_start_date}"'
-    assert csv_output["row9"][21] == '""'
-    assert csv_output["row9"][22] == '""'
-    assert csv_output["row9"][23] == '""'
-    assert csv_output["row9"][24] == '""'
-
-
-@freeze_time("2023-02-24")
-def test_weca_csv_output():
-    """Test Operator report for weca season services
-    For Require Attention No/Yes, In Season Yes/No
-    Match the CSV row outputs
-    """
-    licence_number = "PD0000099"
-    num_otc_services = 10
-    service_code_prefix = "1101000"
-    service_codes = [
-        f"{licence_number}:{service_code_prefix}{n}" for n in range(num_otc_services)
-    ]
-    service_numbers = [f"Line{n}" for n in range(num_otc_services)]
-    atco_code = "110"
-    registration_code_index = -len(service_code_prefix) - 1
-
-    org1 = OrganisationFactory()
-    bods_licence = BODSLicenceFactory(organisation=org1, number=licence_number)
-    otc_lic = LicenceModelFactory(number=licence_number)
-    services = []
-    # Require Attention: No
-    # TXCFileAttribute = None
-    # SeasonalService = Not None and Out of Season
-    services.append(
-        ServiceModelFactory(
-            licence=otc_lic,
-            registration_number=service_codes[0],
-            service_number=service_numbers[0],
-            effective_date=datetime.datetime(2023, 6, 24),
-            api_type=API_TYPE_WECA,
-            atco_code=atco_code,
-        )
-    )
-    SeasonalServiceFactory(
-        licence=bods_licence,
-        registration_code=service_codes[0][registration_code_index:],
-        start=datetime.datetime(2024, 2, 24),
-        end=datetime.datetime(2026, 2, 24),
-    )
-
-    # Require Attention: Yes
-    # TXCFileAttribute = None
-    # SeasonalService = Not None and In Season
-    services.append(
-        ServiceModelFactory(
-            licence=otc_lic,
-            registration_number=service_codes[1],
-            service_number=service_numbers[1],
-            effective_date=datetime.datetime(2023, 6, 24),
-            api_type=API_TYPE_WECA,
-            atco_code=atco_code,
-        )
-    )
-    SeasonalServiceFactory(
-        licence=bods_licence,
-        registration_code=service_codes[1][registration_code_index:],
-        start=datetime.datetime(2022, 2, 24),
-        end=datetime.datetime(2024, 2, 24),
-    )
-
-    # # Require Attention: No
-    # # TXCFileAttribute = None
-    # # Exemption Exists
-    services.append(
-        ServiceModelFactory(
-            licence=otc_lic,
-            registration_number=service_codes[2],
-            service_number=service_numbers[2],
-            effective_date=datetime.datetime(2023, 6, 24),
-            api_type=API_TYPE_WECA,
-            atco_code=atco_code,
-        )
-    )
-    ServiceCodeExemptionFactory(
-        licence=bods_licence,
-        registration_code=service_codes[2][registration_code_index:],
-    )
-
-    dataset3 = DatasetFactory(organisation=org1)
-    # Require Attention: Yes
-    # operating_period_end_date is not None
-    txc_file_3 = TXCFileAttributesFactory(
-        revision=dataset3.live_revision,
-        service_code=service_codes[3],
-        licence_number=otc_lic.number,
-        filename="test3.xml",
-        operating_period_end_date=datetime.datetime(2023, 2, 24),
-        modification_datetime=datetime.datetime(2022, 1, 24),
-    )
-    # staleness_otc = True => "Stale - OTC Variation"
-    services.append(
-        ServiceModelFactory(
-            licence=otc_lic,
-            registration_number=service_codes[3],
-            service_number=service_numbers[3],
-            effective_date=datetime.datetime(2023, 3, 24),
-            api_type=API_TYPE_WECA,
-            atco_code=atco_code,
-        )
-    )
-    SeasonalServiceFactory(
-        licence=bods_licence,
-        registration_code=service_codes[3][registration_code_index:],
-        start=datetime.datetime(2022, 2, 24),
-        end=datetime.datetime(2024, 2, 24),
-    )
-
-    dataset4 = DatasetFactory(organisation=org1)
-    # Require Attention: Yes
-    # operating_period_end_date is not None
-    txc_file_4 = TXCFileAttributesFactory(
-        revision=dataset4.live_revision,
-        service_code=service_codes[4],
-        licence_number=otc_lic.number,
-        filename="test4.xml",
-        operating_period_end_date=datetime.datetime(2023, 3, 24),
-        modification_datetime=datetime.datetime(2023, 1, 24),
-    )
-    # staleness_42_day_look_ahead = True => "Stale - 42 day look ahead"
-    services.append(
-        ServiceModelFactory(
-            licence=otc_lic,
-            registration_number=service_codes[4],
-            service_number=service_numbers[4],
-            effective_date=datetime.datetime(2022, 6, 24),
-            api_type=API_TYPE_WECA,
-            atco_code=atco_code,
-        )
-    )
-    # in season
-    SeasonalServiceFactory(
-        licence=bods_licence,
-        registration_code=service_codes[4][registration_code_index:],
-        start=datetime.datetime(2022, 2, 24),
-        end=datetime.datetime(2024, 2, 24),
-    )
-
-    dataset5 = DatasetFactory(organisation=org1)
-    # operating_period_end_date is not None
-    txc_file_5 = TXCFileAttributesFactory(
-        revision=dataset5.live_revision,
-        service_code=service_codes[5],
-        licence_number=otc_lic.number,
-        filename="test5.xml",
-        operating_period_end_date=datetime.datetime(2023, 6, 24),
-        modification_datetime=datetime.datetime(2022, 1, 24),
-    )
-    services.append(
-        ServiceModelFactory(
-            licence=otc_lic,
-            registration_number=service_codes[5],
-            service_number=service_numbers[5],
-            effective_date=datetime.datetime(2024, 1, 24),
-            api_type=API_TYPE_WECA,
-            atco_code=atco_code,
-        )
-    )
-    # in season
-    SeasonalServiceFactory(
-        licence=bods_licence,
-        registration_code=service_codes[5][registration_code_index:],
-        start=datetime.datetime(2022, 2, 24),
-        end=datetime.datetime(2024, 2, 24),
-    )
-
-    dataset6 = DatasetFactory(organisation=org1)
-    # operating_period_end_date is None
-    txc_file_6 = TXCFileAttributesFactory(
-        revision=dataset6.live_revision,
-        service_code=service_codes[6],
-        licence_number=otc_lic.number,
-        filename="test6.xml",
-        operating_period_end_date=None,
-        modification_datetime=datetime.datetime(2022, 1, 24),
-    )
-    # staleness_12_months_old = True => "Stale - 12 months old"
-    services.append(
-        ServiceModelFactory(
-            licence=otc_lic,
-            registration_number=service_codes[6],
-            service_number=service_numbers[6],
-            effective_date=datetime.datetime(2021, 1, 24),
-            api_type=API_TYPE_WECA,
-            atco_code=atco_code,
-        )
-    )
-    # in season
-    SeasonalServiceFactory(
-        licence=bods_licence,
-        registration_code=service_codes[6][registration_code_index:],
-        start=datetime.datetime(2022, 2, 24),
-        end=datetime.datetime(2024, 2, 24),
-    )
-
-    dataset7 = DatasetFactory(organisation=org1)
-    # Require Attention: No
-    # operating_period_end_date is None
-    txc_file_7 = TXCFileAttributesFactory(
-        revision=dataset7.live_revision,
-        service_code=service_codes[7],
-        licence_number=otc_lic.number,
-        filename="test7.xml",
-        operating_period_end_date=None,
-        modification_datetime=datetime.datetime(2022, 1, 24),
-    )
-    # staleness_12_months_old = True => "Stale - 12 months old"
-    services.append(
-        ServiceModelFactory(
-            licence=otc_lic,
-            registration_number=service_codes[7],
-            service_number=service_numbers[7],
-            effective_date=datetime.datetime(2021, 1, 24),
-            api_type=API_TYPE_WECA,
-            atco_code=atco_code,
-        )
-    )
-    # don't care start end
-    seasonal_service_7 = SeasonalServiceFactory(
-        licence=bods_licence,
-        registration_code=service_codes[7][registration_code_index:],
-    )
-    date_seasonal_service_published_7 = seasonal_service_7.start - timedelta(days=42)
-    # exemption exists
-    ServiceCodeExemptionFactory(
-        licence=bods_licence,
-        registration_code=service_codes[7][registration_code_index:],
-    )
-
-    dataset8 = DatasetFactory(organisation=org1)
-    # operating_period_end_date is None
-    txc_file_8 = TXCFileAttributesFactory(
-        revision=dataset8.live_revision,
-        service_code=service_codes[8],
-        licence_number=otc_lic.number,
-        filename="test8.xml",
-        operating_period_end_date=None,
-        modification_datetime=datetime.datetime(2023, 2, 24),
-    )
-    # staleness_otc = False, staleness_42_day_look_ahead = False,
-    # staleness_12_months_old = False => Up to Date
-    services.append(
-        ServiceModelFactory(
-            licence=otc_lic,
-            registration_number=service_codes[8],
-            service_number=service_numbers[8],
-            effective_date=datetime.datetime(2021, 1, 24),
-            api_type=API_TYPE_WECA,
-            atco_code=atco_code,
-        )
-    )
-    seasonal_service_8 = SeasonalServiceFactory(
-        licence=bods_licence,
-        registration_code=service_codes[8][registration_code_index:],
-    )
-    date_seasonal_service_published_8 = seasonal_service_8.start - timedelta(days=42)
-    # Testing something that IS in BODS but not in OTC
-    licence_number = "PD0000055"
-
-    bods_licence = BODSLicenceFactory(organisation=org1, number=licence_number)
-    dataset9 = DatasetFactory(organisation=org1)
-    txc_file_9 = TXCFileAttributesFactory(
-        revision=dataset9.live_revision,
-        licence_number=bods_licence.number,
-        operating_period_end_date=None,
-        filename="test9.xml",
-        service_code="Z10",
-        modification_datetime=datetime.datetime(2023, 2, 24),
-    )
-    SeasonalServiceFactory(
-        licence=bods_licence,
-        registration_code=service_codes[0][registration_code_index:],
-        start=datetime.datetime(2022, 2, 24),
-        end=datetime.datetime(2024, 2, 24),
-    )
-
-    ui_lta = UILtaFactory(name="UI_LTA")
-
-    LocalAuthorityFactory(
-        id="1", name="first_LTA", registration_numbers=services, ui_lta=ui_lta
-    )
-
-    AdminAreaFactory(traveline_region_id="SE", ui_lta=ui_lta, atco_code=atco_code)
-
-    service_codes_csv = ServiceCodesCSV(org1.id)
-    csv_string = service_codes_csv.to_string()
-    csv_output = get_csv_output(csv_string)
-
-    assert csv_output["header"] == [
-        '"XML:Service Code"',
-        '"XML:Line Name"',
-        '"Requires Attention"',
-        '"Published Status"',
-        '"OTC Status"',
-        '"Scope Status"',
-        '"Seasonal Status"',
-        '"Timeliness Status"',
-        '"Dataset ID"',
-        '"Date OTC variation needs to be published"',
-        '"Date for complete 42 day look ahead"',
-        '"Date when data is over 1 year old"',
-        '"Date seasonal service should be published"',
-        '"Seasonal Start Date"',
-        '"Seasonal End Date"',
-        '"XML:Filename"',
-        '"XML:Last Modified Date"',
-        '"XML:National Operator Code"',
-        '"XML:Licence Number"',
-        '"XML:Revision Number"',
-        '"XML:Operating Period Start Date"',
-        '"XML:Operating Period End Date"',
-        '"OTC:Licence Number"',
-        '"OTC:Registration Number"',
-        '"OTC:Service Number"',
-        '"Traveline Region"',
-        '"Local Transport Authority"',
-    ]
-
-    assert csv_output["row0"][0] == '""'  # XML:Service Code
-    assert csv_output["row0"][1] == '""'  # XML:Line Name
-    assert csv_output["row0"][2] == '"No"'  # requires attention
-    assert csv_output["row0"][3] == '"Unpublished"'  # published status
-    assert csv_output["row0"][4] == '"Registered"'  # OTC status
-    assert csv_output["row0"][5] == '"In Scope"'  # scope status
-    assert csv_output["row0"][6] == '"Out of Season"'  # seasonal status
-    assert csv_output["row0"][7] == '"Up to date"'  # timeliness status
-    assert csv_output["row0"][8] == '""'  # dataset id
-    assert csv_output["row0"][9] == '"2023-05-12"'
-    # date OTC variation needs to be published
-    assert csv_output["row0"][10] == '"2023-04-07"'
-    # date for complete 42 day look ahead
-    assert csv_output["row0"][11] == '""'
-    # Date when data is over 1 year old
-    assert csv_output["row0"][12] == '"2024-01-13"'
-    # date seasonal service should be published
-    assert csv_output["row0"][13] == '"2024-02-24"'  # seasonal start date
-    assert csv_output["row0"][14] == '"2026-02-24"'  # seasonal end date
-    assert csv_output["row0"][15] == '""'  # XML:Filename
-    assert csv_output["row0"][16] == '""'  # XML:Last Modified Date
-    assert csv_output["row0"][17] == '""'  # XML:National Operator Code
-    assert csv_output["row0"][18] == '""'  # XML:Licence Number
-    assert csv_output["row0"][19] == '""'  # XML:Revision Number
-    assert csv_output["row0"][20] == '""'  # Operating Period Start Date
-    assert csv_output["row0"][21] == '""'  # Operating Period End Date
-    assert csv_output["row0"][22] == '"PD0000099"'  # OTC:Licence Number
-    assert (
-        csv_output["row0"][23] == f'"PD0000099:{service_code_prefix}0"'
-    )  # OTC:Registration Number
-    assert csv_output["row0"][24] == '"Line0"'  # OTC:Service Number
-
-    assert csv_output["row1"][0] == '""'
-    assert csv_output["row1"][1] == '""'
-    assert csv_output["row1"][2] == '"Yes"'
-    assert csv_output["row1"][3] == '"Unpublished"'
-    assert csv_output["row1"][4] == '"Registered"'
-    assert csv_output["row1"][5] == '"In Scope"'
-    assert csv_output["row1"][6] == '"In Season"'
-    assert csv_output["row1"][7] == '"Up to date"'
-    assert csv_output["row1"][8] == '""'
-    assert csv_output["row1"][9] == '"2023-05-12"'
-    assert csv_output["row1"][10] == '"2023-04-07"'
-    assert csv_output["row1"][11] == '""'
-    assert csv_output["row1"][12] == '"2022-01-13"'
-    assert csv_output["row1"][13] == '"2022-02-24"'
-    assert csv_output["row1"][14] == '"2024-02-24"'
-    assert csv_output["row1"][15] == '""'
-    assert csv_output["row1"][16] == '""'
-    assert csv_output["row1"][17] == '""'
-    assert csv_output["row1"][18] == '""'
-    assert csv_output["row1"][19] == '""'
-    assert csv_output["row1"][20] == '""'
-    assert csv_output["row1"][21] == '""'
-    assert csv_output["row1"][22] == '"PD0000099"'
-    assert csv_output["row1"][23] == f'"PD0000099:{service_code_prefix}1"'
-    assert csv_output["row1"][24] == '"Line1"'
-
-    assert csv_output["row2"][0] == '""'
-    assert csv_output["row2"][1] == '""'
-    assert csv_output["row2"][2] == '"No"'
-    assert csv_output["row2"][3] == '"Unpublished"'
-    assert csv_output["row2"][4] == '"Registered"'
-    assert csv_output["row2"][5] == '"Out of Scope"'
-    assert csv_output["row2"][6] == '"Not Seasonal"'
-    assert csv_output["row2"][7] == '"Up to date"'
-    assert csv_output["row2"][8] == '""'
-    assert csv_output["row2"][9] == '"2023-05-12"'
-    assert csv_output["row2"][10] == '"2023-04-07"'
-    assert csv_output["row2"][11] == '""'
-    assert csv_output["row2"][12] == '""'
-    assert csv_output["row2"][13] == '""'
-    assert csv_output["row2"][14] == '""'
-    assert csv_output["row2"][15] == '""'
-    assert csv_output["row2"][16] == '""'
-    assert csv_output["row2"][17] == '""'
-    assert csv_output["row2"][18] == '""'
-    assert csv_output["row2"][19] == '""'
-    assert csv_output["row2"][20] == '""'
-    assert csv_output["row2"][21] == '""'
-    assert csv_output["row2"][22] == '"PD0000099"'
-    assert csv_output["row2"][23] == f'"PD0000099:{service_code_prefix}2"'
-    assert csv_output["row2"][24] == '"Line2"'
-
-    assert csv_output["row3"][0] == f'"PD0000099:{service_code_prefix}3"'
-    assert csv_output["row3"][1] == '"line1 line2"'
-    assert csv_output["row3"][2] == '"Yes"'
-    assert csv_output["row3"][3] == '"Published"'
-    assert csv_output["row3"][4] == '"Registered"'
-    assert csv_output["row3"][5] == '"In Scope"'
-    assert csv_output["row3"][6] == '"In Season"'
-    assert csv_output["row3"][7] == '"OTC variation not published"'
-    assert csv_output["row3"][8] == f'"{dataset3.id}"'
-    assert csv_output["row3"][9] == '"2023-02-10"'
-    assert csv_output["row3"][10] == '"2023-04-07"'
-    assert csv_output["row3"][11] == '"2023-01-24"'
-    assert csv_output["row3"][12] == '"2022-01-13"'
-    assert csv_output["row3"][13] == '"2022-02-24"'
-    assert csv_output["row3"][14] == '"2024-02-24"'
-    assert csv_output["row3"][15] == '"test3.xml"'
-    assert csv_output["row3"][16] == '"2022-01-24"'
-    assert csv_output["row3"][17] == f'"{txc_file_3.national_operator_code}"'
-    assert csv_output["row3"][18] == '"PD0000099"'
-    assert csv_output["row3"][19] == '"0"'
-    assert csv_output["row3"][20] == f'"{txc_file_3.operating_period_start_date}"'
-    assert csv_output["row3"][21] == '"2023-02-24"'
-    assert csv_output["row3"][22] == '"PD0000099"'
-    assert csv_output["row3"][23] == f'"PD0000099:{service_code_prefix}3"'
-    assert csv_output["row3"][24] == '"Line3"'
-
-    assert csv_output["row4"][0] == f'"PD0000099:{service_code_prefix}4"'
-    assert csv_output["row4"][1] == '"line1 line2"'
-    assert csv_output["row4"][2] == '"Yes"'
-    assert csv_output["row4"][3] == '"Published"'
-    assert csv_output["row4"][4] == '"Registered"'
-    assert csv_output["row4"][5] == '"In Scope"'
-    assert csv_output["row4"][6] == '"In Season"'
-    assert csv_output["row4"][7] == '"42 day look ahead is incomplete"'
-    assert csv_output["row4"][8] == f'"{dataset4.id}"'
-    assert csv_output["row4"][9] == '"2022-05-12"'
-    assert csv_output["row4"][10] == '"2023-04-07"'
-    assert csv_output["row4"][11] == '"2024-01-24"'
-    assert csv_output["row4"][12] == '"2022-01-13"'
-    assert csv_output["row4"][13] == '"2022-02-24"'
-    assert csv_output["row4"][14] == '"2024-02-24"'
-    assert csv_output["row4"][15] == '"test4.xml"'
-    assert csv_output["row4"][16] == '"2023-01-24"'
-    assert csv_output["row4"][17] == f'"{txc_file_4.national_operator_code}"'
-    assert csv_output["row4"][18] == '"PD0000099"'
-    assert csv_output["row4"][19] == '"0"'
-    assert csv_output["row4"][20] == f'"{txc_file_4.operating_period_start_date}"'
-    assert csv_output["row4"][21] == '"2023-03-24"'
-    assert csv_output["row4"][22] == '"PD0000099"'
-    assert csv_output["row4"][23] == f'"PD0000099:{service_code_prefix}4"'
-    assert csv_output["row4"][24] == '"Line4"'
-
-    assert csv_output["row5"][0] == f'"PD0000099:{service_code_prefix}5"'
-    assert csv_output["row5"][1] == '"line1 line2"'
-    assert csv_output["row5"][2] == '"Yes"'
-    assert csv_output["row5"][3] == '"Published"'
-    assert csv_output["row5"][4] == '"Registered"'
-    assert csv_output["row5"][5] == '"In Scope"'
-    assert csv_output["row5"][6] == '"In Season"'
-    assert csv_output["row5"][7] == '"Service hasn\'t been updated within a year"'
-    assert csv_output["row5"][8] == f'"{dataset5.id}"'
-    assert csv_output["row5"][9] == '"2023-12-13"'
-    assert csv_output["row5"][10] == '"2023-04-07"'
-    assert csv_output["row5"][11] == '"2023-01-24"'
-    assert csv_output["row5"][12] == '"2022-01-13"'
-    assert csv_output["row5"][13] == '"2022-02-24"'
-    assert csv_output["row5"][14] == '"2024-02-24"'
-    assert csv_output["row5"][15] == '"test5.xml"'
-    assert csv_output["row5"][16] == '"2022-01-24"'
-    assert csv_output["row5"][17] == f'"{txc_file_5.national_operator_code}"'
-    assert csv_output["row5"][18] == '"PD0000099"'
-    assert csv_output["row5"][19] == '"0"'
-    assert csv_output["row5"][20] == f'"{txc_file_5.operating_period_start_date}"'
-    assert csv_output["row5"][21] == '"2023-06-24"'
-    assert csv_output["row5"][22] == '"PD0000099"'
-    assert csv_output["row5"][23] == f'"PD0000099:{service_code_prefix}5"'
-    assert csv_output["row5"][24] == '"Line5"'
-
-    assert csv_output["row6"][0] == f'"PD0000099:{service_code_prefix}6"'
-    assert csv_output["row6"][1] == '"line1 line2"'
-    assert csv_output["row6"][2] == '"Yes"'
-    assert csv_output["row6"][3] == '"Published"'
-    assert csv_output["row6"][4] == '"Registered"'
-    assert csv_output["row6"][5] == '"In Scope"'
-    assert csv_output["row6"][6] == '"In Season"'
-    assert csv_output["row6"][7] == '"Service hasn\'t been updated within a year"'
-    assert csv_output["row6"][8] == f'"{dataset6.id}"'
-    assert csv_output["row6"][9] == '"2020-12-13"'
-    assert csv_output["row6"][10] == '"2023-04-07"'
-    assert csv_output["row6"][11] == '"2023-01-24"'
-    assert csv_output["row6"][12] == '"2022-01-13"'
-    assert csv_output["row6"][13] == '"2022-02-24"'
-    assert csv_output["row6"][14] == '"2024-02-24"'
-    assert csv_output["row6"][15] == '"test6.xml"'
-    assert csv_output["row6"][16] == '"2022-01-24"'
-    assert csv_output["row6"][17] == f'"{txc_file_6.national_operator_code}"'
-    assert csv_output["row6"][18] == '"PD0000099"'
-    assert csv_output["row6"][19] == '"0"'
-    assert csv_output["row6"][20] == f'"{txc_file_6.operating_period_start_date}"'
-    assert csv_output["row6"][21] == '""'
-    assert csv_output["row6"][22] == '"PD0000099"'
-    assert csv_output["row6"][23] == f'"PD0000099:{service_code_prefix}6"'
-    assert csv_output["row6"][24] == '"Line6"'
-
-    assert csv_output["row7"][0] == f'"PD0000099:{service_code_prefix}7"'
-    assert csv_output["row7"][1] == '"line1 line2"'
-    assert csv_output["row7"][2] == '"No"'
-    assert csv_output["row7"][3] == '"Published"'
-    assert csv_output["row7"][4] == '"Registered"'
-    assert csv_output["row7"][5] == '"Out of Scope"'
-    assert csv_output["row7"][7] == '"Service hasn\'t been updated within a year"'
-    assert csv_output["row7"][8] == f'"{dataset7.id}"'
-    assert csv_output["row7"][9] == '"2020-12-13"'
-    assert csv_output["row7"][10] == '"2023-04-07"'
-    assert csv_output["row7"][11] == '"2023-01-24"'
-    assert csv_output["row7"][12] == f'"{date_seasonal_service_published_7}"'
-    assert csv_output["row7"][13] == f'"{seasonal_service_7.start}"'
-    assert csv_output["row7"][14] == f'"{seasonal_service_7.end}"'
-    assert csv_output["row7"][15] == '"test7.xml"'
-    assert csv_output["row7"][16] == '"2022-01-24"'
-    assert csv_output["row7"][17] == f'"{txc_file_7.national_operator_code}"'
-    assert csv_output["row7"][18] == '"PD0000099"'
-    assert csv_output["row7"][19] == '"0"'
-    assert csv_output["row7"][20] == f'"{txc_file_7.operating_period_start_date}"'
-    assert csv_output["row7"][21] == '""'
-    assert csv_output["row7"][22] == '"PD0000099"'
-    assert csv_output["row7"][23] == f'"PD0000099:{service_code_prefix}7"'
-    assert csv_output["row7"][24] == '"Line7"'
-
-    assert csv_output["row8"][0] == f'"PD0000099:{service_code_prefix}8"'
-    assert csv_output["row8"][1] == '"line1 line2"'
-    assert csv_output["row8"][2] == '"No"'
-    assert csv_output["row8"][3] == '"Published"'
-    assert csv_output["row8"][4] == '"Registered"'
-    assert csv_output["row8"][5] == '"In Scope"'
-    assert csv_output["row8"][7] == '"Up to date"'
-    assert csv_output["row8"][8] == f'"{dataset8.id}"'
-    assert csv_output["row8"][9] == '"2020-12-13"'
-    assert csv_output["row8"][10] == '"2023-04-07"'
-    assert csv_output["row8"][11] == '"2024-02-24"'
-    assert csv_output["row8"][12] == f'"{date_seasonal_service_published_8}"'
-    assert csv_output["row8"][13] == f'"{seasonal_service_8.start}"'
-    assert csv_output["row8"][14] == f'"{seasonal_service_8.end}"'
-    assert csv_output["row8"][15] == '"test8.xml"'
-    assert csv_output["row8"][16] == '"2023-02-24"'
-    assert csv_output["row8"][17] == f'"{txc_file_8.national_operator_code}"'
-    assert csv_output["row8"][18] == '"PD0000099"'
-    assert csv_output["row8"][19] == '"0"'
-    assert csv_output["row8"][20] == f'"{txc_file_8.operating_period_start_date}"'
-    assert csv_output["row8"][21] == '""'
-    assert csv_output["row8"][22] == '"PD0000099"'
-    assert csv_output["row8"][23] == f'"PD0000099:{service_code_prefix}8"'
-    assert csv_output["row8"][24] == '"Line8"'
-
-    assert csv_output["row9"][0] == '"Z10"'
-    assert csv_output["row9"][1] == '"line1 line2"'
-    assert csv_output["row9"][2] == '"No"'
-    assert csv_output["row9"][3] == '"Published"'
-    assert csv_output["row9"][4] == '"Unregistered"'
-    assert csv_output["row9"][5] == '"Out of Scope"'
     assert csv_output["row9"][6] == '"Not Seasonal"'
     assert csv_output["row9"][7] == '"Up to date"'
     assert csv_output["row9"][8] == f'"{dataset9.id}"'
