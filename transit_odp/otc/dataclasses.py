--- conflicted
+++ resolved
@@ -2,11 +2,7 @@
 from typing import Optional, OrderedDict
 
 from django.utils.timezone import make_aware
-<<<<<<< HEAD
 from pydantic import ConfigDict, Field, field_validator, validator
-=======
-from pydantic import ConfigDict, Field, field_validator
->>>>>>> 68c2dc2a
 from pydantic.main import BaseModel
 import pydantic_core
 
@@ -133,12 +129,8 @@
 
     # TODO[pydantic]: We couldn't refactor the `validator`, please replace it by `field_validator` manually.
     # Check https://docs.pydantic.dev/dev-v2/migration/#changes-to-validators for more information.
-<<<<<<< HEAD
 
     @validator("service_number", pre=True)
-=======
-    @field_validator("service_number", mode="before")
->>>>>>> 68c2dc2a
     def combine_service_numbers(cls, v, values):
         values = hasattr(values, "data") and values.data or values
         other_service_number = values.get("other_service_number", "")
