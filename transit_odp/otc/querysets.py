from datetime import timedelta
from typing import TypeVar

import pandas as pd
from django.db.models import (
    CharField,
    DateField,
    ExpressionWrapper,
    F,
    QuerySet,
    Subquery,
    Value,
    OuterRef,
    Count,
)
from django.db.models.aggregates import Count
from django.db.models.functions import Replace, TruncDate
from django.db.models.query_utils import Q
from django.utils import timezone
from pandas import DataFrame, Series
from transit_odp.common.querysets import GroupConcat

from transit_odp.naptan.models import AdminArea
from transit_odp.organisation.constants import ENGLISH_TRAVELINE_REGIONS
from transit_odp.organisation.models import Licence as BODSLicence
from transit_odp.organisation.models import (
    SeasonalService,
    ServiceCodeExemption,
    TXCFileAttributes,
)
from transit_odp.otc.constants import (
    API_TYPE_WECA,
    FLEXIBLE_REG,
    SCHOOL_OR_WORKS,
    SubsidiesDescription,
)

TServiceQuerySet = TypeVar("TServiceQuerySet", bound="ServiceQuerySet")


class ServiceQuerySet(QuerySet):
    def add_service_code(self) -> TServiceQuerySet:
        return self.annotate(
            service_code=Replace(
                "registration_number",
                Value("/", output_field=CharField()),
                Value(":", output_field=CharField()),
            )
        )

    def add_operator_details(self) -> TServiceQuerySet:
        return self.annotate(
            otc_operator_id=F("operator__operator_id"),
            operator_name=F("operator__operator_name"),
            address=F("operator__address"),
        )

    def add_licence_details(self) -> TServiceQuerySet:
        return self.annotate(
            otc_licence_number=F("licence__number"),
            licence_status=F("licence__status"),
            expiry_date=F("licence__expiry_date"),
            granted_date=F("licence__granted_date"),
        )

    def add_localauthority_details(self) -> TServiceQuerySet:
        """
        Local authority name should be displayed with | seperation if multiple.

        Returns:
            TServiceQuerySet: QuerySet with anotated column
        """
        return self.annotate(
            local_authority_name=GroupConcat(F("registration__name"), delimiter="|")
        )

    def add_traveline_region_details(self) -> TServiceQuerySet:
        """
        Traveline Region that the UI LTA maps to via the admin area table by joining atco code
        If Traveline Region value is multiple in the row for this service code it should sperated with |.

        Returns:
            TServiceQuerySet: QuerySet with anotated column
        """
        return self.annotate(
            traveline_region=GroupConcat(
                AdminArea.objects.filter(atco_code=OuterRef("atco_code")).values(
                    "traveline_region_id"
                ),
                delimiter="|",
            )
        )

    def add_UI_LTA(self) -> TServiceQuerySet:
        """
        This column is populated with the UI LTA(s) the service code belongs to
        via the relationship between the service and the OTC localAuthority or
        the service and the ATCO which is mapped to the UI LTA entity.
        And if the service belongs to more than one UI LTA, then separate these with a |.

        Returns:
            TServiceQuerySet: QuerySet with anotated column
        """
        return self.annotate(
            local_authority_ui_lta=GroupConcat(
                F("registration__ui_lta__name"), delimiter="|"
            )
        )

    def add_service_number(self) -> TServiceQuerySet:
        """
        There may be multiple rows for the service, and each row has it's own service number,
        then This will appear in the report as with | seperator.
        Returns:
            TServiceQuerySet: QuerySet with anotated column
        """
        return self.annotate(
            service_numbers=GroupConcat(F("service_number"), delimiter="|")
        )

    def add_timetable_data_annotations(self) -> TServiceQuerySet:
        return (
            self.add_service_code()
            .add_operator_details()
            .add_licence_details()
            .add_localauthority_details()
            .add_traveline_region_details()
            .add_UI_LTA()
            .add_service_number()
        )

    def get_all_in_organisation(self, organisation_id: int) -> TServiceQuerySet:
        org_licences = BODSLicence.objects.filter(organisation__id=organisation_id)
        return (
            self.filter(licence__number__in=Subquery(org_licences.values("number")))
            .add_service_code()
            .order_by("licence__number", "registration_number")
            .distinct("licence__number", "registration_number")
        )

    def get_all_without_exempted_ones(self, organisation_id: int) -> TServiceQuerySet:
        org_licences = BODSLicence.objects.filter(organisation__id=organisation_id)

        return (
            self.filter(licence__number__in=Subquery(org_licences.values("number")))
            .add_service_code()
            .exclude(
                service_code__in=Subquery(
                    org_licences.add_exempted_service_codes().values(
                        "exempted_service_code"
                    )
                )
            )
            .order_by("licence__number", "registration_number")
            .distinct("licence__number", "registration_number")
        )

    def get_missing_from_organisation(self, organisation_id: int) -> TServiceQuerySet:
        org_licences = BODSLicence.objects.filter(organisation__id=organisation_id)
        org_timetables = TXCFileAttributes.objects.filter(
            revision__dataset__organisation_id=organisation_id
        ).get_active_live_revisions()
        return (
            self.filter(licence__number__in=Subquery(org_licences.values("number")))
            .add_service_code()
            .exclude(service_code__in=Subquery(org_timetables.values("service_code")))
            .exclude(
                service_code__in=Subquery(
                    org_licences.add_exempted_service_codes().values(
                        "exempted_service_code"
                    )
                )
            )
            .order_by("licence__number", "registration_number", "service_number")
            .distinct("licence__number", "registration_number", "service_number")
        )

    def get_in_scope_in_season_services(self, organisation_id: int) -> TServiceQuerySet:
        now = timezone.now()
        licences_subquery = BODSLicence.objects.filter(organisation__id=organisation_id)
        seasonal_services_subquery = Subquery(
            SeasonalService.objects.filter(licence__organisation__id=organisation_id)
            .filter(start__gt=now.date())
            .add_registration_number()
            .values("registration_number")
        )
        exemptions_subquery = Subquery(
            ServiceCodeExemption.objects.add_registration_number()
            .filter(licence__organisation__id=organisation_id)
            .values("registration_number")
        )

        return (
            self.filter(
                licence__number__in=Subquery(licences_subquery.values("number"))
            )
            .add_service_code()
            .exclude(registration_number__in=exemptions_subquery)
            .exclude(registration_number__in=seasonal_services_subquery)
            .order_by("licence__number", "registration_number", "service_number")
            .distinct("licence__number", "registration_number")
        )

    def get_weca_services_register_numbers(self, ui_lta):
        """
        Get the WECA services for a given ui lta
        """
        return self.filter(
            atco_code__in=AdminArea.objects.filter(ui_lta=ui_lta).values("atco_code"),
            licence_id__isnull=False,
        ).values("id")

    def get_weca_otc_traveline_region_exemption(self, ui_lta):
        """
        Get OTC and WECA registration_number subquery, which are exempted
        because those are not present in english traveline region
        """
        weca_registrations = [
            self.filter(
                atco_code__in=AdminArea.objects.filter(ui_lta=ui_lta)
                .exclude(traveline_region_id__in=ENGLISH_TRAVELINE_REGIONS)
                .values("atco_code"),
                api_type=API_TYPE_WECA,
            ).values("registration_number")
        ]

        admin_area_in_scope = AdminArea.objects.filter(
            ui_lta=ui_lta, traveline_region_id__in=ENGLISH_TRAVELINE_REGIONS
        ).count()
        if admin_area_in_scope == 0:
            weca_registrations = weca_registrations + [
                self.filter(api_type__isnull=True).values("registration_number")
            ]

        final_subquery = None
        for service_queryset in weca_registrations:
            if final_subquery is None:
                final_subquery = service_queryset
            else:
                final_subquery = final_subquery | service_queryset

        final_subquery = final_subquery.distinct()
        return final_subquery

    def get_in_scope_in_season_lta_services(self, lta_list):
        now = timezone.now()
        services_subquery_list = [
            x.registration_numbers.values("id")
            for x in lta_list
            if x.registration_numbers.values("id")
        ]

        if len(lta_list) > 0:
            weca_services_list = self.get_weca_services_register_numbers(
                lta_list[0].ui_lta
            )
<<<<<<< HEAD

            if weca_services_list:
                services_subquery_list.append(weca_services_list)
=======
            services_subquery_list = services_subquery_list + [weca_services_list]
>>>>>>> 39b38d93

        if services_subquery_list:
            final_subquery = None
            for service_queryset in services_subquery_list:
                if final_subquery is None:
                    final_subquery = service_queryset
                else:
                    final_subquery = final_subquery | service_queryset
            final_subquery = final_subquery.distinct()

            if len(final_subquery) > 0:
                seasonal_services_subquery = Subquery(
                    SeasonalService.objects.filter(
                        licence__organisation__licences__number__in=Subquery(
                            final_subquery.values("licence__number")
                        )
                    )
                    .filter(start__gt=now.date())
                    .add_registration_number()
                    .values("registration_number")
                )

                exemptions_subquery = Subquery(
                    ServiceCodeExemption.objects.add_registration_number()
                    .filter(
                        licence__organisation__licences__number__in=Subquery(
                            final_subquery.values("licence__number")
                        )
                    )
                    .values("registration_number")
                )

                exemption_traveline_region_subquery = Subquery(
                    self.get_weca_otc_traveline_region_exemption(lta_list[0].ui_lta)
                )

                all_in_scope_in_season_services_count = (
                    self.filter(id__in=Subquery(final_subquery.values("id")))
                    .annotate(otc_licence_number=F("licence__number"))
                    .exclude(registration_number__in=exemptions_subquery)
                    .exclude(registration_number__in=seasonal_services_subquery)
                    .exclude(
                        registration_number__in=exemption_traveline_region_subquery
                    )
                    .order_by(
                        "licence__number", "registration_number", "service_number"
                    )
                    .distinct("licence__number", "registration_number")
                ).count()
            return all_in_scope_in_season_services_count
        else:
            return None

    def get_operator_id(self, service_id: int):
        from transit_odp.otc.models import Operator as OTCOperator

        operator_id = self.filter(id=service_id).values_list("operator_id", flat=True)

        otc_operator_id = OTCOperator.objects.filter(id__in=operator_id).values_list(
            "operator_id", flat=True
        )

        return otc_operator_id

    def add_otc_stale_date(self):
        return self.annotate(
            effective_stale_date_otc_effective_date=TruncDate(
                ExpressionWrapper(
                    F("effective_date") - timedelta(days=42),
                    output_field=DateField(),
                )
            )
        )

    def add_otc_association_date(self):
        return self.annotate(
            association_date_otc_effective_date=TruncDate(
                ExpressionWrapper(
                    F("effective_date") - timedelta(days=70),
                    output_field=DateField(),
                )
            )
        )

    def get_all_otc_data_for_lta(self, final_subquery) -> TServiceQuerySet:
        return (
            self.add_otc_stale_date()
            .add_otc_association_date()
            .annotate(otc_licence_number=F("licence__number"))
            .filter(id__in=final_subquery)
            .order_by("licence__number", "registration_number", "service_number")
            .distinct("licence__number", "registration_number")
        )

    def get_all_otc_data_for_organisation(
        self, organisation_id: int
    ) -> TServiceQuerySet:
        licences_subquery = Subquery(
            BODSLicence.objects.filter(organisation__id=organisation_id).values(
                "number"
            )
        )
        return (
            self.add_otc_stale_date()
            .add_otc_association_date()
            .annotate(otc_licence_number=F("licence__number"))
            .filter(licence__number__in=licences_subquery)
            .order_by("licence__number", "registration_number", "service_number")
            .distinct("licence__number", "registration_number")
        )

    def get_otc_data_for_organisation(self, organisation_id: int) -> TServiceQuerySet:
        now = timezone.now()
        # seasonal services that are out of season
        seasonal_services_subquery = Subquery(
            SeasonalService.objects.filter(licence__organisation__id=organisation_id)
            .filter(start__gt=now.date())
            .add_registration_number()
            .values("registration_number")
        )
        exemptions_subquery = Subquery(
            ServiceCodeExemption.objects.add_registration_number()
            .filter(licence__organisation__id=organisation_id)
            .values("registration_number")
        )

        return (
            self.get_all_otc_data_for_organisation(organisation_id)
            .exclude(registration_number__in=exemptions_subquery)
            .exclude(registration_number__in=seasonal_services_subquery)
            .order_by("licence__number", "registration_number", "service_number")
            .distinct("licence__number", "registration_number")
        )

    def get_otc_data_for_lta(self, lta_list) -> TServiceQuerySet:
        now = timezone.now()

        services_subquery_list = [
            x.registration_numbers.values("id")
            for x in lta_list
            if x.registration_numbers.values("id")
        ]

        if len(lta_list) > 0:
            weca_services_list = self.get_weca_services_register_numbers(
                lta_list[0].ui_lta
            )
<<<<<<< HEAD
            if weca_services_list:
                services_subquery_list.append(weca_services_list)
=======
            services_subquery_list = services_subquery_list + [weca_services_list]
>>>>>>> 39b38d93

        if services_subquery_list:
            final_subquery = None
            for service_queryset in services_subquery_list:
                if final_subquery is None:
                    final_subquery = service_queryset
                else:
                    final_subquery = final_subquery | service_queryset
            final_subquery = final_subquery.distinct()

            # seasonal services that are out of season
            seasonal_services_subquery = Subquery(
                SeasonalService.objects.filter(
                    licence__organisation__licences__number__in=Subquery(
                        final_subquery.values("licence__number")
                    )
                )
                .filter(start__gt=now.date())
                .add_registration_number()
                .values("registration_number")
            )
            exemptions_subquery = Subquery(
                ServiceCodeExemption.objects.add_registration_number()
                .filter(
                    licence__organisation__licences__number__in=Subquery(
                        final_subquery.values("licence__number")
                    )
                )
                .values("registration_number")
            )

            exemption_traveline_region_subquery = Subquery(
                self.get_weca_otc_traveline_region_exemption(lta_list[0].ui_lta)
            )

            return (
                self.get_all_otc_data_for_lta(final_subquery)
                .exclude(registration_number__in=exemptions_subquery)
                .exclude(registration_number__in=seasonal_services_subquery)
                .exclude(registration_number__in=exemption_traveline_region_subquery)
                .order_by("licence__number", "registration_number", "service_number")
                .distinct("licence__number", "registration_number")
            )
        else:
            return None

    def search(self, keywords: str) -> TServiceQuerySet:
        """Searches License code, service number, and line number in
        OTCService using keywords.
        """
        licence_number_keywords = Q(licence__number__icontains=keywords)
        service_number_keywords = Q(service_number__icontains=keywords)
        registration_number_keywords = Q(registration_number__icontains=keywords)
        return self.filter(
            licence_number_keywords
            | service_number_keywords
            | registration_number_keywords
        ).distinct()


class LicenceQuerySet(QuerySet):
    def add_service_count(self):
        return self.annotate(service_count=Count("services"))

    def add_distinct_service_count(self):
        return self.annotate(
            distinct_service_count=Count("services__registration_number", distinct=True)
        )

    def add_school_or_work_count(self):
        return self.annotate(
            school_or_work_count=Count(
                "services",
                filter=Q(services__service_type_description=SCHOOL_OR_WORKS),
            )
        )

    def add_flexible_registration_count(self):
        return self.annotate(
            flexible_registration_count=Count(
                "services",
                filter=Q(services__service_type_description=FLEXIBLE_REG),
            )
        )

    def add_school_or_work_and_subsidies_count(self):
        return self.annotate(
            school_or_work_and_subsidies_count=Count(
                "services",
                filter=Q(
                    services__service_type_description=SCHOOL_OR_WORKS,
                    services__subsidies_description=SubsidiesDescription.YES,
                ),
            )
        )

    def add_school_or_work_and_in_part_count(self):
        return self.annotate(
            school_or_work_and_in_part_count=Count(
                "services",
                filter=Q(
                    services__service_type_description=SCHOOL_OR_WORKS,
                    services__subsidies_description=SubsidiesDescription.IN_PART,
                ),
            )
        )

    def add_data_annotations(self):
        return (
            self.add_distinct_service_count()
            .add_school_or_work_count()
            .add_school_or_work_and_subsidies_count()
            .add_school_or_work_and_in_part_count()
            .add_flexible_registration_count()
        )


class OperatorQuerySet(QuerySet):
    def add_service_count(self):
        return self.annotate(service_count=Count("services"))


class LocalAuthorityQuerySet(QuerySet):
    pass<|MERGE_RESOLUTION|>--- conflicted
+++ resolved
@@ -1,7 +1,6 @@
 from datetime import timedelta
 from typing import TypeVar
 
-import pandas as pd
 from django.db.models import (
     CharField,
     DateField,
@@ -254,13 +253,9 @@
             weca_services_list = self.get_weca_services_register_numbers(
                 lta_list[0].ui_lta
             )
-<<<<<<< HEAD
 
             if weca_services_list:
                 services_subquery_list.append(weca_services_list)
-=======
-            services_subquery_list = services_subquery_list + [weca_services_list]
->>>>>>> 39b38d93
 
         if services_subquery_list:
             final_subquery = None
@@ -408,12 +403,8 @@
             weca_services_list = self.get_weca_services_register_numbers(
                 lta_list[0].ui_lta
             )
-<<<<<<< HEAD
             if weca_services_list:
                 services_subquery_list.append(weca_services_list)
-=======
-            services_subquery_list = services_subquery_list + [weca_services_list]
->>>>>>> 39b38d93
 
         if services_subquery_list:
             final_subquery = None
