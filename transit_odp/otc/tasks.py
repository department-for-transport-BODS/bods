from logging import getLogger
import pandas as pd

from celery import shared_task
from waffle import flag_is_active

from transit_odp.avl.require_attention.abods.registery import AbodsRegistery
from transit_odp.avl.require_attention.weekly_ppc_zip_loader import (
    get_vehicle_activity_operatorref_linename,
)
from transit_odp.common.constants import FeatureFlags
from transit_odp.naptan.models import AdminArea
from transit_odp.otc.ep.loaders import Loader as EPLoader
from transit_odp.otc.ep.registry import Registry as EPRegistry
from transit_odp.otc.loaders import Loader
from transit_odp.otc.loaderslta import LoaderLTA
from transit_odp.otc.models import LocalAuthority as OTCLocalAuthority, UILta
from transit_odp.otc.populate_lta import PopulateLTA
from transit_odp.otc.registry import Registry
from transit_odp.otc.weca.loaders import Loader as WecaLoader
from transit_odp.otc.weca.registry import Registry as WecaRegistry

from .utils import (
    check_missing_csv_lta_names,
    get_ui_lta,
    read_local_authority_comparison_file_from_s3_bucket,
    uilta_calculate_sra,
)

logger = getLogger(__name__)


@shared_task()
def task_refresh_otc_data():
    registry = Registry()
    loader = Loader(registry)
    loader.load()


@shared_task()
def task_refresh_otc_services(services: str):
    registry = Registry()
    loader = Loader(registry)
    loader.load_given_services(services)


@shared_task()
def task_get_all_otc_data():
    registry = Registry()
    loader = Loader(registry)
    loader.load_into_fresh_database()


@shared_task()
def task_refresh_weca_data():
    registry = WecaRegistry()
    loader = WecaLoader(registry)
    loader.load()


@shared_task(ignore_errors=True)
def task_populate_lta_data():
    populate_lta = PopulateLTA()
    loader = LoaderLTA(populate_lta)
    loader.load_lta_into_fresh_database()


@shared_task()
def task_refresh_ep_data():
    registry = EPRegistry()
    loader = EPLoader(registry)
    loader.load()


@shared_task()
def task_populate_ui_lta_data():
    """
    A one-off task that populates the UI LTA-related data. A file
    is read from the S3 bucket and the OTCLocalAuthority and AdminArea
    tables are populated.
    """
    logger.info("Populating UI LTA data.")
    csv_data = read_local_authority_comparison_file_from_s3_bucket()

    logger.info("Checking for missing CSV LTA names.")

    missing_lta_names = check_missing_csv_lta_names(csv_data)

    if len(missing_lta_names) == 0:
        logger.info(
            f"There are no LTAs that are present in the OTC database and have not been added to the LTA relationships CSV."
        )

    if missing_lta_names:
        missing_lta_names_list = ", ".join(missing_lta_names)
        logger.info(
            f"These LTAs are present in the OTC database but have not been added to the LTA relationships CSV: {missing_lta_names_list}"
        )

    for lta_dict in csv_data:
        otc_name = lta_dict["OTC name"]
        ui_name = lta_dict["UI name"]
        admin_area = lta_dict["Admin area"]

        if otc_name not in missing_lta_names:
            ui_lta_obj = get_ui_lta(ui_name)

            try:
                lta_obj = OTCLocalAuthority.objects.get(name=otc_name)
                admin_area_obj = AdminArea.objects.get(id=admin_area)
            except OTCLocalAuthority.DoesNotExist:
                logger.info(
                    f"The following LTA is not present in the Local Authority database: {otc_name}"
                )
                continue
            except AdminArea.DoesNotExist:
                logger.info(
                    f"The following admin area is not present in the Admin Area database: {admin_area}"
                )
                continue

            if ui_lta_obj:
                lta_obj.ui_lta_id = ui_lta_obj.id
                lta_obj.save()

                admin_area_obj.ui_lta_id = ui_lta_obj.id
                admin_area_obj.save()

    logger.info("Successfullly completed populating UI LTA data.")


@shared_task()
def task_precalculate_ui_lta_sra():
    logger.info("Executing the job for ui lta service require attention")
    is_uilta_prefetch_sra_active = flag_is_active(
        "", FeatureFlags.UILTA_PREFETCH_SRA.value
    )

    if not is_uilta_prefetch_sra_active:
        logger.info(
            f"Flag {FeatureFlags.UILTA_PREFETCH_SRA.value} is not active, skipping the execution."
        )
        return

    uilta_qs = UILta.objects.all()
    logger.info(f"Total UI LTA's found {uilta_qs.count()}")
    for uilta in uilta_qs:
<<<<<<< HEAD
        uilta_calcualte_sra(uilta, uncounted_activity_df, synced_in_last_month)
    logger.info("Finished updating UI LTA service require attention")


@shared_task()
def task_refresh_otc_updates_in_service_number():
    registry = Registry()
    loader = Loader(registry)
    loader.load_services_with_updated_service_numbers()
=======
        uilta_calculate_sra(uilta)
    logger.info("Finished updating UI LTA service require attention")
>>>>>>> dbc09c5e
<|MERGE_RESOLUTION|>--- conflicted
+++ resolved
@@ -145,8 +145,7 @@
     uilta_qs = UILta.objects.all()
     logger.info(f"Total UI LTA's found {uilta_qs.count()}")
     for uilta in uilta_qs:
-<<<<<<< HEAD
-        uilta_calcualte_sra(uilta, uncounted_activity_df, synced_in_last_month)
+        uilta_calculate_sra(uilta)
     logger.info("Finished updating UI LTA service require attention")
 
 
@@ -154,8 +153,4 @@
 def task_refresh_otc_updates_in_service_number():
     registry = Registry()
     loader = Loader(registry)
-    loader.load_services_with_updated_service_numbers()
-=======
-        uilta_calculate_sra(uilta)
-    logger.info("Finished updating UI LTA service require attention")
->>>>>>> dbc09c5e
+    loader.load_services_with_updated_service_numbers()