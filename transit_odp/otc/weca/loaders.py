from logging import getLogger

from transit_odp.otc.models import Service
from transit_odp.otc.weca.registry import Registry
from transit_odp.otc.constants import API_TYPE_WECA

logger = getLogger(__name__)


class Loader:
    def __init__(self, registry: Registry):
        self.registry: Registry = registry

    def load(self):
        """
        Weca job will remove all the services from the database and re-insert all in DB
        Services present in WECA must be considered as registered, Other status will not be present
        """
        logger.info("WECA job to refresh all the services started")
        self.registry.process_services()
        if len(self.registry.services) > 0:
            self.delete_services()
            self.load_services()

        logger.info("WECA job finished the execution")

    def load_services(self):
        """
        Load all services in database by filling object
        """
        logger.info("Loading services into the database")
        service_objects = []
        for index, service in self.registry.services.iterrows():
            service_objects.append(Service(**service))

        Service.objects.bulk_create(service_objects)
        logger.info("WECA services inserted into the database")

    def delete_services(self):
<<<<<<< HEAD
        Service.objects.filter(api_type=API_TYPE_WECA).delete()
=======
        """
        Remove all the services with api_type WECA to reload all services
        """
        Service.objects.filter(api_type="WECA").delete()
>>>>>>> 79a2b8ab
<|MERGE_RESOLUTION|>--- conflicted
+++ resolved
@@ -37,11 +37,7 @@
         logger.info("WECA services inserted into the database")
 
     def delete_services(self):
-<<<<<<< HEAD
-        Service.objects.filter(api_type=API_TYPE_WECA).delete()
-=======
         """
         Remove all the services with api_type WECA to reload all services
         """
-        Service.objects.filter(api_type="WECA").delete()
->>>>>>> 79a2b8ab
+        Service.objects.filter(api_type=API_TYPE_WECA).delete()