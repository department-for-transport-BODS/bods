""" dataframes.py
A collection of utility functions for converting pandas dataframes to and from
BODS transxchange models.
"""
import logging
from collections import OrderedDict
from typing import Iterator

import geopandas
import pandas as pd
from shapely.geometry import Point
from datetime import datetime

from transit_odp.organisation.models import DatasetRevision
from transit_odp.transmodel.models import (
    FlexibleServiceOperationPeriod,
    NonOperatingDatesExceptions,
    OperatingDatesExceptions,
    Service,
    ServiceLink,
    ServicePattern,
    ServicedOrganisationWorkingDays,
    StopPoint,
    BookingArrangements,
    VehicleJourney,
    ServicedOrganisations,
    OperatingProfile,
    ServicedOrganisationVehicleJourney,
)

ServicePatternThrough = ServicePattern.service_links.through
logger = logging.getLogger(__name__)


def create_stop_point_cache(revision_id):
    stops = (
        StopPoint.objects.filter(
            service_pattern_stops__service_pattern__revision_id=revision_id
        )
        .distinct("id")
        .order_by("id")
    )
    return create_naptan_stoppoint_df_from_queryset(stops)


def create_service_link_cache(revision_id):
    service_links = ServiceLink.objects.filter(
        service_patterns__revision_id=revision_id
    ).distinct()

    return create_service_link_df_from_queryset(service_links)


def create_naptan_stoppoint_df(data=None):
    # Note id is float64 as it may contain missing values
    typings = OrderedDict(
        {
            "naptan_id": "object",
            "atco_code": "object",
            "geometry": "geometry",
            "locality_id": "str",
        }
    )
    return (
        geopandas.GeoDataFrame(data, columns=typings.keys())
        .astype(typings)
        .set_index("atco_code", verify_integrity=True)
    )


def create_naptan_stoppoint_df_from_queryset(queryset):
    stop_points = (
        {
            "naptan_id": obj.id,
            "atco_code": obj.atco_code,
            "locality_id": obj.locality_id,
            "geometry": Point(obj.location.x, obj.location.y),
        }
        for obj in queryset
    )
    return create_naptan_stoppoint_df(stop_points)


def create_service_df(data=None):
    columns = ["id", "service_code", "start_date", "end_date"]
    return pd.DataFrame(data, columns=columns).set_index(
        "service_code", verify_integrity=True
    )


def create_service_df_from_queryset(queryset):
    return create_service_df(
        (
            {
                "id": obj.id,
                "service_code": obj.service_code,
                "start_date": obj.start_date,
                "end_date": obj.end_date,
            }
            for obj in queryset
        )
    )


def create_service_link_df(data=None):
    columns = OrderedDict(
        {
            "id": "float64",
            "from_stop_atco": "object",
            "to_stop_atco": "object",
            "from_stop_id": "float64",
            "to_stop_id": "float64",
        }
    )
    return (
        pd.DataFrame(data, columns=columns.keys())
        .astype(columns)
        .set_index(["from_stop_atco", "to_stop_atco"], verify_integrity=True)
    )  # using a multiindex makes selections easier


def create_service_link_df_from_queryset(qs):
    return create_service_link_df(
        (
            {
                "id": obj.id,
                "from_stop_atco": obj.from_stop_atco,
                "to_stop_atco": obj.to_stop_atco,
                "from_stop_id": obj.from_stop_id,
                "to_stop_id": obj.to_stop_id,
            }
            for obj in qs
        )
    )


def create_naptan_locality_df(data=None):
    # Note id is float64 as it may contain missing values
    columns = OrderedDict(
        {"locality_id": "str", "locality_name": "str", "admin_area_id": "object"}
    )
    return (
        pd.DataFrame(data, columns=columns.keys())
        .astype(columns)
        .set_index("locality_id", verify_integrity=True)
    )


def df_to_service_patterns(
    revision: DatasetRevision, df: pd.DataFrame
) -> Iterator[ServicePattern]:
    for record in df.reset_index().to_dict("records"):
        yield ServicePattern(
            revision=revision,
            service_pattern_id=record["service_pattern_id"],
            geom=record["geometry"],
        )


def df_to_services(revision: DatasetRevision, df: pd.DataFrame) -> Iterator[Service]:
    for record in df.to_dict("records"):
        start_date = record["start_date"]
        if pd.isnull(start_date):
            start_date = None
        end_date = record["end_date"]
        if pd.isnull(end_date):
            end_date = None
        line_names = record["line_names"]
        service_type = record["service_type"]
        yield Service(
            revision=revision,
            service_code=record["service_code"],
            start_date=start_date,
            end_date=end_date,
            name=line_names[0],
            other_names=line_names[1:],
            service_type=service_type,
        )


def df_to_vehicle_journeys(df: pd.DataFrame) -> Iterator[VehicleJourney]:
    for record in df.to_dict("records"):
        yield VehicleJourney(
            journey_code=record["journey_code"],
            start_time=record["departure_time"],
            line_ref=record["line_ref"],
            direction=record["direction"],
        )


def get_time_field_or_none(time_in_text):
    time_field = None
    if time_in_text:
        time_field = datetime.strptime(time_in_text, "%H:%M:%S").time()

    return time_field


def df_to_flexible_service_operation_period(
    df: pd.DataFrame,
) -> Iterator[FlexibleServiceOperationPeriod]:
    for record in df.to_dict("records"):

        yield FlexibleServiceOperationPeriod(
            vehicle_journey_id=record["id"],
            start_time=get_time_field_or_none(record["start_time"]),
            end_time=get_time_field_or_none(record["end_time"]),
        )


def df_to_serviced_organisations(
    df: pd.DataFrame, existing_serviced_orgs
) -> Iterator[ServicedOrganisations]:
    unique_org_codes = df.drop_duplicates(subset="serviced_org_ref", keep="first")
    serviced_org_records = unique_org_codes[
        ~unique_org_codes["serviced_org_ref"].isin(existing_serviced_orgs)
    ]

    for record in serviced_org_records.to_dict("records"):
        yield ServicedOrganisations(
            organisation_code=record["serviced_org_ref"], name=record["name"]
        )


def df_to_serviced_organisation_working_days(
    df: pd.DataFrame, columns_to_drop: list, columns_to_drop_duplicates: list
) -> Iterator[ServicedOrganisationWorkingDays]:
    if not df.empty:
        df_to_load = df.drop(columns=columns_to_drop)
        for record in df_to_load.drop_duplicates(
            subset=columns_to_drop_duplicates
        ).itertuples(index=False):
            yield ServicedOrganisationWorkingDays(
                serviced_organisation_id=record.id,
                start_date=datetime.strptime(record.start_date, "%Y-%m-%d").date(),
                end_date=datetime.strptime(record.end_date, "%Y-%m-%d").date(),
            )


def df_to_operating_profiles(df: pd.DataFrame) -> Iterator[VehicleJourney]:
    for record in df.to_dict("records"):
        yield OperatingProfile(
            vehicle_journey_id=record["id"], day_of_week=record["day_of_week"]
        )


<<<<<<< HEAD
def df_to_serviced_org_vehicle_journey(df: pd.DataFrame) -> Iterator[VehicleJourney]:
    for record in df.to_dict("records"):
        yield ServicedOrganisationVehicleJourney(
            vehicle_journey_id=record["vehicle_journey_id"],
            serviced_organisation_id=record["serviced_org_id"],
            operating_on_working_days=record["operational_so"],
=======
def df_to_operating_dates_exceptions(
    df: pd.DataFrame,
) -> Iterator[OperatingDatesExceptions]:
    for record in df.to_dict("records"):
        yield OperatingDatesExceptions(
            vehicle_journey_id=record["id"], operating_date=record["exceptions_date"]
        )


def df_to_non_operating_dates_exceptions(
    df: pd.DataFrame,
) -> Iterator[NonOperatingDatesExceptions]:
    for record in df.to_dict("records"):
        yield NonOperatingDatesExceptions(
            vehicle_journey_id=record["id"],
            non_operating_date=record["exceptions_date"],
>>>>>>> 76f09cd3
        )


def df_to_service_links(df: pd.DataFrame) -> Iterator[ServiceLink]:
    for record in df.reset_index().to_dict("records"):
        from_stop_id = record["from_stop_id"]
        if pd.isnull(from_stop_id):
            from_stop_id = None
        to_stop_id = record["to_stop_id"]
        if pd.isnull(to_stop_id):
            to_stop_id = None
        yield ServiceLink(
            from_stop_atco=record["from_stop_atco"],
            to_stop_atco=record["to_stop_atco"],
            from_stop_id=from_stop_id,
            to_stop_id=to_stop_id,
        )


def df_to_service_pattern_service(
    df: pd.DataFrame,
) -> Iterator[ServicePatternThrough]:
    for record in df[["id", "service_link_id"]].to_dict("records"):
        yield ServicePatternThrough(
            servicepattern_id=record["id"], servicelink_id=record["service_link_id"]
        )


def get_first_and_last_expiration_dates(expiration_dates: list, start_dates: list):
    """Compute the first and last expiration dates (excluding '9999-09-09'
    which is declared as the default)"""
    first_expiring_service = None
    last_expiring_service = None
    first_service_start = None
    logger.info("[get_first_and_last_expiration_dates]:{start_dates}")
    for date in expiration_dates:
        if date:
            if first_expiring_service is None or date < first_expiring_service:
                first_expiring_service = date

            if last_expiring_service is None or date > last_expiring_service:
                last_expiring_service = date
    for date in start_dates:
        if date:
            if first_service_start is None or date < first_service_start:
                logger.info("[get_first_and_last_expiration_dates]:{date}")
                first_service_start = date
    return first_expiring_service, last_expiring_service, first_service_start


def get_min_date_or_none(dates):
    dates = [date for date in dates if date is not None]
    return min(dates) if dates else None


def get_max_date_or_none(dates):
    dates = [date for date in dates if date is not None]
    return max(dates) if dates else None


def df_to_booking_arrangements(
    revision: DatasetRevision, df: pd.DataFrame
) -> Iterator[BookingArrangements]:
    for record in df.reset_index().to_dict("records"):
        service_id = record["id"]

        yield BookingArrangements(
            service_id=service_id,
            description=record["description"],
            email=record["email"],
            phone_number=record["tel_national_number"],
            web_address=record["web_address"],
        )<|MERGE_RESOLUTION|>--- conflicted
+++ resolved
@@ -244,14 +244,15 @@
         )
 
 
-<<<<<<< HEAD
 def df_to_serviced_org_vehicle_journey(df: pd.DataFrame) -> Iterator[VehicleJourney]:
     for record in df.to_dict("records"):
         yield ServicedOrganisationVehicleJourney(
             vehicle_journey_id=record["vehicle_journey_id"],
             serviced_organisation_id=record["serviced_org_id"],
             operating_on_working_days=record["operational_so"],
-=======
+        )
+
+  
 def df_to_operating_dates_exceptions(
     df: pd.DataFrame,
 ) -> Iterator[OperatingDatesExceptions]:
@@ -268,7 +269,6 @@
         yield NonOperatingDatesExceptions(
             vehicle_journey_id=record["id"],
             non_operating_date=record["exceptions_date"],
->>>>>>> 76f09cd3
         )
 
 
