--- conflicted
+++ resolved
@@ -198,7 +198,6 @@
         )
 
 
-<<<<<<< HEAD
 def df_to_serviced_organisation_working_days(
     df: pd.DataFrame, columns_to_drop: list, columns_to_drop_duplicates: list
 ) -> Iterator[ServicedOrganisationWorkingDays]:
@@ -212,13 +211,13 @@
                 start_date=datetime.strptime(record.start_date, "%Y-%m-%d").date(),
                 end_date=datetime.strptime(record.end_date, "%Y-%m-%d").date(),
             )
-=======
+
+
 def df_to_operating_profiles(df: pd.DataFrame) -> Iterator[VehicleJourney]:
     for record in df.to_dict("records"):
         yield OperatingProfile(
             vehicle_journey_id=record["id"], day_of_week=record["day_of_week"]
         )
->>>>>>> 72528162
 
 
 def df_to_service_links(df: pd.DataFrame) -> Iterator[ServiceLink]:
