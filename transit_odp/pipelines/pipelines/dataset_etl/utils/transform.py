import uuid

import pandas as pd
from celery.utils.log import get_task_logger
from django.contrib.gis.geos import LineString

from transit_odp.naptan.models import Locality

from .dataframes import create_naptan_locality_df

logger = get_task_logger(__name__)


def transform_geometry(df: pd.DataFrame):
    """
    This function fills the empty flexible_location with geometry column and rename
    the column name flexible_location to geometry
    """
    if "flexible_location" in df.columns:
        df["flexible_location"] = df["flexible_location"].fillna(df["geometry"])
    else:
        df["flexible_location"] = df["geometry"]
    df.drop(["geometry"], axis=1, inplace=True)
    df.rename(columns={"flexible_location": "geometry"}, inplace=True)
    return df


def convert_to_time_field(time_delta_value):
    base_datetime = pd.to_datetime("2000-01-01")
    if pd.isna(time_delta_value):
        return "00:00:00"

    time_delta_value = base_datetime + time_delta_value
    return time_delta_value.strftime("%H:%M:%S")


def create_stop_sequence(df: pd.DataFrame) -> pd.DataFrame:
    """Generate sequence of stops ordered as per their sequence for a route.
    Additional fields are included so that these fields can be stored
    into ServicePatternStop model
    """
    df = df.reset_index()
    df = df.sort_values("order")
    vehicle_journey_exists = False
    df_columns = df.columns
    first_stop_columns = [
        "from_stop_atco",
        "departure_time",
        "is_timing_status",
        "from_stop_sequence_number",
        "from_activity_id",
    ]

    if "vehicle_journey_code" in df.columns:
        vehicle_journey_exists = True
        first_stop_columns.extend(["journey_pattern_id"])
    else:
        df = df.drop_duplicates(
            subset=[
                "file_id",
                "service_pattern_id",
                "route_link_ref",
                "from_stop_atco",
                "to_stop_atco",
            ]
        )

    stops_atcos = (
        df[first_stop_columns]
        .iloc[[0]]
        .rename(
            columns={
                "from_stop_atco": "stop_atco",
                "from_stop_sequence_number": "sequence_number",
                "from_activity_id": "activity_id",
            }
        )
    )
    is_flexible_departure_time = False
    # Departure time for flexible stops is null
    if stops_atcos["departure_time"].isna().any():
        is_flexible_departure_time = True
    else:
        stops_atcos["is_timing_status"] = True

    use_vehicle_journey_runtime = False
    # run_time_vj is set only when run_time is found in VehicleJourney element
    # and hence needs to be conditionally removed to avoid exceptions in dataframes
    columns = [
        "to_stop_atco",
        "to_stop_sequence_number",
        "is_timing_status",
        "run_time",
        "wait_time",
        "to_activity_id",
    ]

    if "run_time_vj" in df_columns:
        use_vehicle_journey_runtime = True
        columns.extend(
            [
                "run_time_vj",
                "wait_time_vj",
            ]
        )

    if vehicle_journey_exists:
        columns.extend(["journey_pattern_id"])

    columns_to_drop = ["run_time", "wait_time"]
    # Extract all remaining stop to be placed below the principal stop
    last_stop = df[columns].rename(
        columns={
            "to_stop_atco": "stop_atco",
            "to_stop_sequence_number": "sequence_number",
            "to_activity_id": "activity_id",
        }
    )
    columns.remove("to_stop_atco")
    columns.remove("is_timing_status")
    # Calculate departure time for standard stops where run_time is found in VehicleJourney
    if use_vehicle_journey_runtime and not is_flexible_departure_time:
        if not last_stop["wait_time_vj"].isnull().all():
            last_stop["wait_time"] = last_stop["wait_time_vj"].fillna(pd.Timedelta(0))

        last_stop["departure_time"] = last_stop["run_time_vj"].replace(
            "", pd.NaT
        ).combine_first(last_stop["run_time"]).fillna(pd.Timedelta(0)) + last_stop[
            "wait_time"
        ].fillna(
            pd.Timedelta(0)
        )
    # Calculate departure time for standard stops where run_time is NOT found in VehicleJourney
    elif not is_flexible_departure_time:
        last_stop["departure_time"] = last_stop["run_time"].fillna(
            pd.Timedelta(0)
        ) + last_stop["wait_time"].fillna(pd.Timedelta(0))
    # Calculate departure time for flexible stops
    else:
        last_stop["departure_time"] = None

    last_stop.drop(columns=columns_to_drop, axis=1, inplace=True)
    stops_atcos = pd.concat([stops_atcos, last_stop], ignore_index=True)
    if not is_flexible_departure_time:
        stops_atcos["departure_time"] = stops_atcos["departure_time"].cumsum()
        stops_atcos["departure_time"] = stops_atcos["departure_time"].apply(
            convert_to_time_field
        )
    stops_atcos.index.name = "order"

    return stops_atcos


def transform_service_pattern_stops(
    service_pattern_to_service_links: pd.DataFrame,
    stop_points: pd.DataFrame,
) -> pd.DataFrame:
    """Create service pattern stops sequence data which is ordered as per the stops mapped in journey pattern and journey pattern sections"""
    columns = ["file_id", "service_pattern_id"]
    if "vehicle_journey_code" in service_pattern_to_service_links.columns:
        columns.append("vehicle_journey_code")

    service_pattern_stops = (
        service_pattern_to_service_links.reset_index()
        .groupby(columns)
        .apply(create_stop_sequence)
    ).reset_index()
    # Merge with stops to have sequence of naptan_id, geometry, etc.
    stop_cols = ["naptan_id", "geometry", "locality_id", "admin_area_id", "common_name"]
    service_pattern_stops = service_pattern_stops.merge(
        stop_points[stop_cols],
        how="left",
        left_on="stop_atco",
        right_index=True,
    )
    service_pattern_stops = service_pattern_stops.where(
        service_pattern_stops.notnull(), None
    )

    columns = service_pattern_stops.drop(columns=["geometry"]).columns.to_list()
    service_pattern_stops = service_pattern_stops.drop_duplicates(subset=columns)
    service_pattern_stops.set_index(
        ["file_id"], append=True, verify_integrity=True, inplace=True
    )
    return service_pattern_stops


def agg_service_pattern_sequences(df: pd.DataFrame):
    geometry = None
    df = df.drop_duplicates(subset=["stop_atco"]).sort_values(
        by="sequence_number", key=pd.to_numeric
    )
    points = df["geometry"].values
    if len(list(point for point in points if point)) > 1:
        geometry = LineString(
            [[point.x, point.y] for point in points if point and pd.notna(point)]
        )

    return pd.Series(
        {
            "geometry": geometry,
            "localities": df["locality_id"].to_list(),
            "admin_area_codes": df["admin_area_id"].to_list(),
        }
    )


def agg_flexible_service_pattern_sequences(df: pd.DataFrame):
    """
    This function converts each shapely.geometry Point to list of points
    and create a LineString object from list of points
    """

    def flatten_list(nested_list):
        flattened_list = []
        for item in nested_list:
            if isinstance(item, list):
                flattened_list.extend(flatten_list(item))
            else:
                flattened_list.append(item)
        return flattened_list

    agg_points = df["geometry"].values
    agg_point_list = flatten_list(agg_points)
    geometry_points = []

    for point in agg_point_list:
        if point and pd.notna(point):
            geometry_points.append([point.x, point.y])
    geometry = LineString(geometry_points) if geometry_points else None
    return pd.Series(
        {
            "geometry": geometry,
            "localities": df["locality_id"].to_list(),
            "admin_area_codes": df["admin_area_id"].to_list(),
        }
    )


def transform_stop_sequence(service_pattern_stops, service_patterns):
    sequence = (
        service_pattern_stops.reset_index()
        .groupby(["file_id", "service_pattern_id"])
        .apply(agg_service_pattern_sequences)
    )
    service_patterns = service_patterns.join(sequence)
    service_patterns = service_patterns.where(service_patterns.notnull(), None)

    return service_patterns


def transform_flexible_stop_sequence(service_pattern_stops, service_patterns):
    """
    This function returns the linestring objects for each service pattern id
    """
    sequence = (
        service_pattern_stops.reset_index()
        .groupby(["file_id", "service_pattern_id"])
        .apply(agg_flexible_service_pattern_sequences)
    )
    service_patterns = service_patterns.join(sequence)
    service_patterns = service_patterns.where(service_patterns.notnull(), None)
    service_patterns.reset_index(inplace=True)
    service_patterns.drop_duplicates(["file_id", "service_pattern_id"], inplace=True)
    service_patterns.set_index(["file_id", "service_pattern_id", "order"], inplace=True)
    return service_patterns


def get_most_common_districts(stops: pd.DataFrame):
    """Returns top 5 most common district names for stops"""
    stops["district_name"] = stops["district_name"].replace(
        {"": "unknown", "None": "unknown", None: "unknown"}
    )
    count = stops["district_name"].value_counts()
    # Replace empty district name with "unknown"
    # count = count.rename({"": "unknown", "None": "unknown", None: "unknown"})
    # count = count.rename({"None": "unknown"})
    # Put unknown at the end of the list in case its singular. ie
    # this ["unknown"]. To protect against the unlikely event
    # that we have two lines with every district having an empty name
    return list(count.head().index) + ["unknown"]


def get_most_common_localities(stops: pd.DataFrame):
    """Returns top 5 most common localities names for stops"""
    stops["locality_name"] = stops["locality_name"].replace(
        {"": "unknown", "None": "unknown", None: "unknown"}
    )
    # Put unknown at the end of the list in case its singular. ie
    # this ["unknown"]. To protect against the unlikely event
    # that we have two lines with every district having an empty name
    count = stops["locality_name"].value_counts()
    count = count.sort_index(ascending=False).sort_values(
        ascending=False, kind="mergesort"
    )
    return list(count.head().index) + ["unknown"]


def sync_localities_and_adminareas(stop_points):
    locality_set = set(
        [
            locality if locality != "" else None
            for locality in stop_points["locality_id"].to_list()
        ]
    )

    if len(locality_set) != 0:
        qs = Locality.objects.filter(gazetteer_id__in=locality_set)

        fetched = create_naptan_locality_df(
            data=(
                {
                    "locality_name": obj.name,
                    "locality_id": obj.gazetteer_id,
                    "admin_area_id": obj.admin_area_id,
                }
                for obj in qs
            )
        )

        stop_points = stop_points.merge(
            fetched, how="left", left_on="locality_id", right_index=True
        )

    return stop_points


def create_route_links(timing_links, stop_points):
    """Reduce timing_links into route_links."""
    columns = timing_links.columns
    if "run_time" in columns:
        columns = [
            "file_id",
            "route_link_ref",
            "jp_section_id",
            "from_stop_ref",
            "to_stop_ref",
            "is_timing_status",
            "run_time",
            "wait_time",
        ]
    else:
        columns = [
            "file_id",
            "route_link_ref",
            "jp_section_id",
            "from_stop_ref",
            "to_stop_ref",
        ]

    route_links = (
        timing_links.reset_index()
        .drop_duplicates(["file_id", "route_link_ref", "jp_section_id"])
        .loc[:, columns]
        .set_index(["file_id", "route_link_ref", "jp_section_id"])
        .rename(
            columns={"from_stop_ref": "from_stop_atco", "to_stop_ref": "to_stop_atco"}
        )
    )

    # Note route_links are not unique (from_stop_ref, to_stop_ref) pairs,
    # get list of unique pairs
    return route_links


def create_routes(journey_patterns, jp_to_jps, jp_sections, timing_links):
    jp_sections["route_section_hash"] = timing_links.groupby(
        ["file_id", "jp_section_id"]
    )["route_link_ref"].apply(create_hash)

    # Calculate the 'route_hash' of the journey_pattern - this identifies
    # the Route of the JourneyPattern
    journey_patterns["route_hash"] = (
        jp_to_jps.reset_index()
        .merge(jp_sections, left_on=["file_id", "jp_section_ref"], right_index=True)
        .groupby(["file_id", "journey_pattern_id"])
        .apply(lambda df: create_hash(df.sort_values("order")["route_section_hash"]))
    )
    # Create Routes from journey_patterns with unique route_hash
    routes = (
        journey_patterns.reset_index()[["file_id", "route_hash"]]
        .drop_duplicates(["file_id", "route_hash"])
        .set_index(["file_id", "route_hash"])
    )

    if routes.empty:
        return pd.DataFrame()

    return routes


def create_flexible_routes(flexible_journey_patterns):
    """
    This function create a unique identifier for each journey pattern
    """
    df = flexible_journey_patterns.reset_index()
    grouped_df = (
        df.groupby(["file_id", "journey_pattern_id"])
        .apply(lambda x: pd.Series({"route_hash": uuid.uuid4()}))
        .reset_index()
    )
    merged_df = pd.merge(
        df, grouped_df, on=["file_id", "journey_pattern_id"], how="left"
    )
    merged_df.set_index(["file_id", "journey_pattern_id"], inplace=True)
    return merged_df


def create_hash(s: pd.Series):
    """Hash together values in pd.Series"""
    return hash(tuple(s))


def create_route_to_route_links(
    journey_patterns: pd.DataFrame,
    jp_to_jps: pd.DataFrame,
    timing_links: pd.DataFrame,
    vehicle_journeys_with_timing_refs: pd.DataFrame,
) -> pd.DataFrame:
    """
    Merge timing_links with jp_to_jps to get timing links for each journey
    pattern, Note 'order' column appears in both jp_to_jps and timing_links,
    so suffixes are used to distinguish them.
    """
    # TODO - this could be optimised, there is no need to generate timing link
    # sequence for every journey pattern
    #  to get the route_link sequences. We can drop the journey_patterns
    # we don't need

    # get journey_patterns with unique routes
    columns = ["file_id", "route_hash", "journey_pattern_id"]
    route_columns = ["file_id", "route_hash"]
    if "vehicle_journey_code" in journey_patterns.columns:
        columns.append("vehicle_journey_code")
        route_columns.append("vehicle_journey_code")

    route_patterns = journey_patterns.reset_index().drop_duplicates(route_columns)[
        columns
    ]

    route_to_route_links = route_patterns.merge(
        jp_to_jps.reset_index(), how="left", on=["file_id", "journey_pattern_id"]
    ).merge(
        timing_links.reset_index(),
        left_on=["file_id", "jp_section_ref"],
        right_on=["file_id", "jp_section_id"],
        suffixes=["_section", "_link"],
    )

    r2r_links_columns = [
        "route_link_ref",
        "from_stop_sequence_number",
        "to_stop_sequence_number",
        "from_activity_id",
        "to_activity_id",
    ]

    if not vehicle_journeys_with_timing_refs.empty:
        route_to_route_links = route_to_route_links.merge(
            vehicle_journeys_with_timing_refs.reset_index(),
            left_on=[
                "file_id",
                "journey_pattern_id",
                "vehicle_journey_code",
                "jp_timing_link_id",
            ],
            right_on=[
                "file_id",
                "journey_pattern_id",
                "vehicle_journey_code",
                "timing_link_ref",
            ],
            how="left",
            suffixes=["_rl", "_vj"],
        )
        r2r_links_columns.extend(["run_time_vj", "wait_time_vj"])

<<<<<<< HEAD
    route_to_route_links = route_to_route_links.groupby(route_columns).apply(
        lambda g: g.sort_values(["order_section", "order_link"]).reset_index()[
            r2r_links_columns
        ]
    )
=======
        route_to_route_links = route_to_route_links.groupby(route_columns).apply(
            lambda g: g.sort_values(["order_section", "order_link"]).reset_index()[
                [
                    "jp_section_id",
                    "route_link_ref",
                    "run_time_vj",
                    "wait_time_vj",
                    "from_stop_sequence_number",
                    "to_stop_sequence_number",
                ]
            ]
        )
    else:
        # Build the new sequence. To get the final ordering of route_link_ref,
        # we sort each group by the two
        # orderings and use 'reset_index' to create a new sequential index in this order
        route_to_route_links = route_to_route_links.groupby(route_columns).apply(
            lambda g: g.sort_values(["order_section", "order_link"]).reset_index()[
                [
                    "jp_section_id",
                    "route_link_ref",
                    "from_stop_sequence_number",
                    "to_stop_sequence_number",
                ]
            ]
        )
>>>>>>> 7688bf7e

    route_columns.append("order")
    route_to_route_links.index.names = route_columns

    return route_to_route_links


def transform_service_links(route_links):
    service_links = (
        route_links.reset_index()[["from_stop_atco", "to_stop_atco"]]
        .drop_duplicates(["from_stop_atco", "to_stop_atco"])
        .reset_index()
        .set_index(["from_stop_atco", "to_stop_atco"])
    )
    return service_links


def transform_line_names(line_name_list):
    if line_name_list:
        line_names = ",".join(key for key in line_name_list)
        return line_names


def get_vehicle_journey_without_timing_refs(vehicle_journeys):
    df_subset = vehicle_journeys[
        vehicle_journeys.columns.difference(
            ["timing_link_ref", "run_time", "wait_time"]
        )
    ]
    indexes = df_subset.index.names
    df_subset = df_subset.reset_index().drop_duplicates()
    df_subset = df_subset.drop(["service_code"], axis=1)
    return df_subset.set_index(indexes)


def filter_profiles_on_vehicle_journeys(
    operating_profiles: pd.DataFrame,
) -> pd.DataFrame:
    default_profiles = operating_profiles.reset_index().drop_duplicates("day_of_week")
    filtered_df = operating_profiles[
        (
            (operating_profiles["exceptions_date"].isna())
            | (
                (
                    operating_profiles["start_date"]
                    <= operating_profiles["compare_exceptions_date"]
                )
                & (
                    operating_profiles["end_date"]
                    >= operating_profiles["compare_exceptions_date"]
                )
            )
        )
    ]

    if not filtered_df.empty:
        return filtered_df

    return default_profiles


def filter_operating_profiles(
    operating_profiles: pd.DataFrame, services: pd.DataFrame
) -> pd.DataFrame:
    """Remove records from operating profiles where the date falls outside
    operating period start and end date
    """

    df_services = services.copy()

    df_services["end_date"] = df_services["end_date"].fillna(
        pd.Timestamp.max.tz_localize(None)
        .tz_localize("UTC")
        .tz_convert("Europe/London")
    )

    df_services["start_date"] = pd.to_datetime(
        df_services["start_date"]
    ).dt.tz_localize(None)
    df_services["end_date"] = pd.to_datetime(df_services["end_date"]).dt.tz_localize(
        None
    )

    if not operating_profiles.empty and not df_services.empty:
        service_columns = ["file_id", "service_code", "start_date", "end_date"]
        indexes = operating_profiles.index.names
        df_merged = pd.merge(
            operating_profiles.reset_index(),
            df_services.reset_index()[service_columns],
            left_on=["file_id", "service_code"],
            right_on=["file_id", "service_code"],
        )

        df_merged["compare_exceptions_date"] = pd.to_datetime(
            df_merged["exceptions_date"]
        )

        filtered_df = df_merged.groupby(
            ["file_id", "vehicle_journey_code", "serviced_org_ref"], dropna=False
        ).apply(filter_profiles_on_vehicle_journeys)
        filtered_df = filtered_df.drop(
            ["start_date", "end_date", "compare_exceptions_date"], axis=1
        ).set_index(indexes)
        return filtered_df
    return operating_profiles


def get_vehicle_journey_with_timing_refs(
    vehicle_journeys: pd.DataFrame,
) -> pd.DataFrame:
    """Get unique vehicle journeys with timing link elements"""
    df_subset = vehicle_journeys.loc[
        :,
        [
            "journey_pattern_ref",
            "service_code",
            "timing_link_ref",
            "run_time",
            "wait_time",
            "vehicle_journey_code",
        ],
    ]
    df_subset = df_subset.rename(
        columns={"journey_pattern_ref": "journey_pattern_id"}
    ).drop(["service_code"], axis=1)
    indexes = df_subset.index.names
    df_subset = df_subset[df_subset["timing_link_ref"].notna()].reset_index()
    df_subset = df_subset.drop_duplicates()
    return df_subset.set_index(indexes)


def merge_flexible_jp_with_vehicle_journey(
    vehicle_journeys: pd.DataFrame, journey_patterns: pd.DataFrame
) -> pd.DataFrame:
    """Map vehicle journey code to journey patterns to map vehicle journey codes to its stops, mainly intended for many to one relation ship between vehicle journeys and journey patterns"""
    columns = journey_patterns.columns.to_list()
    columns.extend(journey_patterns.index.names)
    columns.append("vehicle_journey_code")
    df_merged = pd.merge(
        journey_patterns.reset_index(),
        vehicle_journeys,
        right_on=["file_id", "journey_pattern_ref"],
        left_on=["file_id", "journey_pattern_id"],
        how="left",
        suffixes=("_jp", "_vj"),
    )

    if "route_hash" in df_merged.columns:
        df_merged["service_pattern_id"] = df_merged["service_code"].str.cat(
            df_merged["route_hash"].astype(str), sep="-"
        )

    return df_merged[columns]


def merge_vehicle_journeys_with_jp(vehicle_journeys, journey_patterns):
    df_merged = pd.merge(
        vehicle_journeys,
        journey_patterns,
        left_on=["file_id", "journey_pattern_ref"],
        right_index=True,
        how="left",
        suffixes=("_vj", "_jp"),
    )

    if "route_hash" in df_merged.columns:
        df_merged["service_pattern_id"] = df_merged["service_code"].str.cat(
            df_merged["route_hash"].astype(str), sep="-"
        )

    return df_merged


def merge_journey_pattern_with_vj_for_departure_time(
    vehicle_journeys: pd.DataFrame,
    journey_patterns: pd.DataFrame,
    timetable_visualiser_active: bool = False,
):
    """
    Merge journey patterns with vehicle journeys based on departure time.

    Parameters:
    - vehicle_journeys: DataFrame containing vehicle journey data.
    - journey_patterns: DataFrame containing journey pattern data.
    - timetable_visualiser_active (bool): Flag indicating if timetable visualizer is active.

    Returns:
    - DataFrame: Merged DataFrame containing journey pattern and vehicle journey data.

    Note:
    - DataFrames are expected to have columns 'file_id', 'journey_pattern_id', and 'departure_time'.
    - If `timetable_visualiser_active` is True, additional columns 'line_name', 'outbound_description', and 'inbound_description' are expected.
    """
    index = journey_patterns.index
    columns_to_merge = [
        "file_id",
        "journey_pattern_ref",
        "departure_time",
        "journey_code",
    ]
    if timetable_visualiser_active:
        columns_to_merge.extend(
            [
                "line_name",
                "outbound_description",
                "inbound_description",
                "vehicle_journey_code",
            ]
        )

    df_merged = pd.merge(
        journey_patterns.reset_index(),
        vehicle_journeys[columns_to_merge],
        left_on=["file_id", "journey_pattern_id"],
        right_on=["file_id", "journey_pattern_ref"],
        how="left",
        suffixes=("_vj", "_jp"),
    )
    df_merged = df_merged.drop(columns=["journey_pattern_ref"], axis=1)
    df_merged.set_index(index.names, inplace=True)
    df_merged.dropna(subset=["departure_time", "line_name"], how="all", inplace=True)
    return df_merged


def merge_serviced_organisations_with_operating_profile(
    serviced_organisations, operating_profiles
):
    serviced_organisations.reset_index(inplace=True)
    serviced_organisations.drop_duplicates(inplace=True)
    df_merged = pd.merge(
        serviced_organisations, operating_profiles, on="serviced_org_ref", how="inner"
    )
    df_merged = df_merged[
        ["file_id", "serviced_org_ref", "name", "operational", "start_date", "end_date"]
    ]
    df_merged.drop_duplicates(inplace=True)
    df_merged["operational"] = df_merged["operational"].astype(bool)
    df_merged.set_index("file_id", inplace=True)

    return df_merged


def merge_lines_with_vehicle_journey(vehicle_journeys, lines):
    """
    Merge vehicle journeys with lines.
    Note:
    - DataFrames are expected to have columns 'file_id' and 'line_ref'.
    """
    df_merged = pd.merge(
        vehicle_journeys,
        lines,
        left_on=["file_id", "line_ref"],
        right_on=["file_id", "line_id"],
        how="inner",
    )
    return df_merged


def transform_service_patterns(
    journey_patterns: pd.DataFrame, drop_duplicates_columns: list
) -> pd.DataFrame:
    """
    Transform journey patterns into service patterns.
    Note:
    - DataFrame is expected to have columns 'route_hash', 'service_code', and 'file_id'.
    - Route hash at the time of this comment was null for flexible services
    - The 'route_hash' column should not contain NaN values.
    - The 'service_pattern_id' is created by concatenating 'service_code' and 'route_hash'.
    """
    service_patterns = journey_patterns.reset_index()

    service_patterns.dropna(subset=["route_hash"], inplace=True)
    service_patterns["service_pattern_id"] = service_patterns["service_code"].str.cat(
        service_patterns["route_hash"].astype(str), sep="-"
    )
    drop_columns_with_departure_time = drop_duplicates_columns.copy().append(
        "departure_time"
    )
    service_patterns = service_patterns.drop_duplicates(
        subset=drop_columns_with_departure_time
    )
    service_patterns.set_index(["file_id", "service_pattern_id"], inplace=True)

    return service_patterns


def transform_service_pattern_to_service_links(
    service_patterns: pd.DataFrame,
    route_to_route_links: pd.DataFrame,
    route_links: pd.DataFrame,
) -> pd.DataFrame:
    """Map route link references to journey patterns which is then used to map the stops to journeys based on route link refs"""
    logger.info("Starting transform_service_pattern_to_service_links")
    r2r_links_merge_on = ["file_id", "route_hash"]
    if "vehicle_journey_code" in route_to_route_links.index.names:
        r2r_links_merge_on.append("vehicle_journey_code")

    service_pattern_to_service_links = (
        service_patterns.reset_index()
        .merge(
            route_to_route_links.reset_index(),
            how="left",
            on=r2r_links_merge_on,
        )
        .merge(
            route_links,
            how="left",
            left_on=["file_id", "route_link_ref", "jp_section_id"],
            right_index=True,
        )
    )

    df_link_columns = service_pattern_to_service_links.columns
    if "departure_time" not in df_link_columns:
        service_pattern_to_service_links = service_pattern_to_service_links.set_index(
            ["file_id", "service_pattern_id", "order"]
        )
        service_pattern_to_service_links["departure_time"] = None
        service_pattern_to_service_links["is_timing_status"] = False
        service_pattern_to_service_links["run_time"] = pd.NaT
        service_pattern_to_service_links["wait_time"] = pd.NaT
        return service_pattern_to_service_links, []

    drop_columns = [
        "departure_time",
        "is_timing_status",
        "run_time",
        "wait_time",
    ]

    # subset of columns from df_link_columns
    link_columns = [
        "file_id",
        "service_pattern_id",
        "journey_pattern_id",
        "vehicle_journey_code",
        "journey_code",
        "order",
        "from_stop_atco",
        "to_stop_atco",
        "from_stop_sequence_number",
        "from_activity_id",
        "to_stop_sequence_number",
        "to_activity_id",
        "departure_time",
        "is_timing_status",
        "run_time",
        "wait_time",
    ]

    if "run_time_vj" in df_link_columns:
        link_columns.extend(["run_time_vj", "wait_time_vj"])
        drop_columns.extend(["run_time_vj", "wait_time_vj"])

    # filter and rename columns
    service_pattern_to_service_links = service_pattern_to_service_links[link_columns]
    service_pattern_to_service_links = (
        service_pattern_to_service_links.drop_duplicates()
    )

    logger.info("Finished transform_service_pattern_to_service_links")
    return service_pattern_to_service_links, drop_columns


def transform_flexible_service_pattern_to_service_links(flexible_service_patterns):
    """
    this function creates a set of columns departure_time, departure_time, run_time, wait_time
    with default values for flexible stops
    """
    logger.info("Starting transform_flexible_service_pattern_to_service_links")
    drop_columns = ["departure_time", "is_timing_status", "run_time", "wait_time"]
    service_pattern_to_service_links = flexible_service_patterns.reset_index()
    service_pattern_to_service_links["departure_time"] = None
    service_pattern_to_service_links["is_timing_status"] = False
    service_pattern_to_service_links["run_time"] = pd.NaT
    service_pattern_to_service_links["wait_time"] = pd.NaT
    service_pattern_to_service_links[
        "from_stop_sequence_number"
    ] = service_pattern_to_service_links["order"]
    service_pattern_to_service_links["to_stop_sequence_number"] = (
        service_pattern_to_service_links["order"] + 1
    )
    service_pattern_to_service_links = service_pattern_to_service_links.set_index(
        ["file_id", "service_pattern_id", "order"]
    )
    return service_pattern_to_service_links, drop_columns


def transform_flexible_service_patterns(
    flexible_timing_links: pd.DataFrame,
) -> pd.DataFrame:
    """
    This function creates a column service_pattern_id which is a combination of
    service_pattern_id and service_code
    """
    flexible_service_patterns = flexible_timing_links.reset_index()
    flexible_service_patterns["service_pattern_id"] = flexible_service_patterns[
        "service_code"
    ].str.cat(flexible_service_patterns["route_hash"].astype(str), sep="-")
    flexible_service_patterns = flexible_service_patterns[
        [
            "file_id",
            "service_pattern_id",
            "order",
            "service_code",
            "from_stop_atco",
            "from_activity_id",
            "to_stop_atco",
            "to_activity_id",
            "vehicle_journey_code",
            "journey_pattern_id",
        ]
    ]
    flexible_service_patterns.set_index(
        ["file_id", "service_pattern_id", "order"], inplace=True
    )
    return flexible_service_patterns


def merge_flexible_jd_with_jp(
    flexible_journey_details: pd.DataFrame, flexible_journey_patterns: pd.DataFrame
) -> pd.DataFrame:
    """
    This function merge the flexible_journey_details and flexible_journey_patterns
    so the resulting dataframe will have the route_hash column
    """
    journey_details = flexible_journey_details.reset_index()
    journey_patterns = flexible_journey_patterns[
        ["file_id", "journey_pattern_id", "route_hash", "vehicle_journey_code"]
    ]
    journey_details = journey_details.merge(
        journey_patterns, how="left", on=["file_id", "journey_pattern_id"]
    )
    return journey_details<|MERGE_RESOLUTION|>--- conflicted
+++ resolved
@@ -448,6 +448,7 @@
     )
 
     r2r_links_columns = [
+        "jp_section_id",
         "route_link_ref",
         "from_stop_sequence_number",
         "to_stop_sequence_number",
@@ -475,40 +476,11 @@
         )
         r2r_links_columns.extend(["run_time_vj", "wait_time_vj"])
 
-<<<<<<< HEAD
     route_to_route_links = route_to_route_links.groupby(route_columns).apply(
         lambda g: g.sort_values(["order_section", "order_link"]).reset_index()[
             r2r_links_columns
         ]
     )
-=======
-        route_to_route_links = route_to_route_links.groupby(route_columns).apply(
-            lambda g: g.sort_values(["order_section", "order_link"]).reset_index()[
-                [
-                    "jp_section_id",
-                    "route_link_ref",
-                    "run_time_vj",
-                    "wait_time_vj",
-                    "from_stop_sequence_number",
-                    "to_stop_sequence_number",
-                ]
-            ]
-        )
-    else:
-        # Build the new sequence. To get the final ordering of route_link_ref,
-        # we sort each group by the two
-        # orderings and use 'reset_index' to create a new sequential index in this order
-        route_to_route_links = route_to_route_links.groupby(route_columns).apply(
-            lambda g: g.sort_values(["order_section", "order_link"]).reset_index()[
-                [
-                    "jp_section_id",
-                    "route_link_ref",
-                    "from_stop_sequence_number",
-                    "to_stop_sequence_number",
-                ]
-            ]
-        )
->>>>>>> 7688bf7e
 
     route_columns.append("order")
     route_to_route_links.index.names = route_columns
