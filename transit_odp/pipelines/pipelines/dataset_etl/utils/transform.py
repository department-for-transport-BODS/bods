import uuid

import pandas as pd
from celery.utils.log import get_task_logger
from django.contrib.gis.geos import LineString

from transit_odp.naptan.models import Locality

from .dataframes import create_naptan_locality_df
import pandas as pd

# Set display options to show all rows and columns
pd.set_option('display.max_rows', None)  # Show all rows
pd.set_option('display.max_columns', None)  # Show all columns
pd.set_option('display.width', None)  # Set the display width to be unlimited
pd.set_option('display.max_colwidth', None)  # Show full content of each column

logger = get_task_logger(__name__)


def transform_geometry(df: pd.DataFrame):
    """
    This function fills the empty flexible_location with geometry column and rename
    the column name flexible_location to geometry
    """
    if "flexible_location" in df.columns:
        df["flexible_location"] = df["flexible_location"].fillna(df["geometry"])
    else:
        df["flexible_location"] = df["geometry"]
    df.drop(["geometry"], axis=1, inplace=True)
    df.rename(columns={"flexible_location": "geometry"}, inplace=True)
    return df


def convert_to_time_field(time_delta_value):
    base_datetime = pd.to_datetime("2000-01-01")
    if pd.isna(time_delta_value):
        return "00:00:00"

    time_delta_value = base_datetime + time_delta_value
    return time_delta_value.strftime("%H:%M:%S")


def create_stop_sequence(df: pd.DataFrame) -> pd.DataFrame:
    """Generate sequence of stops ordered as per their sequence for a route.
    Additional fields are included so that these fields can be stored
    into ServicePatternStop model
    """
    print("original df")
    print(df)
    df['run_time'] = df['run_time'].shift(1, fill_value=pd.NaT)
    df['run_time_vj'] = df['run_time_vj'].shift(1, fill_value=pd.NaT)
    # df = df.iloc[:-1]
    df = df.reset_index()
    df = df.sort_values("order")
    vehicle_journey_exists = False
    df_columns = df.columns
    last_stop_columns = [
        "to_stop_atco",
        "departure_time",
        "to_is_timing_status",
        "to_stop_sequence_number",
        "to_activity_id",
    ]

    if "vehicle_journey_code" in df.columns:
        vehicle_journey_exists = True
        last_stop_columns.extend(["journey_pattern_id"])
    else:
        df = df.drop_duplicates(
            subset=[
                "file_id",
                "service_pattern_id",
                "route_link_ref",
                "from_stop_atco",
                "to_stop_atco",
            ]
        )

    stops_atcos = (
        df[last_stop_columns]
        .iloc[[-1]]
        .rename(
            columns={
                "to_stop_atco": "stop_atco",
                "to_stop_sequence_number": "sequence_number",
                "to_activity_id": "activity_id",
                "to_is_timing_status": "is_timing_status",
            }
        )
    )
    departure_time = None
    
    is_flexible_departure_time = False
    # Departure time for flexible stops is null
    if stops_atcos["departure_time"].isna().any():
        is_flexible_departure_time = True

    use_vehicle_journey_runtime = False
    # run_time_vj is set only when run_time is found in VehicleJourney element
    # and hence needs to be conditionally removed to avoid exceptions in dataframes
    columns = [
        "from_stop_atco",
        "from_stop_sequence_number",
        "from_is_timing_status",
        "run_time",
        "wait_time",
        "from_activity_id",
    ]
    columns_to_drop = ["run_time", "wait_time"]
    if "run_time_vj" in df_columns:

        use_vehicle_journey_runtime = True
        columns.extend(
            [
                "run_time_vj",
                "wait_time_vj",
            ]
        )

        columns_to_drop.extend([
                "run_time_vj",
                "wait_time_vj",
        ])

    if vehicle_journey_exists:
        columns.extend(["journey_pattern_id"])


    # Extract all remaining stop to be placed below the principal stop
    main_set_stops = df[columns].rename(
        columns={
            "from_stop_atco": "stop_atco",
            "from_stop_sequence_number": "sequence_number",
            "from_activity_id": "activity_id",
            "from_is_timing_status": "is_timing_status",
        }
    )
    columns.remove("from_stop_atco")
    columns.remove("from_is_timing_status")
    # Calculate departure time for standard stops where run_time is found in VehicleJourney
    if use_vehicle_journey_runtime and not is_flexible_departure_time:
        if not main_set_stops["wait_time_vj"].isnull().all():
            main_set_stops["wait_time"] = main_set_stops["wait_time_vj"].fillna(pd.Timedelta(0))

        main_set_stops["departure_time"] = main_set_stops["run_time_vj"].replace(
            "", pd.NaT
        ).combine_first(main_set_stops["run_time"]).fillna(pd.Timedelta(0)) + main_set_stops[
            "wait_time"
        ].fillna(
            pd.Timedelta(0)
        )
    # Calculate departure time for standard stops where run_time is NOT found in VehicleJourney
    elif not is_flexible_departure_time:
        main_set_stops["departure_time"] = main_set_stops["run_time"].fillna(
            pd.Timedelta(0)
        ) + main_set_stops["wait_time"].fillna(pd.Timedelta(0))
    # Calculate departure time for flexible stops
    else:
        main_set_stops["departure_time"] = None

    main_set_stops.drop(columns=columns_to_drop, axis=1, inplace=True)
<<<<<<< HEAD
    stops_atcos = pd.concat([ main_set_stops, stops_atcos], ignore_index=True)
=======
    stops_atcos.info()
    main_set_stops.info() 
    print("before concat")
    print(main_set_stops)
    # stops_atcos = pd.concat([stops_atcos, main_set_stops], ignore_index=True)
    stops_atcos = pd.concat([main_set_stops,stops_atcos], ignore_index=True)
    print("after concat")
    print(stops_atcos)
    stops_atcos.info()
>>>>>>> f7812c7f
    if not is_flexible_departure_time:
        stops_atcos["departure_time"] = stops_atcos["departure_time"].cumsum()
        stops_atcos["departure_time"] = stops_atcos["departure_time"].apply(
            convert_to_time_field
        )
    stops_atcos.index.name = "order"
    print("stops_atcos")
    print(stops_atcos)
    return stops_atcos


def transform_service_pattern_stops(
    service_pattern_to_service_links: pd.DataFrame,
    stop_points: pd.DataFrame,
) -> pd.DataFrame:
    """
    Create service pattern stops sequence data which is ordered as per
    the stops mapped in journey pattern and journey pattern sections.

    Additionally, adding logic to handle populating 'auto_sequence_number'.
    """
    columns = ["file_id", "service_pattern_id"]
    if "vehicle_journey_code" in service_pattern_to_service_links.columns:
        columns.append("vehicle_journey_code")

    service_pattern_stops = (
        service_pattern_to_service_links.reset_index()
        .groupby(columns)
        .apply(create_stop_sequence)
    ).reset_index()
    # Merge with stops to have sequence of naptan_id, geometry, etc.
    stop_cols = ["naptan_id", "geometry", "locality_id", "admin_area_id", "common_name"]
    service_pattern_stops = service_pattern_stops.merge(
        stop_points[stop_cols],
        how="left",
        left_on="stop_atco",
        right_index=True,
    )
    service_pattern_stops = service_pattern_stops.where(
        service_pattern_stops.notnull(), None
    )

    columns = service_pattern_stops.drop(columns=["geometry"]).columns.to_list()
    service_pattern_stops = service_pattern_stops.drop_duplicates(subset=columns)
    service_pattern_stops.set_index(
        ["file_id"], append=True, verify_integrity=True, inplace=True
    )

    if "vehicle_journey_code" in service_pattern_stops.columns:
        service_pattern_stops["auto_sequence_number"] = service_pattern_stops.groupby(
            ["file_id", "vehicle_journey_code", "service_pattern_id"]
        ).cumcount()

    return service_pattern_stops


def agg_service_pattern_sequences(df: pd.DataFrame):
    geometry = None
    df = df.drop_duplicates(subset=["stop_atco"]).sort_values(
        by="sequence_number", key=pd.to_numeric
    )
    points = df["geometry"].values
    if len(list(point for point in points if point)) > 1:
        geometry = LineString(
            [[point.x, point.y] for point in points if point and pd.notna(point)]
        )

    return pd.Series(
        {
            "geometry": geometry,
            "localities": df["locality_id"].to_list(),
            "admin_area_codes": df["admin_area_id"].to_list(),
        }
    )


def agg_flexible_service_pattern_sequences(df: pd.DataFrame):
    """
    This function converts each shapely.geometry Point to list of points
    and create a LineString object from list of points
    """

    def flatten_list(nested_list):
        flattened_list = []
        for item in nested_list:
            if isinstance(item, list):
                flattened_list.extend(flatten_list(item))
            else:
                flattened_list.append(item)
        return flattened_list

    agg_points = df["geometry"].values
    agg_point_list = flatten_list(agg_points)
    geometry_points = []

    for point in agg_point_list:
        if point and pd.notna(point):
            geometry_points.append([point.x, point.y])
    geometry = LineString(geometry_points) if geometry_points else None
    return pd.Series(
        {
            "geometry": geometry,
            "localities": df["locality_id"].to_list(),
            "admin_area_codes": df["admin_area_id"].to_list(),
        }
    )


def transform_stop_sequence(service_pattern_stops, service_patterns):
    sequence = (
        service_pattern_stops.reset_index()
        .groupby(["file_id", "service_pattern_id"])
        .apply(agg_service_pattern_sequences)
    )
    service_patterns = service_patterns.join(sequence)
    service_patterns = service_patterns.where(service_patterns.notnull(), None)

    return service_patterns


def transform_flexible_stop_sequence(service_pattern_stops, service_patterns):
    """
    This function returns the linestring objects for each service pattern id
    """
    sequence = (
        service_pattern_stops.reset_index()
        .groupby(["file_id", "service_pattern_id"])
        .apply(agg_flexible_service_pattern_sequences)
    )
    service_patterns = service_patterns.join(sequence)
    service_patterns = service_patterns.where(service_patterns.notnull(), None)
    service_patterns.reset_index(inplace=True)
    service_patterns.drop_duplicates(["file_id", "service_pattern_id"], inplace=True)
    service_patterns.set_index(["file_id", "service_pattern_id", "order"], inplace=True)
    return service_patterns


def get_most_common_districts(stops: pd.DataFrame):
    """Returns top 5 most common district names for stops"""
    stops["district_name"] = stops["district_name"].replace(
        {"": "unknown", "None": "unknown", None: "unknown"}
    )
    count = stops["district_name"].value_counts()
    # Replace empty district name with "unknown"
    # count = count.rename({"": "unknown", "None": "unknown", None: "unknown"})
    # count = count.rename({"None": "unknown"})
    # Put unknown at the end of the list in case its singular. ie
    # this ["unknown"]. To protect against the unlikely event
    # that we have two lines with every district having an empty name
    return list(count.head().index) + ["unknown"]


def get_most_common_localities(stops: pd.DataFrame):
    """Returns top 5 most common localities names for stops"""
    stops["locality_name"] = stops["locality_name"].replace(
        {"": "unknown", "None": "unknown", None: "unknown"}
    )
    # Put unknown at the end of the list in case its singular. ie
    # this ["unknown"]. To protect against the unlikely event
    # that we have two lines with every district having an empty name
    count = stops["locality_name"].value_counts()
    count = count.sort_index(ascending=False).sort_values(
        ascending=False, kind="mergesort"
    )
    return list(count.head().index) + ["unknown"]


def sync_localities_and_adminareas(stop_points):
    locality_set = set(
        [
            locality if locality != "" else None
            for locality in stop_points["locality_id"].to_list()
        ]
    )

    if len(locality_set) != 0:
        qs = Locality.objects.filter(gazetteer_id__in=locality_set)

        fetched = create_naptan_locality_df(
            data=(
                {
                    "locality_name": obj.name,
                    "locality_id": obj.gazetteer_id,
                    "admin_area_id": obj.admin_area_id,
                }
                for obj in qs
            )
        )

        stop_points = stop_points.merge(
            fetched, how="left", left_on="locality_id", right_index=True
        )

    return stop_points


def create_route_links(timing_links, stop_points):
    """Reduce timing_links into route_links."""
    columns = timing_links.columns
    if "run_time" in columns:
        columns = [
            "file_id",
            "route_link_ref",
            "jp_section_id",
            "from_stop_ref",
            "to_stop_ref",
            "from_is_timing_status",
            "to_is_timing_status",
            "run_time",
            "wait_time",
        ]
    else:
        columns = [
            "file_id",
            "route_link_ref",
            "jp_section_id",
            "from_stop_ref",
            "to_stop_ref",
        ]

    route_links = (
        timing_links.reset_index()
        .drop_duplicates(["file_id", "route_link_ref", "jp_section_id"])
        .loc[:, columns]
        .set_index(["file_id", "route_link_ref", "jp_section_id"])
        .rename(
            columns={"from_stop_ref": "from_stop_atco", "to_stop_ref": "to_stop_atco"}
        )
    )

    # Note route_links are not unique (from_stop_ref, to_stop_ref) pairs,
    # get list of unique pairs
    return route_links


def create_routes(journey_patterns, jp_to_jps, jp_sections, timing_links):
    jp_sections["route_section_hash"] = timing_links.groupby(
        ["file_id", "jp_section_id"]
    )["route_link_ref"].apply(create_hash)

    # Calculate the 'route_hash' of the journey_pattern - this identifies
    # the Route of the JourneyPattern
    journey_patterns["route_hash"] = (
        jp_to_jps.reset_index()
        .merge(jp_sections, left_on=["file_id", "jp_section_ref"], right_index=True)
        .groupby(["file_id", "journey_pattern_id"])
        .apply(lambda df: create_hash(df.sort_values("order")["route_section_hash"]))
    )
    # Create Routes from journey_patterns with unique route_hash
    routes = (
        journey_patterns.reset_index()[["file_id", "route_hash"]]
        .drop_duplicates(["file_id", "route_hash"])
        .set_index(["file_id", "route_hash"])
    )

    if routes.empty:
        return pd.DataFrame()

    return routes


def create_flexible_routes(flexible_journey_patterns):
    """
    This function create a unique identifier for each journey pattern
    """
    df = flexible_journey_patterns.reset_index()
    grouped_df = (
        df.groupby(["file_id", "journey_pattern_id"])
        .apply(lambda x: pd.Series({"route_hash": uuid.uuid4()}))
        .reset_index()
    )
    merged_df = pd.merge(
        df, grouped_df, on=["file_id", "journey_pattern_id"], how="left"
    )
    merged_df.set_index(["file_id", "journey_pattern_id"], inplace=True)
    return merged_df


def create_hash(s: pd.Series):
    """Hash together values in pd.Series"""
    return hash(tuple(s))


def create_route_to_route_links(
    journey_patterns: pd.DataFrame,
    jp_to_jps: pd.DataFrame,
    timing_links: pd.DataFrame,
    vehicle_journeys_with_timing_refs: pd.DataFrame,
) -> pd.DataFrame:
    """
    Merge timing_links with jp_to_jps to get timing links for each journey
    pattern, Note 'order' column appears in both jp_to_jps and timing_links,
    so suffixes are used to distinguish them.
    """
    # TODO - this could be optimised, there is no need to generate timing link
    # sequence for every journey pattern
    #  to get the route_link sequences. We can drop the journey_patterns
    # we don't need

    # get journey_patterns with unique routes
    columns = ["file_id", "route_hash", "journey_pattern_id"]
    route_columns = ["file_id", "route_hash"]
    if "vehicle_journey_code" in journey_patterns.columns:
        columns.append("vehicle_journey_code")
        route_columns.append("vehicle_journey_code")

    route_patterns = journey_patterns.reset_index().drop_duplicates(route_columns)[
        columns
    ]

    route_to_route_links = route_patterns.merge(
        jp_to_jps.reset_index(), how="left", on=["file_id", "journey_pattern_id"]
    ).merge(
        timing_links.reset_index(),
        left_on=["file_id", "jp_section_ref"],
        right_on=["file_id", "jp_section_id"],
        suffixes=["_section", "_link"],
    )

    r2r_links_columns = [
        "jp_section_id",
        "route_link_ref",
        "from_stop_sequence_number",
        "to_stop_sequence_number",
        "from_activity_id",
        "to_activity_id",
    ]

    if not vehicle_journeys_with_timing_refs.empty:
        route_to_route_links = route_to_route_links.merge(
            vehicle_journeys_with_timing_refs.reset_index(),
            left_on=[
                "file_id",
                "journey_pattern_id",
                "vehicle_journey_code",
                "jp_timing_link_id",
            ],
            right_on=[
                "file_id",
                "journey_pattern_id",
                "vehicle_journey_code",
                "timing_link_ref",
            ],
            how="left",
            suffixes=["_rl", "_vj"],
        )
        r2r_links_columns.extend(["run_time_vj", "wait_time_vj"])

    route_to_route_links = route_to_route_links.groupby(route_columns).apply(
        lambda g: g.sort_values(["order_section", "order_link"]).reset_index()[
            r2r_links_columns
        ]
    )

    route_columns.append("order")
    route_to_route_links.index.names = route_columns

    return route_to_route_links


def transform_service_links(route_links):
    service_links = (
        route_links.reset_index()[["from_stop_atco", "to_stop_atco"]]
        .drop_duplicates(["from_stop_atco", "to_stop_atco"])
        .reset_index()
        .set_index(["from_stop_atco", "to_stop_atco"])
    )
    return service_links


def transform_line_names(line_name_list):
    if line_name_list:
        line_names = ",".join(key for key in line_name_list)
        return line_names


def get_vehicle_journey_without_timing_refs(vehicle_journeys):
    df_subset = vehicle_journeys[
        vehicle_journeys.columns.difference(
            ["timing_link_ref", "run_time", "wait_time"]
        )
    ]
    indexes = df_subset.index.names
    df_subset = df_subset.reset_index().drop_duplicates()
    df_subset = df_subset.drop(["service_code"], axis=1)
    return df_subset.set_index(indexes)


def filter_profiles_on_vehicle_journeys(
    operating_profiles: pd.DataFrame,
) -> pd.DataFrame:
    default_profiles = operating_profiles.reset_index().drop_duplicates("day_of_week")
    filtered_df = operating_profiles[
        (
            (operating_profiles["exceptions_date"].isna())
            | (
                (
                    operating_profiles["start_date"]
                    <= operating_profiles["compare_exceptions_date"]
                )
                & (
                    operating_profiles["end_date"]
                    >= operating_profiles["compare_exceptions_date"]
                )
            )
        )
    ]

    if not filtered_df.empty:
        return filtered_df

    return default_profiles


def filter_operating_profiles(
    operating_profiles: pd.DataFrame, services: pd.DataFrame
) -> pd.DataFrame:
    """Remove records from operating profiles where the date falls outside
    operating period start and end date
    """

    df_services = services.copy()

    df_services["end_date"] = df_services["end_date"].fillna(
        pd.Timestamp.max.tz_localize(None)
        .tz_localize("UTC")
        .tz_convert("Europe/London")
    )

    df_services["start_date"] = pd.to_datetime(
        df_services["start_date"]
    ).dt.tz_localize(None)
    df_services["end_date"] = pd.to_datetime(df_services["end_date"]).dt.tz_localize(
        None
    )

    if not operating_profiles.empty and not df_services.empty:
        service_columns = ["file_id", "service_code", "start_date", "end_date"]
        indexes = operating_profiles.index.names
        df_merged = pd.merge(
            operating_profiles.reset_index(),
            df_services.reset_index()[service_columns],
            left_on=["file_id", "service_code"],
            right_on=["file_id", "service_code"],
        )

        df_merged["compare_exceptions_date"] = pd.to_datetime(
            df_merged["exceptions_date"]
        )

        filtered_df = df_merged.groupby(
            ["file_id", "vehicle_journey_code", "serviced_org_ref"], dropna=False
        ).apply(filter_profiles_on_vehicle_journeys)
        filtered_df = filtered_df.drop(
            ["start_date", "end_date", "compare_exceptions_date"], axis=1
        ).set_index(indexes)
        return filtered_df
    return operating_profiles


def get_vehicle_journey_with_timing_refs(
    vehicle_journeys: pd.DataFrame,
) -> pd.DataFrame:
    """Get unique vehicle journeys with timing link elements"""
    df_subset = vehicle_journeys.loc[
        :,
        [
            "journey_pattern_ref",
            "service_code",
            "timing_link_ref",
            "run_time",
            "wait_time",
            "vehicle_journey_code",
        ],
    ]
    df_subset = df_subset.rename(
        columns={"journey_pattern_ref": "journey_pattern_id"}
    ).drop(["service_code"], axis=1)
    indexes = df_subset.index.names
    df_subset = df_subset[df_subset["timing_link_ref"].notna()].reset_index()
    df_subset = df_subset.drop_duplicates()
    return df_subset.set_index(indexes)


def merge_flexible_jp_with_vehicle_journey(
    vehicle_journeys: pd.DataFrame, journey_patterns: pd.DataFrame
) -> pd.DataFrame:
    """Map vehicle journey code to journey patterns to map vehicle journey codes to its stops, mainly intended for many to one relation ship between vehicle journeys and journey patterns"""
    columns = journey_patterns.columns.to_list()
    columns.extend(journey_patterns.index.names)
    columns.append("vehicle_journey_code")
    df_merged = pd.merge(
        journey_patterns.reset_index(),
        vehicle_journeys,
        right_on=["file_id", "journey_pattern_ref"],
        left_on=["file_id", "journey_pattern_id"],
        how="left",
        suffixes=("_jp", "_vj"),
    )

    if "route_hash" in df_merged.columns:
        df_merged["service_pattern_id"] = df_merged["service_code"].str.cat(
            df_merged["route_hash"].astype(str), sep="-"
        )

    return df_merged[columns]


def merge_vehicle_journeys_with_jp(vehicle_journeys, journey_patterns):
    df_merged = pd.merge(
        vehicle_journeys,
        journey_patterns,
        left_on=["file_id", "journey_pattern_ref"],
        right_index=True,
        how="left",
        suffixes=("_vj", "_jp"),
    )

    if "route_hash" in df_merged.columns:
        df_merged["service_pattern_id"] = df_merged["service_code"].str.cat(
            df_merged["route_hash"].astype(str), sep="-"
        )

    return df_merged


def merge_journey_pattern_with_vj_for_departure_time(
    vehicle_journeys: pd.DataFrame,
    journey_patterns: pd.DataFrame,
    timetable_visualiser_active: bool = False,
):
    """
    Merge journey patterns with vehicle journeys based on departure time.

    Parameters:
    - vehicle_journeys: DataFrame containing vehicle journey data.
    - journey_patterns: DataFrame containing journey pattern data.
    - timetable_visualiser_active (bool): Flag indicating if timetable visualizer is active.

    Returns:
    - DataFrame: Merged DataFrame containing journey pattern and vehicle journey data.

    Note:
    - DataFrames are expected to have columns 'file_id', 'journey_pattern_id', and 'departure_time'.
    - If `timetable_visualiser_active` is True, additional columns 'line_name', 'outbound_description', and 'inbound_description' are expected.
    """
    index = journey_patterns.index
    columns_to_merge = [
        "file_id",
        "journey_pattern_ref",
        "departure_time",
        "journey_code",
    ]
    if timetable_visualiser_active:
        columns_to_merge.extend(
            [
                "line_name",
                "outbound_description",
                "inbound_description",
                "vehicle_journey_code",
            ]
        )

    df_merged = pd.merge(
        journey_patterns.reset_index(),
        vehicle_journeys[columns_to_merge],
        left_on=["file_id", "journey_pattern_id"],
        right_on=["file_id", "journey_pattern_ref"],
        how="left",
        suffixes=("_vj", "_jp"),
    )
    df_merged = df_merged.drop(columns=["journey_pattern_ref"], axis=1)
    df_merged.set_index(index.names, inplace=True)
    df_merged.dropna(subset=["departure_time", "line_name"], how="all", inplace=True)
    return df_merged


def merge_serviced_organisations_with_operating_profile(
    serviced_organisations, operating_profiles
):
    serviced_organisations.reset_index(inplace=True)
    serviced_organisations.drop_duplicates(inplace=True)
    df_merged = pd.merge(
        serviced_organisations,
        operating_profiles,
        on=["serviced_org_ref", "file_id"],
        how="inner",
    )
    df_merged = df_merged[
        ["file_id", "serviced_org_ref", "name", "operational", "start_date", "end_date"]
    ]
    df_merged.drop_duplicates(inplace=True)
    df_merged["operational"] = df_merged["operational"].astype(bool)
    df_merged.set_index("file_id", inplace=True)

    return df_merged


def merge_lines_with_vehicle_journey(vehicle_journeys, lines):
    """
    Merge vehicle journeys with lines.
    Note:
    - DataFrames are expected to have columns 'file_id' and 'line_ref'.
    """
    df_merged = pd.merge(
        vehicle_journeys,
        lines,
        left_on=["file_id", "line_ref"],
        right_on=["file_id", "line_id"],
        how="inner",
    )
    return df_merged


def transform_service_patterns(
    journey_patterns: pd.DataFrame, drop_duplicates_columns: list
) -> pd.DataFrame:
    """
    Transform journey patterns into service patterns.
    Note:
    - DataFrame is expected to have columns 'route_hash', 'service_code', and 'file_id'.
    - Route hash at the time of this comment was null for flexible services
    - The 'route_hash' column should not contain NaN values.
    - The 'service_pattern_id' is created by concatenating 'service_code' and 'route_hash'.
    """
    service_patterns = journey_patterns.reset_index()

    service_patterns.dropna(subset=["route_hash"], inplace=True)
    service_patterns["service_pattern_id"] = service_patterns["service_code"].str.cat(
        service_patterns["route_hash"].astype(str), sep="-"
    )
    drop_columns_with_departure_time = drop_duplicates_columns.copy().append(
        "departure_time"
    )
    service_patterns = service_patterns.drop_duplicates(
        subset=drop_columns_with_departure_time
    )
    service_patterns.set_index(["file_id", "service_pattern_id"], inplace=True)

    return service_patterns


def transform_service_pattern_to_service_links(
    service_patterns: pd.DataFrame,
    route_to_route_links: pd.DataFrame,
    route_links: pd.DataFrame,
) -> pd.DataFrame:
    """Map route link references to journey patterns which is then used to map the stops to journeys based on route link refs"""
    logger.info("Starting transform_service_pattern_to_service_links")
    r2r_links_merge_on = ["file_id", "route_hash"]
    if "vehicle_journey_code" in route_to_route_links.index.names:
        r2r_links_merge_on.append("vehicle_journey_code")

    service_pattern_to_service_links = (
        service_patterns.reset_index()
        .merge(
            route_to_route_links.reset_index(),
            how="left",
            on=r2r_links_merge_on,
        )
        .merge(
            route_links,
            how="left",
            left_on=["file_id", "route_link_ref", "jp_section_id"],
            right_index=True,
        )
    )

    df_link_columns = service_pattern_to_service_links.columns
    if "departure_time" not in df_link_columns:
        service_pattern_to_service_links = service_pattern_to_service_links.set_index(
            ["file_id", "service_pattern_id", "order"]
        )
        service_pattern_to_service_links["departure_time"] = None
        service_pattern_to_service_links["from_is_timing_status"] = False
        service_pattern_to_service_links["to_is_timing_status"] = False
        service_pattern_to_service_links["run_time"] = pd.NaT
        service_pattern_to_service_links["wait_time"] = pd.NaT
        return service_pattern_to_service_links, []

    drop_columns = [
        "departure_time",
        "from_is_timing_status",
        "to_is_timing_status",
        "run_time",
        "wait_time",
    ]

    # subset of columns from df_link_columns
    link_columns = [
        "file_id",
        "service_pattern_id",
        "journey_pattern_id",
        "vehicle_journey_code",
        "journey_code",
        "order",
        "from_stop_atco",
        "to_stop_atco",
        "from_stop_sequence_number",
        "from_activity_id",
        "to_stop_sequence_number",
        "to_activity_id",
        "departure_time",
        "from_is_timing_status",
        "to_is_timing_status",
        "run_time",
        "wait_time",
    ]

    if "run_time_vj" in df_link_columns:
        link_columns.extend(["run_time_vj", "wait_time_vj"])
        drop_columns.extend(["run_time_vj", "wait_time_vj"])

    # filter and rename columns
    service_pattern_to_service_links = service_pattern_to_service_links[link_columns]
    service_pattern_to_service_links = (
        service_pattern_to_service_links.drop_duplicates()
    )

    logger.info("Finished transform_service_pattern_to_service_links")
    return service_pattern_to_service_links, drop_columns


def transform_flexible_service_pattern_to_service_links(flexible_service_patterns):
    """
    this function creates a set of columns departure_time, departure_time, run_time, wait_time
    with default values for flexible stops
    """
    logger.info("Starting transform_flexible_service_pattern_to_service_links")
    drop_columns = [
        "departure_time",
        "from_is_timing_status",
        "to_is_timing_status",
        "run_time",
        "wait_time",
    ]
    service_pattern_to_service_links = flexible_service_patterns.reset_index()
    service_pattern_to_service_links["departure_time"] = None
    service_pattern_to_service_links["from_is_timing_status"] = False
    service_pattern_to_service_links["to_is_timing_status"] = False
    service_pattern_to_service_links["run_time"] = pd.NaT
    service_pattern_to_service_links["wait_time"] = pd.NaT
    service_pattern_to_service_links[
        "from_stop_sequence_number"
    ] = service_pattern_to_service_links["order"]
    service_pattern_to_service_links["to_stop_sequence_number"] = (
        service_pattern_to_service_links["order"] + 1
    )
    service_pattern_to_service_links = service_pattern_to_service_links.set_index(
        ["file_id", "service_pattern_id", "order"]
    )
    return service_pattern_to_service_links, drop_columns


def transform_flexible_service_patterns(
    flexible_timing_links: pd.DataFrame,
) -> pd.DataFrame:
    """
    This function creates a column service_pattern_id which is a combination of
    service_pattern_id and service_code
    """
    flexible_service_patterns = flexible_timing_links.reset_index()
    flexible_service_patterns["service_pattern_id"] = flexible_service_patterns[
        "service_code"
    ].str.cat(flexible_service_patterns["route_hash"].astype(str), sep="-")
    flexible_service_patterns = flexible_service_patterns[
        [
            "file_id",
            "service_pattern_id",
            "order",
            "service_code",
            "from_stop_atco",
            "from_activity_id",
            "to_stop_atco",
            "to_activity_id",
            "vehicle_journey_code",
            "journey_pattern_id",
        ]
    ]
    flexible_service_patterns.set_index(
        ["file_id", "service_pattern_id", "order"], inplace=True
    )
    return flexible_service_patterns


def merge_flexible_jd_with_jp(
    flexible_journey_details: pd.DataFrame, flexible_journey_patterns: pd.DataFrame
) -> pd.DataFrame:
    """
    This function merge the flexible_journey_details and flexible_journey_patterns
    so the resulting dataframe will have the route_hash column
    """
    journey_details = flexible_journey_details.reset_index()
    journey_patterns = flexible_journey_patterns[
        ["file_id", "journey_pattern_id", "route_hash", "vehicle_journey_code"]
    ]
    journey_details = journey_details.merge(
        journey_patterns, how="left", on=["file_id", "journey_pattern_id"]
    )
    return journey_details


def transform_geometry_tracks(df):
    """
    Transforming geometry point lest to LinsString
    """
    if not df.empty and "geometry" in df.columns:
        df["geometry"] = df["geometry"].apply(
            lambda points: LineString(
                [(float(long), float(lat)) for long, lat in points]
            )
        )
    return df


def add_tracks_sequence(df):
    if df.empty:
        return df
    df["rl_order"] = df.index
    df["rl_order"] = df["rl_order"].apply(lambda x: x + 1)
    return df<|MERGE_RESOLUTION|>--- conflicted
+++ resolved
@@ -57,7 +57,8 @@
     df_columns = df.columns
     last_stop_columns = [
         "to_stop_atco",
-        "departure_time",
+        "run_time",
+        "wait_time",
         "to_is_timing_status",
         "to_stop_sequence_number",
         "to_activity_id",
@@ -77,6 +78,51 @@
             ]
         )
 
+    
+    departure_time = None
+    
+    is_flexible_departure_time = False
+    # Departure time for flexible stops is null
+    if stops_atcos["departure_time"].isna().any():
+        is_flexible_departure_time = True
+
+    use_vehicle_journey_runtime = False
+    # run_time_vj is set only when run_time is found in VehicleJourney element
+    # and hence needs to be conditionally removed to avoid exceptions in dataframes
+    columns = [
+        "from_stop_atco",
+        "from_stop_sequence_number",
+        "from_is_timing_status",
+        "run_time",
+        "wait_time",
+        "from_activity_id",
+    ]
+    columns_to_drop = ["run_time", "wait_time"]
+    if "run_time_vj" in df_columns:
+
+        use_vehicle_journey_runtime = True
+        columns.extend(
+            [
+                "run_time_vj",
+                "wait_time_vj",
+            ]
+        )
+
+        columns_to_drop.extend([
+                "run_time_vj",
+                "wait_time_vj",
+        ])
+
+        last_stop_columns.extend([
+                "run_time_vj",
+                "wait_time_vj",
+        ])
+
+    if vehicle_journey_exists:
+        columns.extend(["journey_pattern_id"])
+        last_stop_columns.extend(["journey_pattern_id"])
+
+
     stops_atcos = (
         df[last_stop_columns]
         .iloc[[-1]]
@@ -89,45 +135,20 @@
             }
         )
     )
-    departure_time = None
-    
-    is_flexible_departure_time = False
-    # Departure time for flexible stops is null
-    if stops_atcos["departure_time"].isna().any():
-        is_flexible_departure_time = True
-
-    use_vehicle_journey_runtime = False
-    # run_time_vj is set only when run_time is found in VehicleJourney element
-    # and hence needs to be conditionally removed to avoid exceptions in dataframes
-    columns = [
-        "from_stop_atco",
-        "from_stop_sequence_number",
-        "from_is_timing_status",
-        "run_time",
-        "wait_time",
-        "from_activity_id",
-    ]
-    columns_to_drop = ["run_time", "wait_time"]
-    if "run_time_vj" in df_columns:
-
-        use_vehicle_journey_runtime = True
-        columns.extend(
-            [
-                "run_time_vj",
-                "wait_time_vj",
-            ]
-        )
-
-        columns_to_drop.extend([
-                "run_time_vj",
-                "wait_time_vj",
-        ])
-
-    if vehicle_journey_exists:
-        columns.extend(["journey_pattern_id"])
-
-
+    departure_time = stops_atcos.iloc[0]["departure_time"]
     # Extract all remaining stop to be placed below the principal stop
+    stops_atcos = (
+        df[last_stop_columns]
+        .iloc[[-1]]
+        .rename(
+            columns={
+                "to_stop_atco": "stop_atco",
+                "to_stop_sequence_number": "sequence_number",
+                "to_activity_id": "activity_id",
+                "to_is_timing_status": "is_timing_status",
+            }
+        )
+    )
     main_set_stops = df[columns].rename(
         columns={
             "from_stop_atco": "stop_atco",
@@ -136,12 +157,16 @@
             "from_is_timing_status": "is_timing_status",
         }
     )
+    last_stop_columns.remove("to_stop_atco")
+    last_stop_columns.remove("to_is_timing_status")
     columns.remove("from_stop_atco")
     columns.remove("from_is_timing_status")
     # Calculate departure time for standard stops where run_time is found in VehicleJourney
     if use_vehicle_journey_runtime and not is_flexible_departure_time:
         if not main_set_stops["wait_time_vj"].isnull().all():
             main_set_stops["wait_time"] = main_set_stops["wait_time_vj"].fillna(pd.Timedelta(0))
+        if not last_stop_columns["wait_time_vj"].isnull().all():
+            last_stop_columns["wait_time"] = last_stop_columns["wait_time_vj"].fillna(pd.Timedelta(0))
 
         main_set_stops["departure_time"] = main_set_stops["run_time_vj"].replace(
             "", pd.NaT
@@ -150,19 +175,28 @@
         ].fillna(
             pd.Timedelta(0)
         )
+        last_stop_columns["departure_time"] = last_stop_columns["run_time_vj"].replace(
+            "", pd.NaT
+        ).combine_first(last_stop_columns["run_time"]).fillna(pd.Timedelta(0)) + last_stop_columns[
+            "wait_time"
+        ].fillna(
+            pd.Timedelta(0)
+        )
     # Calculate departure time for standard stops where run_time is NOT found in VehicleJourney
     elif not is_flexible_departure_time:
         main_set_stops["departure_time"] = main_set_stops["run_time"].fillna(
             pd.Timedelta(0)
         ) + main_set_stops["wait_time"].fillna(pd.Timedelta(0))
+
+        last_stop_columns["departure_time"] = last_stop_columns["run_time"].fillna(
+            pd.Timedelta(0)
+        ) + last_stop_columns["wait_time"].fillna(pd.Timedelta(0))
     # Calculate departure time for flexible stops
     else:
         main_set_stops["departure_time"] = None
+        last_stop_columns["departure_time"] = None
 
     main_set_stops.drop(columns=columns_to_drop, axis=1, inplace=True)
-<<<<<<< HEAD
-    stops_atcos = pd.concat([ main_set_stops, stops_atcos], ignore_index=True)
-=======
     stops_atcos.info()
     main_set_stops.info() 
     print("before concat")
@@ -172,9 +206,9 @@
     print("after concat")
     print(stops_atcos)
     stops_atcos.info()
->>>>>>> f7812c7f
     if not is_flexible_departure_time:
         stops_atcos["departure_time"] = stops_atcos["departure_time"].cumsum()
+        stops_atcos["departure_time"] = stops_atcos["departure_time"] + departure_time
         stops_atcos["departure_time"] = stops_atcos["departure_time"].apply(
             convert_to_time_field
         )
