import uuid

import pandas as pd
from celery.utils.log import get_task_logger
from django.contrib.gis.geos import LineString

from transit_odp.naptan.models import Locality

from .dataframes import create_naptan_locality_df

logger = get_task_logger(__name__)


def transform_geometry(df: pd.DataFrame):
    """
    This function fills the empty flexible_location with geometry column and rename
    the column name flexible_location to geometry
    """
    if "flexible_location" in df.columns:
        df["flexible_location"] = df["flexible_location"].fillna(df["geometry"])
    else:
        df["flexible_location"] = df["geometry"]
    df.drop(["geometry"], axis=1, inplace=True)
    df.rename(columns={"flexible_location": "geometry"}, inplace=True)
    return df


def convert_to_time_field(time_delta_value):
    base_datetime = pd.to_datetime("2000-01-01")
    if pd.isna(time_delta_value):
        return "00:00:00"

    time_delta_value = base_datetime + time_delta_value
    return time_delta_value.strftime("%H:%M:%S")


def create_stop_sequence(df: pd.DataFrame) -> pd.DataFrame:
    """Generate sequence of stops ordered as per their sequence for a route.
    Additional fields are included so that these fields can be stored
    into ServicePatternStop model
    """
<<<<<<< HEAD
    df = df.reset_index()
    df = df.sort_values("order")
    vehicle_journey_exists = False
    columns = df.columns
    first_stop_columns = [
        "from_stop_atco",
        "departure_time",
        "is_timing_status",
    ]

    if "vehicle_journey_code" in df.columns:
        vehicle_journey_exists = True
        first_stop_columns.extend(["journey_pattern_id"])
    else:
        df = df.drop_duplicates(
            subset=[
                "file_id",
                "service_pattern_id",
                "route_link_ref",
=======
    df = df.reset_index().sort_values("order")
    columns = df.columns
    # Extract the first stop
    stops_atcos = (
        df[
            [
>>>>>>> f39cd8fc
                "from_stop_atco",
                "to_stop_atco",
            ]
        )

    stops_atcos = (
        df[first_stop_columns].iloc[[0]].rename(columns={"from_stop_atco": "stop_atco"})
    )
<<<<<<< HEAD

    stops_atcos["is_timing_status"] = True
    stops_atcos["departure_time"] = pd.to_timedelta(stops_atcos["departure_time"])
=======
    is_flexible_departure_time = False
    # Departure time for flexible stops is null
    if stops_atcos["departure_time"].isna().any():
        is_flexible_departure_time = True
    else:
        stops_atcos["is_timing_status"] = True
        stops_atcos["departure_time"] = pd.to_timedelta(stops_atcos["departure_time"])

>>>>>>> f39cd8fc
    use_vehicle_journey_runtime = False
    # run_time_vj is set only when run_time is found in VehicleJourney element
    # and hence needs to be conditionally removed to avoid exceptions in dataframes
    if "run_time_vj" in columns:
        use_vehicle_journey_runtime = True
        columns = [
            "to_stop_atco",
            "is_timing_status",
            "run_time",
            "wait_time",
            "run_time_vj",
        ]
    else:
        columns = [
            "to_stop_atco",
            "is_timing_status",
            "run_time",
            "wait_time",
        ]
<<<<<<< HEAD

    if vehicle_journey_exists:
        columns.extend(["journey_pattern_id"])

    last_stop = df[columns].rename(columns={"to_stop_atco": "stop_atco"})
    columns_to_drop = ["run_time", "wait_time"]
    if use_vehicle_journey_runtime:
=======
    # Extract all remaining stop to be placed below the principal stop
    last_stop = df[columns].rename(columns={"to_stop_atco": "stop_atco"})
    columns.remove("to_stop_atco")
    columns.remove("is_timing_status")
    # Calculate departure time for standard stops where run_time is found in VehicleJourney
    if use_vehicle_journey_runtime and not is_flexible_departure_time:
>>>>>>> f39cd8fc
        last_stop["departure_time"] = last_stop["run_time_vj"].replace(
            "", pd.NaT
        ).combine_first(last_stop["run_time"]).fillna(pd.Timedelta(0)) + last_stop[
            "wait_time"
        ].fillna(
            pd.Timedelta(0)
        )
<<<<<<< HEAD
        columns_to_drop.append("run_time_vj")
    else:
=======
    # Calculate departure time for standard stops where run_time is NOT found in VehicleJourney
    elif not is_flexible_departure_time:
>>>>>>> f39cd8fc
        last_stop["departure_time"] = last_stop["run_time"].fillna(
            pd.Timedelta(0)
        ) + last_stop["wait_time"].fillna(pd.Timedelta(0))
    # Calculate departure time for flexible stops
    else:
        last_stop["departure_time"] = None

    last_stop.drop(columns=columns_to_drop, axis=1, inplace=True)
    stops_atcos = pd.concat([stops_atcos, last_stop], ignore_index=True)
    if not is_flexible_departure_time:
        stops_atcos["departure_time"] = stops_atcos["departure_time"].cumsum()
        stops_atcos["departure_time"] = stops_atcos["departure_time"].apply(
            convert_to_time_field
        )
    stops_atcos.index.name = "order"

    return stops_atcos


def transform_service_pattern_stops(
    service_pattern_to_service_links: pd.DataFrame,
    stop_points: pd.DataFrame,
) -> pd.DataFrame:
    """Create service pattern stops sequence data which is ordered as per the stops mapped in journey pattern and journey pattern sections"""
    columns = ["file_id", "service_pattern_id"]
    if "vehicle_journey_code" in service_pattern_to_service_links.columns:
        columns.append("vehicle_journey_code")

    service_pattern_stops = (
        service_pattern_to_service_links.reset_index()
        .groupby(columns)
        .apply(create_stop_sequence)
    ).reset_index()
    # Merge with stops to have sequence of naptan_id, geometry, etc.
    stop_cols = ["naptan_id", "geometry", "locality_id", "admin_area_id", "common_name"]
    service_pattern_stops = service_pattern_stops.merge(
        stop_points[stop_cols],
        how="left",
        left_on="stop_atco",
        right_index=True,
    )
    service_pattern_stops = service_pattern_stops.where(
        service_pattern_stops.notnull(), None
    )

    columns = service_pattern_stops.drop(columns=["geometry"]).columns.to_list()
    service_pattern_stops = service_pattern_stops.drop_duplicates(subset=columns)
    service_pattern_stops.set_index(
        ["file_id"], append=True, verify_integrity=True, inplace=True
    )
    return service_pattern_stops


def agg_service_pattern_sequences(df: pd.DataFrame):
    geometry = None
    points = df["geometry"].values
    if len(list(point for point in points if point)) > 1:
        geometry = LineString(
            [[point.x, point.y] for point in points if point and pd.notna(point)]
        )

    return pd.Series(
        {
            "geometry": geometry,
            "localities": df["locality_id"].to_list(),
            "admin_area_codes": df["admin_area_id"].to_list(),
        }
    )


def agg_flexible_service_pattern_sequences(df: pd.DataFrame):
    """
    This function converts each shapely.geometry Point to list of points
    and create a LineString object from list of points
    """

    def flatten_list(nested_list):
        flattened_list = []
        for item in nested_list:
            if isinstance(item, list):
                flattened_list.extend(flatten_list(item))
            else:
                flattened_list.append(item)
        return flattened_list

    agg_points = df["geometry"].values
    agg_point_list = flatten_list(agg_points)
    geometry_points = []

    for point in agg_point_list:
        if point and pd.notna(point):
            geometry_points.append([point.x, point.y])
    geometry = LineString(geometry_points) if geometry_points else None
    return pd.Series(
        {
            "geometry": geometry,
            "localities": df["locality_id"].to_list(),
            "admin_area_codes": df["admin_area_id"].to_list(),
        }
    )


def transform_stop_sequence(service_pattern_stops, service_patterns):
    sequence = (
        service_pattern_stops.reset_index()
        .groupby(["file_id", "service_pattern_id"])
        .apply(agg_service_pattern_sequences)
    )
    service_patterns = service_patterns.join(sequence)
    service_patterns = service_patterns.where(service_patterns.notnull(), None)

    return service_patterns


def transform_flexible_stop_sequence(service_pattern_stops, service_patterns):
    """
    This function returns the linestring objects for each service pattern id
    """
    sequence = (
        service_pattern_stops.reset_index()
        .groupby(["file_id", "service_pattern_id"])
        .apply(agg_flexible_service_pattern_sequences)
    )
    service_patterns = service_patterns.join(sequence)
    service_patterns = service_patterns.where(service_patterns.notnull(), None)
    service_patterns.reset_index(inplace=True)
    service_patterns.drop_duplicates(["file_id", "service_pattern_id"], inplace=True)
    service_patterns.set_index(["file_id", "service_pattern_id", "order"], inplace=True)
    return service_patterns


def get_most_common_districts(stops: pd.DataFrame):
    """Returns top 5 most common district names for stops"""
    stops["district_name"] = stops["district_name"].replace(
        {"": "unknown", "None": "unknown", None: "unknown"}
    )
    count = stops["district_name"].value_counts()
    # Replace empty district name with "unknown"
    # count = count.rename({"": "unknown", "None": "unknown", None: "unknown"})
    # count = count.rename({"None": "unknown"})
    # Put unknown at the end of the list in case its singular. ie
    # this ["unknown"]. To protect against the unlikely event
    # that we have two lines with every district having an empty name
    return list(count.head().index) + ["unknown"]


def get_most_common_localities(stops: pd.DataFrame):
    """Returns top 5 most common localities names for stops"""
    stops["locality_name"] = stops["locality_name"].replace(
        {"": "unknown", "None": "unknown", None: "unknown"}
    )
    # Put unknown at the end of the list in case its singular. ie
    # this ["unknown"]. To protect against the unlikely event
    # that we have two lines with every district having an empty name
    count = stops["locality_name"].value_counts()
    count = count.sort_index(ascending=False).sort_values(
        ascending=False, kind="mergesort"
    )
    return list(count.head().index) + ["unknown"]


def sync_localities_and_adminareas(stop_points):
    locality_set = set(
        [
            locality if locality != "" else None
            for locality in stop_points["locality_id"].to_list()
        ]
    )

    if len(locality_set) != 0:
        qs = Locality.objects.filter(gazetteer_id__in=locality_set)

        fetched = create_naptan_locality_df(
            data=(
                {
                    "locality_name": obj.name,
                    "locality_id": obj.gazetteer_id,
                    "admin_area_id": obj.admin_area_id,
                }
                for obj in qs
            )
        )

        stop_points = stop_points.merge(
            fetched, how="left", left_on="locality_id", right_index=True
        )

    return stop_points


def create_route_links(timing_links, stop_points):
    """Reduce timing_links into route_links."""
    columns = timing_links.columns
    if "run_time" in columns:
        columns = [
            "from_stop_ref",
            "to_stop_ref",
            "is_timing_status",
            "run_time",
            "wait_time",
        ]
    else:
        columns = ["from_stop_ref", "to_stop_ref"]

    route_links = (
        timing_links.reset_index()
        .drop_duplicates(["file_id", "route_link_ref"])
        .set_index(["file_id", "route_link_ref"])
        .loc[:, columns]
        .rename(
            columns={"from_stop_ref": "from_stop_atco", "to_stop_ref": "to_stop_atco"}
        )
    )

    # Note route_links are not unique (from_stop_ref, to_stop_ref) pairs,
    # get list of unique pairs
    return route_links


def create_routes(journey_patterns, jp_to_jps, jp_sections, timing_links):
    jp_sections["route_section_hash"] = timing_links.groupby(
        ["file_id", "jp_section_id"]
    )["route_link_ref"].apply(create_hash)

    # Calculate the 'route_hash' of the journey_pattern - this identifies
    # the Route of the JourneyPattern
    journey_patterns["route_hash"] = (
        jp_to_jps.reset_index()
        .merge(jp_sections, left_on=["file_id", "jp_section_ref"], right_index=True)
        .groupby(["file_id", "journey_pattern_id"])
        .apply(lambda df: create_hash(df.sort_values("order")["route_section_hash"]))
    )
    # Create Routes from journey_patterns with unique route_hash
    routes = (
        journey_patterns.reset_index()[["file_id", "route_hash"]]
        .drop_duplicates(["file_id", "route_hash"])
        .set_index(["file_id", "route_hash"])
    )

    if routes.empty:
        return pd.DataFrame()

    return routes


def create_flexible_routes(flexible_journey_patterns):
    """
    This function create a unique identifier for each journey pattern
    """
    df = flexible_journey_patterns.reset_index()
    grouped_df = (
        df.groupby(["file_id", "journey_pattern_id"])
        .apply(lambda x: pd.Series({"route_hash": uuid.uuid4()}))
        .reset_index()
    )
    merged_df = pd.merge(
        df, grouped_df, on=["file_id", "journey_pattern_id"], how="left"
    )
    merged_df.set_index(["file_id", "journey_pattern_id"], inplace=True)
    return merged_df


def create_hash(s: pd.Series):
    """Hash together values in pd.Series"""
    return hash(tuple(s))


def create_route_to_route_links(
    journey_patterns: pd.DataFrame,
    jp_to_jps: pd.DataFrame,
    timing_links: pd.DataFrame,
    vehicle_journeys_with_timing_refs: pd.DataFrame,
) -> pd.DataFrame:
    """
    Merge timing_links with jp_to_jps to get timing links for each journey
    pattern, Note 'order' column appears in both jp_to_jps and timing_links,
    so suffixes are used to distinguish them.
    """
    # TODO - this could be optimised, there is no need to generate timing link
    # sequence for every journey pattern
    #  to get the route_link sequences. We can drop the journey_patterns
    # we don't need

    # get journey_patterns with unique routes
    columns = ["file_id", "route_hash", "journey_pattern_id"]
    route_columns = ["file_id", "route_hash"]
    if "vehicle_journey_code" in journey_patterns.columns:
        columns.append("vehicle_journey_code")
        route_columns.append("vehicle_journey_code")

    route_patterns = journey_patterns.reset_index().drop_duplicates(route_columns)[
        columns
    ]

    route_to_route_links = route_patterns.merge(
        jp_to_jps.reset_index(), how="left", on=["file_id", "journey_pattern_id"]
    ).merge(
        timing_links.reset_index(),
        left_on=["file_id", "jp_section_ref"],
        right_on=["file_id", "jp_section_id"],
        suffixes=["_section", "_link"],
    )

    if not vehicle_journeys_with_timing_refs.empty:
        route_to_route_links = route_to_route_links.merge(
            vehicle_journeys_with_timing_refs.reset_index(),
            left_on=[
                "file_id",
                "journey_pattern_id",
                "vehicle_journey_code",
                "jp_timing_link_id",
            ],
            right_on=[
                "file_id",
                "journey_pattern_id",
                "vehicle_journey_code",
                "timing_link_ref",
            ],
            how="left",
            suffixes=["_rl", "_vj"],
        )

        route_to_route_links = route_to_route_links.groupby(route_columns).apply(
            lambda g: g.sort_values(["order_section", "order_link"]).reset_index()[
                ["route_link_ref", "run_time_vj"]
            ]
        )
    else:
        # Build the new sequence. To get the final ordering of route_link_ref,
        # we sort each group by the two
        # orderings and use 'reset_index' to create a new sequential index in this order
        route_to_route_links = route_to_route_links.groupby(route_columns).apply(
            lambda g: g.sort_values(["order_section", "order_link"]).reset_index()[
                ["route_link_ref"]
            ]
        )

    route_columns.append("order")
    route_to_route_links.index.names = route_columns

    return route_to_route_links


def transform_service_links(route_links):
    service_links = (
        route_links.reset_index()[["from_stop_atco", "to_stop_atco"]]
        .drop_duplicates(["from_stop_atco", "to_stop_atco"])
        .reset_index()
        .set_index(["from_stop_atco", "to_stop_atco"])
    )
    return service_links


def transform_line_names(line_name_list):
    if line_name_list:
        line_names = ",".join(key for key in line_name_list)
        return line_names


def get_vehicle_journey_without_timing_refs(vehicle_journeys):
    df_subset = vehicle_journeys[
        vehicle_journeys.columns.difference(["timing_link_ref", "run_time"])
    ]
    indexes = df_subset.index.names
    df_subset = df_subset.reset_index().drop_duplicates()
    df_subset = df_subset.drop(["service_code"], axis=1)
    return df_subset.set_index(indexes)


<<<<<<< HEAD
def get_vehicle_journey_with_timing_refs(
    vehicle_journeys: pd.DataFrame,
) -> pd.DataFrame:
    """Get unique vehicle journeys with timing link elements"""
=======
def filter_operating_profiles(
    operating_profiles: pd.DataFrame, services: pd.DataFrame
) -> pd.DataFrame:
    """Remove records from operating profiles where the date falls outside
    operating period start and end date
    """
    if not operating_profiles.empty and not services.empty:
        service_columns = ["file_id", "service_code", "start_date", "end_date"]
        indexes = operating_profiles.index.names
        df_merged = pd.merge(
            operating_profiles.reset_index(),
            services.reset_index()[service_columns],
            left_on=["file_id", "service_code"],
            right_on=["file_id", "service_code"],
        )

        df_merged["end_date"] = df_merged["end_date"].fillna(pd.Timestamp.max)

        df_merged["start_date"] = pd.to_datetime(
            df_merged["start_date"]
        ).dt.tz_localize(None)
        df_merged["end_date"] = pd.to_datetime(df_merged["end_date"]).dt.tz_localize(
            None
        )
        df_merged["compare_exceptions_date"] = pd.to_datetime(
            df_merged["exceptions_date"]
        )

        filtered_df = df_merged[
            (
                (df_merged["exceptions_date"].isna())
                | (
                    (df_merged["start_date"] <= df_merged["compare_exceptions_date"])
                    & (df_merged["end_date"] >= df_merged["compare_exceptions_date"])
                )
            )
        ]
        filtered_df = filtered_df.drop(
            ["start_date", "end_date", "compare_exceptions_date"], axis=1
        ).set_index(indexes)
        return filtered_df
    return operating_profiles


def get_vehicle_journey_with_timing_refs(vehicle_journeys):
>>>>>>> f39cd8fc
    df_subset = vehicle_journeys.loc[
        :,
        [
            "journey_pattern_ref",
            "service_code",
            "timing_link_ref",
            "run_time",
            "vehicle_journey_code",
        ],
    ]
    df_subset = df_subset.rename(
        columns={"journey_pattern_ref": "journey_pattern_id"}
    ).drop(["service_code"], axis=1)
    indexes = df_subset.index.names
    df_subset = df_subset[df_subset["timing_link_ref"].notna()].reset_index()
    df_subset = df_subset.drop_duplicates()
    return df_subset.set_index(indexes)


def merge_flexible_jp_with_vehicle_journey(
    vehicle_journeys: pd.DataFrame, journey_patterns: pd.DataFrame
) -> pd.DataFrame:
    """Map vehicle journey code to journey patterns to map vehicle journey codes to its stops, mainly intended for many to one relation ship between vehicle journeys and journey patterns"""
    columns = journey_patterns.columns.to_list()
    columns.extend(journey_patterns.index.names)
    columns.append("vehicle_journey_code")
    df_merged = pd.merge(
        journey_patterns.reset_index(),
        vehicle_journeys,
        right_on=["file_id", "journey_pattern_ref"],
        left_on=["file_id", "journey_pattern_id"],
        how="left",
        suffixes=("_jp", "_vj"),
    )

    if "route_hash" in df_merged.columns:
        df_merged["service_pattern_id"] = df_merged["service_code"].str.cat(
            df_merged["route_hash"].astype(str), sep="-"
        )

    return df_merged[columns]


def merge_vehicle_journeys_with_jp(vehicle_journeys, journey_patterns):
    df_merged = pd.merge(
        vehicle_journeys,
        journey_patterns,
        left_on=["file_id", "journey_pattern_ref"],
        right_index=True,
        how="left",
        suffixes=("_vj", "_jp"),
    )

    if "route_hash" in df_merged.columns:
        df_merged["service_pattern_id"] = df_merged["service_code"].str.cat(
            df_merged["route_hash"].astype(str), sep="-"
        )

    return df_merged


def merge_journey_pattern_with_vj_for_departure_time(
    vehicle_journeys: pd.DataFrame,
    journey_patterns: pd.DataFrame,
    timetable_visualiser_active: bool = False,
):
    """
    Merge journey patterns with vehicle journeys based on departure time.

    Parameters:
    - vehicle_journeys: DataFrame containing vehicle journey data.
    - journey_patterns: DataFrame containing journey pattern data.
    - timetable_visualiser_active (bool): Flag indicating if timetable visualizer is active.

    Returns:
    - DataFrame: Merged DataFrame containing journey pattern and vehicle journey data.

    Note:
    - DataFrames are expected to have columns 'file_id', 'journey_pattern_id', and 'departure_time'.
    - If `timetable_visualiser_active` is True, additional columns 'line_name', 'outbound_description', and 'inbound_description' are expected.
    """
    index = journey_patterns.index
    columns_to_merge = [
        "file_id",
        "journey_pattern_ref",
        "departure_time",
        "journey_code",
    ]
    if timetable_visualiser_active:
        columns_to_merge.extend(
            [
                "line_name",
                "outbound_description",
                "inbound_description",
                "vehicle_journey_code",
            ]
        )

    df_merged = pd.merge(
        journey_patterns.reset_index(),
        vehicle_journeys[columns_to_merge],
        left_on=["file_id", "journey_pattern_id"],
        right_on=["file_id", "journey_pattern_ref"],
        how="left",
        suffixes=("_vj", "_jp"),
    )
    df_merged = df_merged.drop(columns=["journey_pattern_ref"], axis=1)
    df_merged.set_index(index.names, inplace=True)
    df_merged.dropna(subset=["departure_time", "line_name"], how="all", inplace=True)
    return df_merged


def merge_serviced_organisations_with_operating_profile(
    serviced_organisations, operating_profiles
):
    serviced_organisations.reset_index(inplace=True)

    df_merged = pd.merge(
        serviced_organisations, operating_profiles, on="serviced_org_ref", how="inner"
    )
    df_merged = df_merged[
        ["file_id", "serviced_org_ref", "name", "operational", "start_date", "end_date"]
    ]
    df_merged.drop_duplicates(inplace=True)
    df_merged["operational"] = df_merged["operational"].astype(bool)
    df_merged.set_index("file_id", inplace=True)

    return df_merged


def merge_lines_with_vehicle_journey(vehicle_journeys, lines):
    """
    Merge vehicle journeys with lines.
    Note:
    - DataFrames are expected to have columns 'file_id' and 'line_ref'.
    """
    df_merged = pd.merge(
        vehicle_journeys,
        lines,
        left_on=["file_id", "line_ref"],
        right_on=["file_id", "line_id"],
        how="inner",
    )
    return df_merged


def transform_service_patterns(
    journey_patterns: pd.DataFrame, drop_duplicates_columns: list
) -> pd.DataFrame:
    """
    Transform journey patterns into service patterns.
    Note:
    - DataFrame is expected to have columns 'route_hash', 'service_code', and 'file_id'.
    - Route hash at the time of this comment was null for flexible services
    - The 'route_hash' column should not contain NaN values.
    - The 'service_pattern_id' is created by concatenating 'service_code' and 'route_hash'.
    """
    service_patterns = journey_patterns.reset_index()

    service_patterns.dropna(subset=["route_hash"], inplace=True)
    service_patterns["service_pattern_id"] = service_patterns["service_code"].str.cat(
        service_patterns["route_hash"].astype(str), sep="-"
    )
    drop_columns_with_departure_time = drop_duplicates_columns.copy().append(
        "departure_time"
    )
    service_patterns = service_patterns.drop_duplicates(
        subset=drop_columns_with_departure_time
    )
    service_patterns.set_index(["file_id", "service_pattern_id"], inplace=True)

    return service_patterns


def transform_service_pattern_to_service_links(
    service_patterns: pd.DataFrame,
    route_to_route_links: pd.DataFrame,
    route_links: pd.DataFrame,
) -> pd.DataFrame:
    """Map route link references to journey patterns which is then used to map the stops to journeys based on route link refs"""
    logger.info("Starting transform_service_pattern_to_service_links")
    r2r_links_merge_on = ["file_id", "route_hash"]
    if "vehicle_journey_code" in route_to_route_links.index.names:
        r2r_links_merge_on.append("vehicle_journey_code")

    service_pattern_to_service_links = (
        service_patterns.reset_index()
        .merge(
            route_to_route_links.reset_index(),
            how="left",
            on=r2r_links_merge_on,
        )
        .merge(
            route_links,
            how="left",
            left_on=["file_id", "route_link_ref"],
            right_index=True,
        )
    )

    link_columns = service_pattern_to_service_links.columns
    if "departure_time" not in link_columns:
        service_pattern_to_service_links = service_pattern_to_service_links.set_index(
            ["file_id", "service_pattern_id", "order"]
        )
        service_pattern_to_service_links["departure_time"] = None
        service_pattern_to_service_links["is_timing_status"] = False
        service_pattern_to_service_links["run_time"] = pd.NaT
        service_pattern_to_service_links["wait_time"] = pd.NaT
        return service_pattern_to_service_links, []

    drop_columns = [
        "departure_time",
        "is_timing_status",
        "run_time",
        "wait_time",
    ]

    if "run_time_vj" in link_columns:
        link_columns = [
            "file_id",
            "service_pattern_id",
            "journey_pattern_id",
            "vehicle_journey_code",
            "journey_code",
            "order",
            "from_stop_atco",
            "to_stop_atco",
            "departure_time",
            "is_timing_status",
            "run_time",
            "wait_time",
            "run_time_vj",
        ]
        drop_columns.append("run_time_vj")
    else:
        link_columns = [
            "file_id",
            "service_pattern_id",
            "journey_pattern_id",
            "vehicle_journey_code",
            "journey_code",
            "order",
            "from_stop_atco",
            "to_stop_atco",
            "departure_time",
            "is_timing_status",
            "run_time",
            "wait_time",
        ]

    # filter and rename columns
    service_pattern_to_service_links = service_pattern_to_service_links[link_columns]
    service_pattern_to_service_links = (
        service_pattern_to_service_links.drop_duplicates()
    )

    logger.info("Finished transform_service_pattern_to_service_links")
    return service_pattern_to_service_links, drop_columns


def transform_flexible_service_pattern_to_service_links(flexible_service_patterns):
    """
    this function creates a set of columns departure_time, departure_time, run_time, wait_time
    with default values for flexible stops
    """
    logger.info("Starting transform_flexible_service_pattern_to_service_links")
    drop_columns = ["departure_time", "is_timing_status", "run_time", "wait_time"]
    service_pattern_to_service_links = flexible_service_patterns.reset_index()
    service_pattern_to_service_links["departure_time"] = None
    service_pattern_to_service_links["is_timing_status"] = False
    service_pattern_to_service_links["run_time"] = pd.NaT
    service_pattern_to_service_links["wait_time"] = pd.NaT
    service_pattern_to_service_links = service_pattern_to_service_links.set_index(
        ["file_id", "service_pattern_id", "order"]
    )
    return service_pattern_to_service_links, drop_columns


def transform_flexible_service_patterns(
    flexible_timing_links: pd.DataFrame,
) -> pd.DataFrame:
    """
    This function creates a column service_pattern_id which is a combination of
    service_pattern_id and service_code
    """
    flexible_service_patterns = flexible_timing_links.reset_index()
    flexible_service_patterns["service_pattern_id"] = flexible_service_patterns[
        "service_code"
    ].str.cat(flexible_service_patterns["route_hash"].astype(str), sep="-")
    flexible_service_patterns = flexible_service_patterns[
        [
            "file_id",
            "service_pattern_id",
            "order",
            "service_code",
            "from_stop_atco",
            "to_stop_atco",
            "vehicle_journey_code",
            "journey_pattern_id",
        ]
    ]
    flexible_service_patterns.set_index(
        ["file_id", "service_pattern_id", "order"], inplace=True
    )
    return flexible_service_patterns


def merge_flexible_jd_with_jp(
    flexible_journey_details: pd.DataFrame, flexible_journey_patterns: pd.DataFrame
) -> pd.DataFrame:
    """
    This function merge the flexible_journey_details and flexible_journey_patterns
    so the resulting dataframe will have the route_hash column
    """
    journey_details = flexible_journey_details.reset_index()
    journey_patterns = flexible_journey_patterns[
        ["file_id", "journey_pattern_id", "route_hash", "vehicle_journey_code"]
    ]
    journey_details = journey_details.merge(
        journey_patterns, how="left", on=["file_id", "journey_pattern_id"]
    )
    return journey_details<|MERGE_RESOLUTION|>--- conflicted
+++ resolved
@@ -39,7 +39,6 @@
     Additional fields are included so that these fields can be stored
     into ServicePatternStop model
     """
-<<<<<<< HEAD
     df = df.reset_index()
     df = df.sort_values("order")
     vehicle_journey_exists = False
@@ -59,14 +58,6 @@
                 "file_id",
                 "service_pattern_id",
                 "route_link_ref",
-=======
-    df = df.reset_index().sort_values("order")
-    columns = df.columns
-    # Extract the first stop
-    stops_atcos = (
-        df[
-            [
->>>>>>> f39cd8fc
                 "from_stop_atco",
                 "to_stop_atco",
             ]
@@ -75,11 +66,6 @@
     stops_atcos = (
         df[first_stop_columns].iloc[[0]].rename(columns={"from_stop_atco": "stop_atco"})
     )
-<<<<<<< HEAD
-
-    stops_atcos["is_timing_status"] = True
-    stops_atcos["departure_time"] = pd.to_timedelta(stops_atcos["departure_time"])
-=======
     is_flexible_departure_time = False
     # Departure time for flexible stops is null
     if stops_atcos["departure_time"].isna().any():
@@ -88,7 +74,6 @@
         stops_atcos["is_timing_status"] = True
         stops_atcos["departure_time"] = pd.to_timedelta(stops_atcos["departure_time"])
 
->>>>>>> f39cd8fc
     use_vehicle_journey_runtime = False
     # run_time_vj is set only when run_time is found in VehicleJourney element
     # and hence needs to be conditionally removed to avoid exceptions in dataframes
@@ -108,22 +93,17 @@
             "run_time",
             "wait_time",
         ]
-<<<<<<< HEAD
 
     if vehicle_journey_exists:
         columns.extend(["journey_pattern_id"])
 
-    last_stop = df[columns].rename(columns={"to_stop_atco": "stop_atco"})
     columns_to_drop = ["run_time", "wait_time"]
-    if use_vehicle_journey_runtime:
-=======
     # Extract all remaining stop to be placed below the principal stop
     last_stop = df[columns].rename(columns={"to_stop_atco": "stop_atco"})
     columns.remove("to_stop_atco")
     columns.remove("is_timing_status")
     # Calculate departure time for standard stops where run_time is found in VehicleJourney
     if use_vehicle_journey_runtime and not is_flexible_departure_time:
->>>>>>> f39cd8fc
         last_stop["departure_time"] = last_stop["run_time_vj"].replace(
             "", pd.NaT
         ).combine_first(last_stop["run_time"]).fillna(pd.Timedelta(0)) + last_stop[
@@ -131,13 +111,8 @@
         ].fillna(
             pd.Timedelta(0)
         )
-<<<<<<< HEAD
-        columns_to_drop.append("run_time_vj")
-    else:
-=======
     # Calculate departure time for standard stops where run_time is NOT found in VehicleJourney
     elif not is_flexible_departure_time:
->>>>>>> f39cd8fc
         last_stop["departure_time"] = last_stop["run_time"].fillna(
             pd.Timedelta(0)
         ) + last_stop["wait_time"].fillna(pd.Timedelta(0))
@@ -507,12 +482,6 @@
     return df_subset.set_index(indexes)
 
 
-<<<<<<< HEAD
-def get_vehicle_journey_with_timing_refs(
-    vehicle_journeys: pd.DataFrame,
-) -> pd.DataFrame:
-    """Get unique vehicle journeys with timing link elements"""
-=======
 def filter_operating_profiles(
     operating_profiles: pd.DataFrame, services: pd.DataFrame
 ) -> pd.DataFrame:
@@ -557,8 +526,10 @@
     return operating_profiles
 
 
-def get_vehicle_journey_with_timing_refs(vehicle_journeys):
->>>>>>> f39cd8fc
+def get_vehicle_journey_with_timing_refs(
+    vehicle_journeys: pd.DataFrame,
+) -> pd.DataFrame:
+    """Get unique vehicle journeys with timing link elements"""
     df_subset = vehicle_journeys.loc[
         :,
         [
