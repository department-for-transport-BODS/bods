--- conflicted
+++ resolved
@@ -129,30 +129,19 @@
 
         # Extract VehicleJourneys
         logger.debug("Extracting vehicle_journeys")
-<<<<<<< HEAD
         vehicle_journeys, flexible_operation_periods = self.extract_vehicle_journeys(
-            file_id
-        )
-=======
-        vehicle_journeys = self.extract_vehicle_journeys(self.file_id)
->>>>>>> bf50dc02
+            self.file_id
+        )
         logger.debug("Finished extracting vehicle_journeys")
 
         # Extract ServicedOrganisations
         logger.debug("Extracting serviced_organisations")
-<<<<<<< HEAD
-        serviced_organisations = self.extract_serviced_organisations(file_id)
-=======
-        (
-            serviced_organisations,
-            operating_profiles,
-        ) = self.extract_serviced_organisations(self.file_id)
->>>>>>> bf50dc02
+        serviced_organisations = self.extract_serviced_organisations(self.file_id)
         logger.debug("Finished extracting serviced_organisations")
 
         # Extract OperatingProfiles
         logger.debug("Extracting operating_profiles")
-        operating_profiles = self.extract_operating_profiles(file_id)
+        operating_profiles = self.extract_operating_profiles(self.file_id)
         logger.debug("Finished operating_profiles")
 
         # Extract BookingArrangements data
