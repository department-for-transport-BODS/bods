--- conflicted
+++ resolved
@@ -24,13 +24,8 @@
 
     def test_extract(self):
         # test
-<<<<<<< HEAD
         extracted = self.trans_xchange_extractor.extract()
-
-=======
         file_id = self.xml_file_parser.file_id
-        extracted = self.xml_file_parser._extract(self.doc, self.file_obj)
->>>>>>> 3e848d72
         expected_serviced_organisation = pd.DataFrame(
             [
                 {
@@ -134,7 +129,7 @@
 
     def test_load(self):
         # setup
-        extracted = self.xml_file_parser._extract(self.doc, self.file_obj)
+        extracted = self.trans_xchange_extractor.extract()
         transformed = self.feed_parser.transform(extracted)
 
         self.feed_parser.load(transformed)
@@ -373,7 +368,7 @@
 
     def test_load(self):
         # setup
-        extracted = self.trans_xchange_extractor.extract()
+        extracted = self.xml_file_parser._extract(self.doc, self.file_obj)
         transformed = self.feed_parser.transform(extracted)
 
         self.feed_parser.load(transformed)
