from dateutil import tz
import pandas as pd

from transit_odp.pipelines.tests.test_dataset_etl.test_extract_metadata import (
    ExtractBaseTestCase,
)
from transit_odp.pipelines.tests.utils import check_frame_equal
from transit_odp.transmodel.factories import ServicedOrganisationsFactory
from transit_odp.transmodel.models import (
    ServicedOrganisationWorkingDays,
    ServicedOrganisations,
)
from waffle.testutils import override_flag

TZ = tz.gettz("Europe/London")


@override_flag("is_timetable_visualiser_active", active=True)
class ETLServicedOrganisations(ExtractBaseTestCase):
    test_file = (
        "data/test_serviced_organisations/test_extract_serviced_organisations.xml"
    )

    def test_extract(self):
        # setup
        file_id = hash(self.file_obj.file)

        # test
        extracted = self.xml_file_parser._extract(self.doc, self.file_obj)
        expected_serviced_organisation = pd.DataFrame(
            [
                {
                    "file_id": file_id,
                    "serviced_org_ref": "NYCCSC",
                    "name": "NYCC Schools",
<<<<<<< HEAD
                    "start_date": "2022-06-05",
                    "end_date": "2022-07-26",
=======
                    "operational": True,
>>>>>>> 72528162
                },
                {
                    "file_id": file_id,
                    "serviced_org_ref": "NYCCSC",
                    "name": "NYCC Schools",
<<<<<<< HEAD
                    "start_date": "2022-09-04",
                    "end_date": "2022-10-21",
                },
                {
                    "file_id": file_id,
                    "serviced_org_ref": "NYCCSC",
                    "name": "NYCC Schools",
                    "start_date": "2022-10-30",
                    "end_date": "2022-12-16",
                },
                {
                    "file_id": file_id,
                    "serviced_org_ref": "NYCCSC",
                    "name": "NYCC Schools",
                    "start_date": "2023-01-03",
                    "end_date": "2023-02-10",
                },
                {
                    "file_id": file_id,
                    "serviced_org_ref": "NYCCSC",
                    "name": "NYCC Schools",
                    "start_date": "2023-02-19",
                    "end_date": "2023-03-31",
                },
                {
                    "file_id": file_id,
                    "serviced_org_ref": "NYCCSC",
                    "name": "NYCC Schools",
                    "start_date": "2023-04-16",
                    "end_date": "2023-05-26",
                },
                {
                    "file_id": file_id,
                    "serviced_org_ref": "NYCCSC",
                    "name": "NYCC Schools",
                    "start_date": "2023-06-04",
                    "end_date": "2023-07-25",
=======
                    "operational": False,
>>>>>>> 72528162
                },
            ]
        ).set_index("file_id")

        self.assertTrue(
            check_frame_equal(
                extracted.serviced_organisations, expected_serviced_organisation
            )
        )

        self.assertCountEqual(
            list(extracted.serviced_organisations.columns),
            list(expected_serviced_organisation.columns),
        )

    def test_transform(self):
        # setup
        extracted = self.xml_file_parser._extract(self.doc, self.file_obj)

        # test
        transformed = self.feed_parser.transform(extracted)

        expected_serviced_organisation_columns = [
            "serviced_org_ref",
            "name",
            "start_date",
            "end_date",
            "operational",
        ]

        self.assertEqual(140, transformed.serviced_organisations.shape[0])

        self.assertCountEqual(
            list(transformed.serviced_organisations.columns),
            expected_serviced_organisation_columns,
        )

    def test_load(self):
        # setup
        extracted = self.xml_file_parser._extract(self.doc, self.file_obj)
        transformed = self.feed_parser.transform(extracted)

        self.feed_parser.load(transformed)

        serviced_orgs = ServicedOrganisations.objects.all()
        serviced_org_working_days = ServicedOrganisationWorkingDays.objects.all()
        # test
        self.assertEqual(1, serviced_orgs.count())
        self.assertEqual(7, serviced_org_working_days.count())
        for serviced_org in serviced_orgs:
            self.assertEqual(serviced_org.name, "NYCC Schools")


@override_flag("is_timetable_visualiser_active", active=True)
class ETLServicedOrganisationsWithOrgInDB(ExtractBaseTestCase):
    test_file = "data/test_serviced_organisations/test_extract_serviced_organisations_for_org_in_db.xml"

    def test_load(self):
        # setup
        ServicedOrganisationsFactory(organisation_code="TSTCODE")
        extracted = self.xml_file_parser._extract(self.doc, self.file_obj)
        transformed = self.feed_parser.transform(extracted)

        self.feed_parser.load(transformed)

        serviced_orgs = ServicedOrganisations.objects.all()
        serviced_org_working_days = ServicedOrganisationWorkingDays.objects.all()
        # test
        self.assertEqual(2, serviced_orgs.count())
        self.assertEqual(14, serviced_org_working_days.count())<|MERGE_RESOLUTION|>--- conflicted
+++ resolved
@@ -33,18 +33,13 @@
                     "file_id": file_id,
                     "serviced_org_ref": "NYCCSC",
                     "name": "NYCC Schools",
-<<<<<<< HEAD
                     "start_date": "2022-06-05",
                     "end_date": "2022-07-26",
-=======
-                    "operational": True,
->>>>>>> 72528162
                 },
                 {
                     "file_id": file_id,
                     "serviced_org_ref": "NYCCSC",
                     "name": "NYCC Schools",
-<<<<<<< HEAD
                     "start_date": "2022-09-04",
                     "end_date": "2022-10-21",
                 },
@@ -82,9 +77,6 @@
                     "name": "NYCC Schools",
                     "start_date": "2023-06-04",
                     "end_date": "2023-07-25",
-=======
-                    "operational": False,
->>>>>>> 72528162
                 },
             ]
         ).set_index("file_id")
@@ -102,24 +94,38 @@
 
     def test_transform(self):
         # setup
+        file_id = hash(self.file_obj.file)
         extracted = self.xml_file_parser._extract(self.doc, self.file_obj)
 
         # test
         transformed = self.feed_parser.transform(extracted)
 
-        expected_serviced_organisation_columns = [
-            "serviced_org_ref",
-            "name",
-            "start_date",
-            "end_date",
-            "operational",
-        ]
+        expected_serviced_organisation = pd.DataFrame(
+            [
+                {
+                    "file_id": file_id,
+                    "serviced_org_ref": "NYCCSC",
+                    "name": "NYCC Schools",
+                    "operational": True,
+                    "start_date": "2022-06-05",
+                    "end_date": "2022-07-26",
+                },
+                {
+                    "file_id": file_id,
+                    "serviced_org_ref": "NYCCSC",
+                    "name": "NYCC Schools",
+                    "operational": False,
+                    "start_date": "2022-06-05",
+                    "end_date": "2022-07-26",
+                },
+            ]
+        ).set_index("file_id")
 
-        self.assertEqual(140, transformed.serviced_organisations.shape[0])
+        self.assertEqual(14, transformed.serviced_organisations.shape[0])
 
         self.assertCountEqual(
             list(transformed.serviced_organisations.columns),
-            expected_serviced_organisation_columns,
+            expected_serviced_organisation.columns,
         )
 
     def test_load(self):
