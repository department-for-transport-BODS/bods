--- conflicted
+++ resolved
@@ -9,10 +9,7 @@
 from transit_odp.transmodel.models import (
     ServicedOrganisationWorkingDays,
     ServicedOrganisations,
-<<<<<<< HEAD
     ServicedOrganisationVehicleJourney,
-=======
->>>>>>> 3ee198c2
 )
 from waffle.testutils import override_flag
 
@@ -98,20 +95,12 @@
 
     def test_transform(self):
         # setup
-        extracted = self.xml_file_parser._extract(self.doc, self.file_obj)
-
-        # test
-        transformed = self.feed_parser.transform(extracted)
-
-<<<<<<< HEAD
-        expected_serviced_organisation_columns = [
-            "serviced_org_ref",
-            "name",
-            "start_date",
-            "end_date",
-            "operational",
-        ]
-=======
+        file_id = hash(self.file_obj.file)
+        extracted = self.xml_file_parser._extract(self.doc, self.file_obj)
+
+        # test
+        transformed = self.feed_parser.transform(extracted)
+
         expected_serviced_organisation = pd.DataFrame(
             [
                 {
@@ -132,17 +121,12 @@
                 },
             ]
         ).set_index("file_id")
->>>>>>> 3ee198c2
 
         self.assertEqual(14, transformed.serviced_organisations.shape[0])
 
         self.assertCountEqual(
             list(transformed.serviced_organisations.columns),
-<<<<<<< HEAD
-            expected_serviced_organisation_columns,
-=======
             expected_serviced_organisation.columns,
->>>>>>> 3ee198c2
         )
 
     def test_load(self):
@@ -177,7 +161,6 @@
         serviced_org_working_days = ServicedOrganisationWorkingDays.objects.all()
         # test
         self.assertEqual(2, serviced_orgs.count())
-<<<<<<< HEAD
         self.assertEqual(14, serviced_org_working_days.count())
 
 
@@ -218,7 +201,4 @@
         )
 
         # test
-        self.assertEqual(40, serviced_orgs_vehicle_journeys.count())
-=======
-        self.assertEqual(14, serviced_org_working_days.count())
->>>>>>> 3ee198c2
+        self.assertEqual(40, serviced_orgs_vehicle_journeys.count())