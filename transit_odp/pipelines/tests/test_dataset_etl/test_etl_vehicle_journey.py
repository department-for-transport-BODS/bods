from dateutil import tz
import pandas as pd
import pytest

from transit_odp.pipelines.tests.test_dataset_etl.test_extract_metadata import (
    ExtractBaseTestCase,
)
from transit_odp.pipelines.tests.utils import check_frame_equal
from transit_odp.transmodel.models import (
    VehicleJourney,
    ServicePattern,
    ServicePatternStop,
)

from waffle.testutils import override_flag

TZ = tz.gettz("Europe/London")


@override_flag("is_timetable_visualiser_active", active=True)
class ExtractStandardServiceVehicleJourney(ExtractBaseTestCase):
    test_file = "data/test_vehicle_journeys/test_standard_service.xml"

    def test_extract(self):
        # test
        extracted = self.trans_xchange_extractor.extract()
        file_id = self.trans_xchange_extractor.file_id

        vehicle_journey_expected = pd.DataFrame(
            [
                {
                    "file_id": file_id,
                    "service_code": "PB0000582:186",
                    "departure_time": pd.to_timedelta("08:14:00"),
                    "journey_pattern_ref": "PB0000582:186-jp_1",
                    "line_ref": "WRAY:PB0000582:186:WF1",
                    "journey_code": "3681",
                    "vehicle_journey_code": "3681",
                    "timing_link_ref": None,
                    "run_time": pd.NaT,
                    "wait_time": pd.NaT,
                    "departure_day_shift": False,
                    "block_number": None,
<<<<<<< HEAD
=======
                    "vj_departure_time": pd.to_timedelta("08:14:00"),
>>>>>>> 96dbf302
                },
                {
                    "file_id": file_id,
                    "service_code": "PB0000582:186",
                    "departure_time": pd.to_timedelta("16:40:00"),
                    "journey_pattern_ref": "PB0000582:186-jp_2",
                    "line_ref": "WRAY:PB0000582:186:WF1",
                    "journey_code": "3682",
                    "vehicle_journey_code": "3682",
                    "timing_link_ref": None,
                    "run_time": pd.NaT,
                    "wait_time": pd.NaT,
                    "departure_day_shift": False,
                    "block_number": None,
<<<<<<< HEAD
=======
                    "vj_departure_time": pd.to_timedelta("16:40:00"),
>>>>>>> 96dbf302
                },
            ]
        ).set_index("file_id")
        self.assertTrue(
            check_frame_equal(extracted.vehicle_journeys, vehicle_journey_expected)
        )

        self.assertCountEqual(
            list(extracted.vehicle_journeys.columns),
            list(vehicle_journey_expected.columns),
        )

    def test_transform(self):
        # setup
        extracted = self.trans_xchange_extractor.extract()
        file_id = self.trans_xchange_extractor.file_id

        # test
        transformed = self.feed_parser.transform(extracted)

        vehicle_journey_expected = pd.DataFrame(
            [
                {
                    "file_id": file_id,
                    "departure_time": pd.to_timedelta("08:14:00"),
                    "journey_pattern_ref": "PB0000582:186-jp_1",
                    "line_ref": "WRAY:PB0000582:186:WF1",
                    "journey_code": "3681",
                    "vehicle_journey_code": "3681",
                    "service_code": "PB0000582:186",
                    "direction": "outbound",
                    "departure_day_shift": False,
                    "block_number": None,
<<<<<<< HEAD
=======
                    "vj_departure_time": pd.to_timedelta("08:14:00"),
>>>>>>> 96dbf302
                },
                {
                    "file_id": file_id,
                    "departure_time": pd.to_timedelta("16:40:00"),
                    "journey_pattern_ref": "PB0000582:186-jp_2",
                    "line_ref": "WRAY:PB0000582:186:WF1",
                    "journey_code": "3682",
                    "vehicle_journey_code": "3682",
                    "service_code": "PB0000582:186",
                    "direction": "inbound",
                    "departure_day_shift": False,
                    "block_number": None,
<<<<<<< HEAD
=======
                    "vj_departure_time": pd.to_timedelta("16:40:00"),
>>>>>>> 96dbf302
                },
            ]
        ).set_index("file_id")
        vehicle_journey_expected[
            ["route_hash", "service_pattern_id"]
        ] = transformed.vehicle_journeys[["route_hash", "service_pattern_id"]].copy()
        self.assertTrue(
            check_frame_equal(transformed.vehicle_journeys, vehicle_journey_expected)
        )

        self.assertCountEqual(
            list(transformed.vehicle_journeys.columns),
            list(vehicle_journey_expected.columns),
        )

    def test_load(self):
        extracted = self.trans_xchange_extractor.extract()
        transformed = self.feed_parser.transform(extracted)

        # test
        self.feed_parser.load(transformed)

        vehicle_journeys = VehicleJourney.objects.all()

        self.assertEqual(2, vehicle_journeys.count())
        for journey in vehicle_journeys:
            self.assertEqual(journey.line_ref, "WRAY:PB0000582:186:WF1")
            self.assertIn(journey.journey_code, ["3681", "3682"])


@override_flag("is_timetable_visualiser_active", active=True)
class ExtractFlexibleServiceVehicleJourney(ExtractBaseTestCase):
    test_file = "data/test_vehicle_journeys/test_flexible_service.xml"

    def test_extract(self):
        # test
        extracted = self.trans_xchange_extractor.extract()
        file_id = self.trans_xchange_extractor.file_id

        flexible_vehicle_journey_expected = pd.DataFrame(
            [
                {
                    "file_id": file_id,
                    "service_code": "UZ000CALC:53M",
                    "departure_time": None,
                    "journey_pattern_ref": "UZ000CALC:53M-jp_1",
                    "line_ref": "CALC:UZ000CALC:53M:53M",
                    "journey_code": None,
                    "vehicle_journey_code": "vj_1",
                    "timing_link_ref": None,
                    "run_time": pd.NaT,
                    "departure_day_shift": False,
                    "block_number": None,
<<<<<<< HEAD
=======
                    "vj_departure_time": None,
>>>>>>> 96dbf302
                }
            ]
        ).set_index("file_id")
        vehicle_journey_expected = pd.DataFrame()

        self.assertTrue(
            check_frame_equal(extracted.vehicle_journeys, vehicle_journey_expected)
        )
        self.assertTrue(
            check_frame_equal(
                extracted.flexible_vehicle_journeys, flexible_vehicle_journey_expected
            )
        )

        self.assertCountEqual(
            list(extracted.vehicle_journeys.columns),
            list(vehicle_journey_expected.columns),
        )

    @pytest.mark.skip
    def test_transform(self):
        # setup
        extracted = self.trans_xchange_extractor.extract()
        file_id = self.trans_xchange_extractor.file_id

        # test
        transformed = self.feed_parser.transform(extracted)

        vehicle_journey_expected = pd.DataFrame(
            [
                {
                    "file_id": file_id,
                    "departure_time": None,
                    "journey_pattern_ref": "UZ000CALC:53M-jp_1",
                    "line_ref": "CALC:UZ000CALC:53M:53M",
                    "journey_code": None,
                    "vehicle_journey_code": "vj_1",
                    "service_code": "UZ000CALC:53M",
                    "direction": "inbound",
                    "departure_day_shift": False,
                    "block_number": None,
<<<<<<< HEAD
=======
                    "vj_departure_time": None,
>>>>>>> 96dbf302
                },
            ]
        ).set_index("file_id")

        self.assertTrue(
            check_frame_equal(transformed.vehicle_journeys, vehicle_journey_expected)
        )

        self.assertCountEqual(
            list(transformed.vehicle_journeys.columns),
            list(vehicle_journey_expected.columns),
        )
        self.assertNotIn("service_pattern_id", transformed.vehicle_journeys.columns)
        self.assertNotIn("route_hash", transformed.vehicle_journeys.columns)

    @pytest.mark.skip
    def test_load(self):
        extracted = self.trans_xchange_extractor.extract()
        transformed = self.feed_parser.transform(extracted)

        # test
        self.feed_parser.load(transformed)

        vehicle_journeys = VehicleJourney.objects.all()

        self.assertEqual(1, vehicle_journeys.count())
        for journey in vehicle_journeys:
            self.assertEqual(journey.line_ref, "CALC:UZ000CALC:53M:53M")
            self.assertEqual(journey.journey_code, None)


@override_flag("is_timetable_visualiser_active", active=True)
class ExtractFlexibleAndStandardServiceVehicleJourney(ExtractBaseTestCase):
    test_file = "data/test_vehicle_journeys/test_flexible_and_standard_service.xml"

    def test_extract(self):
        # test
        extracted = self.trans_xchange_extractor.extract()
        file_id = self.trans_xchange_extractor.file_id

        vehicle_journey_expected = pd.DataFrame(
            [
                {
                    "file_id": file_id,
                    "service_code": "UZ000WBCT:B1081",
                    "departure_time": pd.to_timedelta("15:10:00"),
                    "journey_pattern_ref": "UZ000WBCT:B1081-jp_3",
                    "line_ref": "ARBB:UZ000WBCT:B1081:123",
                    "journey_code": "1094",
                    "vehicle_journey_code": "vj_3",
                    "timing_link_ref": None,
                    "run_time": pd.NaT,
                    "wait_time": pd.NaT,
                    "departure_day_shift": False,
                    "block_number": None,
<<<<<<< HEAD
=======
                    "vj_departure_time": pd.to_timedelta("15:10:00"),
>>>>>>> 96dbf302
                },
            ]
        ).set_index("file_id")

        flexible_vehicle_journey_expected = pd.DataFrame(
            [
                {
                    "file_id": file_id,
                    "service_code": "PB0002032:467",
                    "departure_time": None,
                    "journey_pattern_ref": "PB0002032:467-jp_1",
                    "line_ref": "ARBB:PB0002032:467:53M",
                    "journey_code": None,
                    "vehicle_journey_code": "vj_1",
                    "timing_link_ref": None,
                    "run_time": pd.NaT,
                    "departure_day_shift": False,
                    "block_number": None,
<<<<<<< HEAD
=======
                    "vj_departure_time": None,
>>>>>>> 96dbf302
                },
                {
                    "file_id": file_id,
                    "service_code": "UZ000WOCT:216",
                    "departure_time": None,
                    "journey_pattern_ref": "UZ000WOCT:216-jp_2",
                    "line_ref": "ARBB:UZ000WOCT:216:53M",
                    "journey_code": None,
                    "vehicle_journey_code": "vj_2",
                    "timing_link_ref": None,
                    "run_time": pd.NaT,
                    "departure_day_shift": False,
                    "block_number": None,
<<<<<<< HEAD
=======
                    "vj_departure_time": None,
>>>>>>> 96dbf302
                },
            ]
        ).set_index("file_id")

        self.assertTrue(
            check_frame_equal(extracted.vehicle_journeys, vehicle_journey_expected)
        )
        self.assertTrue(
            check_frame_equal(
                extracted.flexible_vehicle_journeys, flexible_vehicle_journey_expected
            )
        )

        self.assertCountEqual(
            list(extracted.vehicle_journeys.columns),
            list(vehicle_journey_expected.columns),
        )

    @pytest.mark.skip
    def test_transform(self):
        # setup
        extracted = self.trans_xchange_extractor.extract()
        file_id = self.trans_xchange_extractor.file_id

        # test
        transformed = self.feed_parser.transform(extracted)

        vehicle_journey_expected = pd.DataFrame(
            [
                {
                    "file_id": file_id,
                    "departure_time": pd.to_timedelta("15:10:00"),
                    "journey_pattern_ref": "UZ000WBCT:B1081-jp_3",
                    "line_ref": "ARBB:UZ000WBCT:B1081:123",
                    "journey_code": "1094",
                    "vehicle_journey_code": "vj_3",
                    "service_code": "UZ000WBCT:B1081",
                    "direction": "inbound",
                    "departure_day_shift": False,
                    "block_number": None,
<<<<<<< HEAD
=======
                    "vj_departure_time": pd.to_timedelta("15:10:00"),
>>>>>>> 96dbf302
                },
                {
                    "file_id": file_id,
                    "departure_time": None,
                    "journey_pattern_ref": "PB0002032:467-jp_1",
                    "line_ref": "ARBB:PB0002032:467:53M",
                    "journey_code": None,
                    "vehicle_journey_code": "vj_1",
                    "service_code": "PB0002032:467",
                    "direction": "outbound",
                    "departure_day_shift": False,
                    "block_number": None,
<<<<<<< HEAD
=======
                    "vj_departure_time": None,
>>>>>>> 96dbf302
                },
                {
                    "file_id": file_id,
                    "departure_time": None,
                    "journey_pattern_ref": "UZ000WOCT:216-jp_2",
                    "line_ref": "ARBB:UZ000WOCT:216:53M",
                    "journey_code": None,
                    "vehicle_journey_code": "vj_2",
                    "service_code": "UZ000WOCT:216",
                    "direction": "outbound",
                    "departure_day_shift": False,
                    "block_number": None,
<<<<<<< HEAD
=======
                    "vj_departure_time": None,
>>>>>>> 96dbf302
                },
            ]
        ).set_index("file_id")

        vehicle_journey_expected[
            ["route_hash", "service_pattern_id"]
        ] = transformed.vehicle_journeys[["route_hash", "service_pattern_id"]].copy()
        self.assertTrue(
            check_frame_equal(transformed.vehicle_journeys, vehicle_journey_expected)
        )

        self.assertCountEqual(
            list(transformed.vehicle_journeys.columns),
            list(vehicle_journey_expected.columns),
        )

    def test_load(self):
        extracted = self.trans_xchange_extractor.extract()
        transformed = self.feed_parser.transform(extracted)

        # test
        self.feed_parser.load(transformed)

        vehicle_journeys = VehicleJourney.objects.all()
        service_pattern_count = ServicePattern.objects.all().count()
        service_pattern_stops_count = ServicePatternStop.objects.all().count()

        self.assertEqual(service_pattern_stops_count, 2)
        self.assertEqual(service_pattern_count, 2)

        self.assertEqual(3, vehicle_journeys.count())
        for journey in vehicle_journeys:
            self.assertIn(
                journey.line_ref,
                [
                    "ARBB:UZ000WBCT:B1081:123",
                    "ARBB:PB0002032:467:53M",
                    "ARBB:UZ000WOCT:216:53M",
                ],
            )
            self.assertIn(journey.journey_code, ["1094", None])


@override_flag("is_timetable_visualiser_active", active=True)
class ETLVehicleJourneysWithDepartureDayShift(ExtractBaseTestCase):
    test_file = (
        "data/test_vehicle_journeys/test_vehicle_journeys_with_departure_day_shift.xml"
    )

    def test_extract(self):
        # setup
        file_id = self.trans_xchange_extractor.file_id

        # test
        extracted = self.trans_xchange_extractor.extract()

        vehicle_journey_expected = pd.DataFrame(
            [
                {
                    "file_id": file_id,
                    "service_code": "PB0000582:186",
                    "departure_time": pd.to_timedelta("08:14:00"),
                    "journey_pattern_ref": "PB0000582:186-jp_1",
                    "line_ref": "WRAY:PB0000582:186:WF1",
                    "journey_code": "3681",
                    "vehicle_journey_code": "3681",
                    "departure_day_shift": True,
                    "timing_link_ref": None,
                    "run_time": pd.NaT,
                    "wait_time": pd.NaT,
                    "block_number": None,
<<<<<<< HEAD
=======
                    "vj_departure_time": pd.to_timedelta("08:14:00"),
>>>>>>> 96dbf302
                },
                {
                    "file_id": file_id,
                    "service_code": "PB0000582:186",
                    "departure_time": pd.to_timedelta("16:44:00"),
                    "journey_pattern_ref": "PB0000582:186-jp_2",
                    "line_ref": "WRAY:PB0000582:186:WF1",
                    "journey_code": "3682",
                    "vehicle_journey_code": "3682",
                    "departure_day_shift": True,
                    "timing_link_ref": None,
                    "run_time": pd.NaT,
                    "wait_time": pd.NaT,
                    "block_number": "K2062",
<<<<<<< HEAD
=======
                    "vj_departure_time": pd.to_timedelta("16:40:00"),
>>>>>>> 96dbf302
                },
            ]
        ).set_index("file_id")

        self.assertTrue(
            check_frame_equal(extracted.vehicle_journeys, vehicle_journey_expected)
        )

        self.assertCountEqual(
            list(extracted.vehicle_journeys.columns),
            list(vehicle_journey_expected.columns),
        )

    def test_transform(self):
        # setup
        file_id = self.trans_xchange_extractor.file_id
        extracted = self.trans_xchange_extractor.extract()

        # test
        transformed = self.feed_parser.transform(extracted)

        vehicle_journey_expected = pd.DataFrame(
            [
                {
                    "file_id": file_id,
                    "departure_time": pd.to_timedelta("08:14:00"),
                    "journey_pattern_ref": "PB0000582:186-jp_1",
                    "line_ref": "WRAY:PB0000582:186:WF1",
                    "journey_code": "3681",
                    "vehicle_journey_code": "3681",
                    "service_code": "PB0000582:186",
                    "direction": "outbound",
                    "departure_day_shift": True,
                    "block_number": None,
<<<<<<< HEAD
=======
                    "vj_departure_time": pd.to_timedelta("08:14:00"),
>>>>>>> 96dbf302
                },
                {
                    "file_id": file_id,
                    "departure_time": pd.to_timedelta("16:44:00"),
                    "journey_pattern_ref": "PB0000582:186-jp_2",
                    "line_ref": "WRAY:PB0000582:186:WF1",
                    "journey_code": "3682",
                    "vehicle_journey_code": "3682",
                    "service_code": "PB0000582:186",
                    "direction": "inbound",
                    "departure_day_shift": True,
                    "block_number": "K2062",
<<<<<<< HEAD
=======
                    "vj_departure_time": pd.to_timedelta("16:40:00"),
>>>>>>> 96dbf302
                },
            ]
        ).set_index("file_id")

        vehicle_journey_expected[
            ["route_hash", "service_pattern_id"]
        ] = transformed.vehicle_journeys[["route_hash", "service_pattern_id"]].copy()

        self.assertTrue(
            check_frame_equal(transformed.vehicle_journeys, vehicle_journey_expected)
        )

        self.assertCountEqual(
            list(transformed.vehicle_journeys.columns),
            list(vehicle_journey_expected.columns),
        )

    def test_load(self):
        extracted = self.trans_xchange_extractor.extract()
        transformed = self.feed_parser.transform(extracted)

        # test
        self.feed_parser.load(transformed)

        vehicle_journeys = VehicleJourney.objects.all()

        self.assertEqual(2, vehicle_journeys.count())
        for journey in vehicle_journeys:
            self.assertEqual(journey.line_ref, "WRAY:PB0000582:186:WF1")
            self.assertIn(journey.journey_code, ["3681", "3682"])
            self.assertIn(journey.block_number, [None, "K2062"])<|MERGE_RESOLUTION|>--- conflicted
+++ resolved
@@ -41,10 +41,7 @@
                     "wait_time": pd.NaT,
                     "departure_day_shift": False,
                     "block_number": None,
-<<<<<<< HEAD
-=======
                     "vj_departure_time": pd.to_timedelta("08:14:00"),
->>>>>>> 96dbf302
                 },
                 {
                     "file_id": file_id,
@@ -59,10 +56,7 @@
                     "wait_time": pd.NaT,
                     "departure_day_shift": False,
                     "block_number": None,
-<<<<<<< HEAD
-=======
                     "vj_departure_time": pd.to_timedelta("16:40:00"),
->>>>>>> 96dbf302
                 },
             ]
         ).set_index("file_id")
@@ -96,10 +90,7 @@
                     "direction": "outbound",
                     "departure_day_shift": False,
                     "block_number": None,
-<<<<<<< HEAD
-=======
                     "vj_departure_time": pd.to_timedelta("08:14:00"),
->>>>>>> 96dbf302
                 },
                 {
                     "file_id": file_id,
@@ -112,10 +103,7 @@
                     "direction": "inbound",
                     "departure_day_shift": False,
                     "block_number": None,
-<<<<<<< HEAD
-=======
                     "vj_departure_time": pd.to_timedelta("16:40:00"),
->>>>>>> 96dbf302
                 },
             ]
         ).set_index("file_id")
@@ -169,10 +157,7 @@
                     "run_time": pd.NaT,
                     "departure_day_shift": False,
                     "block_number": None,
-<<<<<<< HEAD
-=======
                     "vj_departure_time": None,
->>>>>>> 96dbf302
                 }
             ]
         ).set_index("file_id")
@@ -214,10 +199,7 @@
                     "direction": "inbound",
                     "departure_day_shift": False,
                     "block_number": None,
-<<<<<<< HEAD
-=======
                     "vj_departure_time": None,
->>>>>>> 96dbf302
                 },
             ]
         ).set_index("file_id")
@@ -273,10 +255,7 @@
                     "wait_time": pd.NaT,
                     "departure_day_shift": False,
                     "block_number": None,
-<<<<<<< HEAD
-=======
                     "vj_departure_time": pd.to_timedelta("15:10:00"),
->>>>>>> 96dbf302
                 },
             ]
         ).set_index("file_id")
@@ -295,10 +274,7 @@
                     "run_time": pd.NaT,
                     "departure_day_shift": False,
                     "block_number": None,
-<<<<<<< HEAD
-=======
                     "vj_departure_time": None,
->>>>>>> 96dbf302
                 },
                 {
                     "file_id": file_id,
@@ -312,10 +288,7 @@
                     "run_time": pd.NaT,
                     "departure_day_shift": False,
                     "block_number": None,
-<<<<<<< HEAD
-=======
                     "vj_departure_time": None,
->>>>>>> 96dbf302
                 },
             ]
         ).set_index("file_id")
@@ -356,10 +329,7 @@
                     "direction": "inbound",
                     "departure_day_shift": False,
                     "block_number": None,
-<<<<<<< HEAD
-=======
                     "vj_departure_time": pd.to_timedelta("15:10:00"),
->>>>>>> 96dbf302
                 },
                 {
                     "file_id": file_id,
@@ -372,10 +342,7 @@
                     "direction": "outbound",
                     "departure_day_shift": False,
                     "block_number": None,
-<<<<<<< HEAD
-=======
                     "vj_departure_time": None,
->>>>>>> 96dbf302
                 },
                 {
                     "file_id": file_id,
@@ -388,10 +355,7 @@
                     "direction": "outbound",
                     "departure_day_shift": False,
                     "block_number": None,
-<<<<<<< HEAD
-=======
                     "vj_departure_time": None,
->>>>>>> 96dbf302
                 },
             ]
         ).set_index("file_id")
@@ -463,10 +427,7 @@
                     "run_time": pd.NaT,
                     "wait_time": pd.NaT,
                     "block_number": None,
-<<<<<<< HEAD
-=======
                     "vj_departure_time": pd.to_timedelta("08:14:00"),
->>>>>>> 96dbf302
                 },
                 {
                     "file_id": file_id,
@@ -481,10 +442,7 @@
                     "run_time": pd.NaT,
                     "wait_time": pd.NaT,
                     "block_number": "K2062",
-<<<<<<< HEAD
-=======
                     "vj_departure_time": pd.to_timedelta("16:40:00"),
->>>>>>> 96dbf302
                 },
             ]
         ).set_index("file_id")
@@ -519,10 +477,7 @@
                     "direction": "outbound",
                     "departure_day_shift": True,
                     "block_number": None,
-<<<<<<< HEAD
-=======
                     "vj_departure_time": pd.to_timedelta("08:14:00"),
->>>>>>> 96dbf302
                 },
                 {
                     "file_id": file_id,
@@ -535,10 +490,7 @@
                     "direction": "inbound",
                     "departure_day_shift": True,
                     "block_number": "K2062",
-<<<<<<< HEAD
-=======
                     "vj_departure_time": pd.to_timedelta("16:40:00"),
->>>>>>> 96dbf302
                 },
             ]
         ).set_index("file_id")
