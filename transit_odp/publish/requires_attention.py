import logging
<<<<<<< HEAD
from datetime import date, datetime, timedelta
=======
from datetime import date, timedelta
>>>>>>> 26be79ec
from typing import Dict, List, Optional

import pandas as pd
from django.db.models import Q, Subquery
from django.utils.timezone import now
from waffle import flag_is_active

from transit_odp.avl.require_attention.abods.registery import AbodsRegistery
from transit_odp.avl.require_attention.weekly_ppc_zip_loader import (
    get_vehicle_activity_operatorref_linename,
)
from transit_odp.common.constants import FeatureFlags
from transit_odp.dqs.constants import Level
from transit_odp.fares.models import DataCatalogueMetaData
from transit_odp.dqs.models import ObservationResults
from transit_odp.naptan.models import AdminArea
from transit_odp.organisation.constants import INACTIVE
from transit_odp.organisation.models.data import TXCFileAttributes
from transit_odp.organisation.models.organisations import ConsumerFeedback
from transit_odp.otc.models import Service as OTCService
from transit_odp.transmodel.models import (
    Service as TransmodelService,
    ServicePatternStop,
)
from django.db.models import Q
from transit_odp.publish.constants import FARES_STALENESS_STATUS

logger = logging.getLogger(__name__)


def get_line_level_in_scope_otc_map(organisation_id: int) -> Dict[tuple, OTCService]:
    """
    Get a dictionary which includes all line level Services for an organisation.
    excluding exempted services and Out of Season seasonal services.

    Args:
        organisation_id (int): Organisation id

    Returns:
        Dict[tuple, OTCService]: List of Services
    """
    return {
        (
            f"{service.registration_number.replace('/', ':')}",
            f"{split_service_number}",
        ): service
        for service in OTCService.objects.get_otc_data_for_organisation(organisation_id)
        for split_service_number in service.service_number.split("|")
    }


def get_all_line_level_otc_map(organisation_id: int) -> Dict[tuple, OTCService]:
    """
    Get a dictionary which includes all line level Services for an organisation.

    Args:
        organisation_id (int): Organisation id

    Returns:
        Dict[tuple, OTCService]: List of Services
    """
    return {
        (
            f"{service.registration_number.replace('/', ':')}",
            f"{split_service_number}",
        ): service
        for service in OTCService.objects.get_all_otc_data_for_organisation(
            organisation_id
        )
        for split_service_number in service.service_number.split("|")
    }


def get_otc_map_lta(lta_list) -> Dict[str, OTCService]:
    """
    Get a list of dictionaries which includes all OTC Services for a LTA,
    excluding exempted services and Out of Season seasonal services.
    """
    otc_data_lta_queryset = OTCService.objects.get_otc_data_for_lta(lta_list)
    if otc_data_lta_queryset is not None:
        return {
            service.registration_number.replace("/", ":"): service
            for service in otc_data_lta_queryset
        }
    else:
        return {}


def get_line_level_otc_map_lta(lta_list) -> Dict[tuple, OTCService]:
    """
    Get a mapping of line-level OTC (Office of Transport Commissioner)
    services for each LTA (Local Transport Authority).

    This function fetches all OTC services for the given list of
    Local Authorities, excluding exempted services and out-of-season
    seasonal services. It returns a dictionary where the keys are
    tuples composed of split service numbers and modified registration
    numbers, and the values are the corresponding OTCService instances.

    Args:
        lta_list (list[LocalAuthority]): A list of Local Authority objects
                                         to filter the services.

    Returns:
        Dict[tuple, OTCService]
    """
    otc_data_lta_queryset = OTCService.objects.get_otc_data_for_lta(lta_list)
    if otc_data_lta_queryset is not None:
        return {
            (
                f"{split_service_number}",
                f"{service.registration_number.replace('/', ':')}",
            ): service
            for service in otc_data_lta_queryset
            for split_service_number in service.service_number.split("|")
        }
    else:
        return {}


def get_txc_map(org_id: int) -> Dict[str, TXCFileAttributes]:
    """
    Get a list of dictionaries of live TXCFileAttributes for an organisation
    with relevant effective staleness dates annotated.
    """
    return {
        txcfa.service_code: txcfa
        for txcfa in TXCFileAttributes.objects.filter(
            revision__dataset__organisation_id=org_id
        )
        .get_active_live_revisions()
        .add_staleness_dates()
        .order_by(
            "service_code",
            "-revision__published_at",
            "-revision_number",
            "-modification_datetime",
            "-operating_period_start_date",
            "-filename",
        )
        .distinct("service_code")
    }


def get_line_level_txc_map_lta(lta_list) -> Dict[tuple, TXCFileAttributes]:
    """
    Get a dictionary of live TXCFileAttributes for each LTA (Local Transport
    Authority) with relevant effective staleness dates annotated.

    This function retrieves all live TXCFileAttributes for the given list of
    Local Authorities. It includes annotations for effective staleness dates
    and returns a dictionary where the keys are tuples of line names and service
    codes, and the values are the corresponding TXCFileAttributes instances.

    Args:
        lta_list (list[LocalAuthority]): A list of Local Authority objects to
                                         filter the services.

    Returns:
        Dict[tuple, TXCFileAttributes]
    """
    line_level_txc_map = {}
    services_subquery_list = [
        x.registration_numbers.values("id")
        for x in lta_list
        if x.registration_numbers.values("id")
    ]

    if len(lta_list) > 0:
        weca_services_list = OTCService.objects.filter(
            atco_code__in=AdminArea.objects.filter(ui_lta=lta_list[0].ui_lta).values(
                "atco_code"
            ),
            licence_id__isnull=False,
        ).values("id")

        if weca_services_list:
            services_subquery_list.append(weca_services_list)

    if services_subquery_list:
        final_subquery = None
        for service_queryset in services_subquery_list:
            if final_subquery is None:
                final_subquery = service_queryset
            else:
                final_subquery = final_subquery | service_queryset
        final_subquery = final_subquery.distinct()

        service_code_subquery = Subquery(
            OTCService.objects.filter(id__in=Subquery(final_subquery.values("id")))
            .add_service_code()
            .values("service_code")
        )

        txc_file_attributes = (
            TXCFileAttributes.objects.filter(service_code__in=service_code_subquery)
            .get_active_live_revisions()
            .add_staleness_dates()
            .add_split_linenames()
            .add_organisation_name()
            .order_by(
                "service_code",
                "-revision__published_at",
                "-revision_number",
                "-modification_datetime",
                "-operating_period_start_date",
                "-filename",
            )
        )

        for txc_attribute in txc_file_attributes:
            key = (txc_attribute.line_name_unnested, txc_attribute.service_code)
            if key not in line_level_txc_map:
                line_level_txc_map[key] = txc_attribute
        return line_level_txc_map

    else:
        return {}


def get_line_level_txc_map(org_id: int) -> Dict[tuple, TXCFileAttributes]:
    """
    Get a list of dictionaries of live TXCFileAttributes for an organisation
    with relevant effective staleness dates annotated.
    """
    line_level_txc_map = {}

    txc_file_attributes = (
        TXCFileAttributes.objects.filter(revision__dataset__organisation_id=org_id)
        .get_active_live_revisions()
        .add_staleness_dates()
        .add_split_linenames()
        .add_organisation_name()
        .order_by(
            "service_code",
            "line_name_unnested",
            "-revision__published_at",
            "-revision_number",
            "-modification_datetime",
            "-operating_period_start_date",
            "-filename",
        )
        .distinct("service_code", "line_name_unnested")
    )

    for txc_file in txc_file_attributes:
        key = (txc_file.service_code, txc_file.line_name_unnested)
        if key not in line_level_txc_map:
            line_level_txc_map[key] = txc_file
    return line_level_txc_map


def get_line_level_txc_map_service_base(
    service_codes: List,
) -> Dict[tuple, TXCFileAttributes]:
    """
    Get a list of dictionaries of live TXCFileAttributes for an organisation
    with relevant effective staleness dates annotated.
    """
    line_level_txc_map = {}

    txc_file_attributes = (
        TXCFileAttributes.objects.filter(service_code__in=service_codes)
        .get_active_live_revisions()
        .add_staleness_dates()
        .add_split_linenames()
        .add_organisation_name()
        .order_by(
            "service_code",
            "line_name_unnested",
            "-revision__published_at",
            "-revision_number",
            "-modification_datetime",
            "-operating_period_start_date",
            "-filename",
        )
        .distinct("service_code", "line_name_unnested")
    )

    for txc_file in txc_file_attributes:
        key = (txc_file.service_code, txc_file.line_name_unnested)
        if key not in line_level_txc_map:
            line_level_txc_map[key] = txc_file
    return line_level_txc_map


def get_txc_map_lta(lta_list) -> Dict[str, TXCFileAttributes]:
    """
    Get a list of dictionaries of live TXCFileAttributes for a LTA
    with relevant effective staleness dates annotated.
    """
    services_subquery_list = [
        x.registration_numbers.values("id")
        for x in lta_list
        if x.registration_numbers.values("id")
    ]

    if len(lta_list) > 0:
        weca_services_list = OTCService.objects.filter(
            atco_code__in=AdminArea.objects.filter(ui_lta=lta_list[0].ui_lta).values(
                "atco_code"
            ),
            licence_id__isnull=False,
        ).values("id")

        if weca_services_list:
            services_subquery_list.append(weca_services_list)

    if services_subquery_list:
        final_subquery = None
        for service_queryset in services_subquery_list:
            if final_subquery is None:
                final_subquery = service_queryset
            else:
                final_subquery = final_subquery | service_queryset
        final_subquery = final_subquery.distinct()

        service_code_subquery = Subquery(
            OTCService.objects.filter(id__in=Subquery(final_subquery.values("id")))
            .add_service_code()
            .values("service_code")
        )
        return {
            txcfa.service_code: txcfa
            for txcfa in TXCFileAttributes.objects.filter(
                service_code__in=service_code_subquery
            )
            .get_active_live_revisions()
            .add_staleness_dates()
            .add_organisation_name()
            .order_by(
                "service_code",
                "-revision__published_at",
                "-revision_number",
                "-modification_datetime",
                "-operating_period_start_date",
                "-filename",
            )
            .distinct("service_code")
        }
    else:
        return {}


def _update_data(
    object_list: List[Dict[str, str]],
    service: OTCService,
    line_number: Optional[str] = None,
) -> None:
    """
    Append data to object_list of services requiring attention.
    """
    if not line_number:
        object_list.append(
            {
                "licence_number": service.otc_licence_number,
                "service_code": service.registration_number,
                "line_number": service.service_number,
            }
        )
    else:
        object_list.append(
            {
                "licence_number": service.otc_licence_number,
                "service_code": service.registration_number,
                "line_number": line_number,
            }
        )


def evaluate_staleness(service: OTCService, file_attribute: TXCFileAttributes) -> tuple:
    """
    Checks key staleness dates on live TXCFileAttributes and OTC Service to determine
    if a service is Stale and returns all Stale live services.

    Staleness logic:
        Staleness Status - Up to Date:
            Default status for service codes published to BODS
        Staleness Status - Stale - OTC Variation:
            Staleness Status - Stale - OTC Variation
            When Associated data is No
            AND
            today >= Effective stale date due to OTC effective date
            NB: Associated data is Yes IF
            (last modified date >= Association date due to OTC effective date
            OR Operating period start date = OTC effective date).
        Staleness Status - Stale - 42 Day Look Ahead:
            If Operating period end date is present
            AND
            Staleness status is not OTC Variation
            AND
            Operating period end date < today + 42 days
        Staleness Status - Stale - 12 months old:
            If Staleness status is not OTC Variation
            AND
            Staleness status is not 42 day look ahead
            AND
            last_modified + 365 days <= today
    """
    today = now().date()
    last_modified = file_attribute.modification_datetime.date()
    effective_date = service.effective_date
    effective_stale_date_otc_effective_date = (
        service.effective_stale_date_otc_effective_date
    )
    # Service Effective date - 70 days
    association_date_otc_effective_date = service.association_date_otc_effective_date
    operating_period_start_date = file_attribute.operating_period_start_date
    operating_period_end_date = file_attribute.operating_period_end_date
    forty_two_days_from_today = today + timedelta(days=42)

    is_data_associated = (
        last_modified >= association_date_otc_effective_date
        or operating_period_start_date == effective_date
    )

    staleness_otc = (
        not is_data_associated
        if today >= effective_stale_date_otc_effective_date
        else False
    )
    staleness_42_day_look_ahead = (
        (not staleness_otc and operating_period_end_date < forty_two_days_from_today)
        if operating_period_end_date
        else False
    )
    staleness_12_months_old = (
        True
        if not staleness_42_day_look_ahead
        and not staleness_otc
        and (last_modified + timedelta(days=365) <= today)
        else False
    )

    return (
        staleness_42_day_look_ahead,
        staleness_12_months_old,
        staleness_otc,
    )


def is_stale(service: OTCService, file_attribute: TXCFileAttributes) -> bool:
    """
    Determines if a timetables service has any stale values that are True.

    Args:
        service (OTCService): OTC Service
        file_attribute (TXCFileAttributes): File attributes from TXC files

    Returns:
        bool: True or False if there is a stale value present.
    """
    return any(evaluate_staleness(service, file_attribute))


def evaluate_fares_staleness(
<<<<<<< HEAD
    operating_period_end_date: date, last_updated: datetime
=======
    operating_period_end_date: date, last_updated_date: date
>>>>>>> 26be79ec
) -> tuple:
    """
    Checks timeliness status for fares data.

    Fares Staleness logic:
        Staleness Status - Stale - 42 day look ahead is incomplete:
            If Operating period end date is present
            AND
            Operating period end date < today + 42 days
        Staleness Status - Stale - One year old:
            If last_modified + 365 days <= today
<<<<<<< HEAD
    """
    today = now().date()
    forty_two_days_from_today = today + timedelta(days=42)
    last_updated_date = last_updated.date()
=======

    Args:
        operating_period_end_date (date): Valid to date
        last_updated (date): Last updated date

    Returns:
        tuple: Boolean value for each staleness status
    """
    today = now().date()
    forty_two_days_from_today = today + timedelta(days=42)
>>>>>>> 26be79ec
    twelve_months_from_last_updated = last_updated_date + timedelta(days=365)

    staleness_42_day_look_ahead = (
        True
        if not pd.isna(operating_period_end_date)
        and (operating_period_end_date < forty_two_days_from_today)
        else False
    )
    staleness_12_months_old = (
        True if (twelve_months_from_last_updated <= today) else False
    )

    return (
        staleness_42_day_look_ahead,
        staleness_12_months_old,
    )


<<<<<<< HEAD
def get_fares_published_status(row: pd.Series) -> str:
    """
    Returns value for 'Fares Published Status' column.
    Args:
        row (pd.Series): Row from fares dataframe
    Returns:
        str: Published or Unpublished for 'Fares Published Status' column
    """
    if row is not None and row["xml_file_name"]:
=======
def is_fares_stale(operating_period_end_date: date, last_updated: date) -> bool:
    """
    Determines if a fares service has any stale values that are True.

    Args:
        operating_period_end_date (date): Valid to value
        last_updated (date): Last update date

    Returns:
        bool: True or False if there is a stale value.
    """
    return any(evaluate_fares_staleness(operating_period_end_date, last_updated))


def get_fares_published_status(fares_dataset_id: int) -> str:
    """
    Returns value for 'Fares Published Status' column based on
    the presence of a dataset ID for a published fares dataset.

    Args:
        fares_dataset_id (int): Fares Dataset ID

    Returns:
        str: Published or Unpublished for 'Fares Published Status' column
    """
    if not pd.isna(fares_dataset_id):
>>>>>>> 26be79ec
        return "Published"
    return "Unpublished"


<<<<<<< HEAD
def get_fares_timeliness_status(row: pd.Series) -> str:
    """
    Returns value for 'Fares Timeliness Status' column.
    Args:
        row (pd.Series): Row from fares dataframe
    Returns:
        str: Status for 'Fares Timeliness Status' column
    """
    fares_staleness_status = "Not Stale"
    if row is not None and is_fares_stale(row["valid_to"], row["last_updated_date"]):
        fares_rad = evaluate_fares_staleness(row["valid_to"], row["last_updated_date"])
        fares_staleness_status = FARES_STALENESS_STATUS[fares_rad.index(True)]
=======
def get_fares_timeliness_status(valid_to: date, last_updated_date: date) -> str:
    """
    Returns value for 'Fares Timeliness Status' column based on the following logic:
        12 months old:
            If 'Last updated' + 1 year <= today's date
            then timeliness status = 'One year old'
        42 day look ahead:
            If NETEX:Operating Period End Date (valid to) < today + 42 days
            then timeliness status = '42 day look ahead is incomplete'
        Else Not Stale

    Args:
        operating_period_end_date (date): Valid to value
        last_updated (date): Last update date

    Returns:
        str: Status value for 'Fares Timeliness Status' column
    """
    fares_staleness_status = "Not Stale"
    if (not pd.isna(last_updated_date)) and (not pd.isna(valid_to)):
        if is_fares_stale(valid_to, last_updated_date):
            fares_rad = evaluate_fares_staleness(valid_to, last_updated_date)
            fares_staleness_status = FARES_STALENESS_STATUS[fares_rad.index(True)]
>>>>>>> 26be79ec

    return fares_staleness_status


<<<<<<< HEAD
def get_fares_compliance_status(row: pd.Series) -> str:
    """
    Returns value for 'Fares Compliance Status' column.
    Args:
        row (pd.Series): Row from fares dataframe
    Returns:
        str: Compliant or Non compliant for 'Fares Compliance Status' column
    """
    if row is not None and row["is_fares_compliant"]:
        return "Compliant"
=======
def get_fares_compliance_status(is_fares_compliant: bool) -> str:
    """
    Returns value for 'Fares Compliance Status' column based on the
    compliance of the fares data published to BODS.

    Args:
        is_fares_compliant (bool): BODS compliance

    Returns:
        str: Compliant or Non compliant for 'Fares Compliance Status' column
    """
    if not pd.isna(is_fares_compliant):
        if is_fares_compliant:
            return "Compliant"
>>>>>>> 26be79ec
    return "Non compliant"


def get_fares_requires_attention(
    fares_published_status: str,
    fares_timeliness_status: str,
    fares_compliance_status: str,
) -> str:
    """
    Returns value for 'Fares requires attention' column based on the following logic:
        If 'Fares Published Status' equal to Published
        AND 'Fares Timeliness Status' equal to Not Stale
        AND 'Fares Compliance Status' equal to Compliant
        then 'Fares requires attention' = No.
        Else
        the 'Fares requires attention' = Yes.
<<<<<<< HEAD
=======

>>>>>>> 26be79ec
    Args:
        fares_published_status (str): Value of 'Fares Published Status'
        fares_timeliness_status (str): Value of 'Fares Timeliness Status'
        fares_compliance_status (str): Value of 'Fares Compliance Status'
<<<<<<< HEAD
=======

>>>>>>> 26be79ec
    Returns:
        str: Yes or No for 'Fares requires attention' column
    """
    if (
        (fares_published_status == "Published")
        and (fares_timeliness_status == "Not Stale")
        and (fares_compliance_status == "Compliant")
    ):
        return "No"
    return "Yes"


<<<<<<< HEAD
def is_fares_stale(operating_period_end_date: date, last_updated: datetime) -> bool:
    """
    Determines if a fares service has any stale values that are True.

    Args:
        operating_period_end_date (date): Valid to value
        last_updated (datetime): Last update date

    Returns:
        bool: True or False if there is a stale value.
    """
    return any(evaluate_fares_staleness(operating_period_end_date, last_updated))


=======
>>>>>>> 26be79ec
def get_requires_attention_line_level_data(org_id: int) -> List[Dict[str, str]]:
    """
    Compares an organisation's OTC Services dictionaries list with TXCFileAttributes
    dictionaries list to determine which OTC Services require attention ie. not live
    in BODS at all, or live but meeting new Staleness conditions.

    Returns list of objects of each service requiring attention for an organisation.
    """
    object_list = []
    dqs_critical_issues_service_line_map = []
    otc_map = get_line_level_in_scope_otc_map(org_id)
    service_codes = [service_code for (service_code, line_name) in otc_map]
    txcfa_map = get_line_level_txc_map_service_base(service_codes)
    is_dqs_require_attention = flag_is_active(
        "", FeatureFlags.DQS_REQUIRE_ATTENTION.value
    )
    if is_dqs_require_attention:
        dqs_critical_issues_service_line_map = get_dq_critical_observation_services_map(
            txcfa_map
        )

    for service_key, service in otc_map.items():
        file_attribute = txcfa_map.get(service_key)
        if file_attribute is None:
            _update_data(object_list, service)
        elif is_stale(service, file_attribute) or (
            is_dqs_require_attention
            and service_key in dqs_critical_issues_service_line_map
        ):
            _update_data(object_list, service)
    return object_list


def get_avl_requires_attention_line_level_data(org_id: int) -> List[Dict[str, str]]:
    """
    Compares an organisation's OTC Services dictionaries list with TXCFileAttributes
    dictionaries list to determine which OTC Services require attention ie. service has
    been published for a service or has a matching issue.

    Returns list of objects of each service requiring attention for an organisation.
    """
    is_avl_require_attention_active = flag_is_active(
        "", "is_avl_require_attention_active"
    )
    if not is_avl_require_attention_active:
        return []
    object_list = []
    dqs_critical_issues_service_line_map = []
    otc_map = get_line_level_in_scope_otc_map(org_id)
    service_codes = [service_code for (service_code, line_name) in otc_map]
    txcfa_map = get_line_level_txc_map_service_base(service_codes)
    is_dqs_require_attention = flag_is_active(
        "", FeatureFlags.DQS_REQUIRE_ATTENTION.value
    )
    if is_dqs_require_attention:
        dqs_critical_issues_service_line_map = get_dq_critical_observation_services_map(
            txcfa_map
        )

    uncounted_activity_df = get_vehicle_activity_operatorref_linename()
    abods_registry = AbodsRegistery()
    synced_in_last_month = abods_registry.records()

    for service_key, service in otc_map.items():
        file_attribute = txcfa_map.get(service_key)
        if file_attribute is not None:
            operator_ref = file_attribute.national_operator_code
            line_name = service_key[1]

            if (
                not uncounted_activity_df.loc[
                    (uncounted_activity_df["OperatorRef"] == operator_ref)
                    & (
                        uncounted_activity_df["LineRef"].isin(
                            [line_name, line_name.replace(" ", "_")]
                        )
                    )
                ].empty
                or f"{line_name}__{operator_ref}" not in synced_in_last_month
            ):
                _update_data(object_list, service)
        elif (
            is_dqs_require_attention
            and (service_key, service) in dqs_critical_issues_service_line_map
        ):
            _update_data(object_list, service)
        else:
            _update_data(object_list, service)
    logging.info(f"AVL-REQUIRE-ATTENTION: total objects {len(object_list)}")
    return object_list


def get_requires_attention_data_lta(lta_list: List) -> int:
    """
    Compares an organisation's OTC Services dictionaries list with TXCFileAttributes
    dictionaries list to determine which OTC Services require attention ie. not live
    in BODS at all, or live but meeting new Staleness conditions.

    Returns list of objects of each service requiring attention for a LTA.
    """
    object_list = []
    lta_services_requiring_attention = 0
    otc_map = get_otc_map_lta(lta_list)
    txcfa_map = get_txc_map_lta(lta_list)
    for service_code, service in otc_map.items():
        file_attribute = txcfa_map.get(service_code)
        if file_attribute is None:
            _update_data(object_list, service)
        elif is_stale(service, file_attribute):
            _update_data(object_list, service)
    lta_services_requiring_attention = len(object_list)

    return lta_services_requiring_attention


def get_requires_attention_data_lta_line_level_length(lta_list: List) -> int:
    """
    Compares an organisation's OTC Services dictionaries list with TXCFileAttributes
    dictionaries list to determine which OTC Services require attention, i.e., those
    not live in BODS (Bus Open Data Service) at all, or live but meeting new
    staleness conditions.

    This function identifies services that require attention based on their status in
    BODS. It compares the OTC services with the TXCFileAttributes and updates a list
    of services requiring attention if they are not live or are considered stale.
    The length of this list is returned as the result.

    Args:
        lta_list (list): A list of Local Authority objects to filter the services.

    Returns:
        int: The count of services requiring attention.
    """
    object_list = []
    dqs_critical_issues_service_line_map = []
    lta_services_requiring_attention = 0
    otc_map = get_line_level_otc_map_lta(lta_list)
    txcfa_map = get_line_level_txc_map_lta(lta_list)
    is_dqs_require_attention = flag_is_active(
        "", FeatureFlags.DQS_REQUIRE_ATTENTION.value
    )
    if is_dqs_require_attention:
        dqs_critical_issues_service_line_map = get_dq_critical_observation_services_map(
            txcfa_map
        )
    for (service_number, registration_number), service in otc_map.items():
        file_attribute = txcfa_map.get((service_number, registration_number))
        if file_attribute is None:
            _update_data(object_list, service, line_number=service_number)
        elif is_stale(service, file_attribute) or (
            is_dqs_require_attention
            and (registration_number, service_number)
            in dqs_critical_issues_service_line_map
        ):
            _update_data(object_list, service, line_number=service_number)
    lta_services_requiring_attention = len(object_list)

    return lta_services_requiring_attention


def get_dq_critical_observation_services_map(
    txc_map: Dict[tuple, TXCFileAttributes]
) -> List[tuple]:
    """Check for data quality critical issue for service code
    and line name combination for the current revision only,
    Method will receive the txcfileattributes table dictionary

    Returns:
        dict[tuple, str]: return a list of services
    """
    txc_map_df = pd.DataFrame(
        [
            {
                "service_code": obj.service_code,
                "line_name_unnested": obj.line_name_unnested,
                "revision_id": obj.revision_id,
                "id": obj.id,
            }
            for _, obj in txc_map.items()
        ]
    )
    return get_dq_critical_observation_services_map_from_dataframe(txc_map_df)


def query_dq_critical_observation(query) -> List[tuple]:
    """Query for data quality critical issue for service code
    and line name combination for the current revision only,
    Using two scenarions, Any of the scenario with mark
    Dq require attention to True

    1. the Transmodel tables relations with dqs_observationresults
    Transmodel services -> Transmodel Service Patterns
    -> Transmodel Service Pattern Stops -> Dqs Observationresult

    And for checking the observation result must be critical
    Dqs Observationresult -> Taskresults -> checks

    2. Check for customer feedback present and not suppressed
    Transmodel service -> Organisation feedback

    Due to database restriction we can not use above given joins, we have to use
    Dataframe approch in order to acheive the desired values. Following steps will
    be followed

    1. Get dataframe to get service_patter_ids for the given query of registration number, line name, revision id
    2. Get dataframe by querying servicepatternstops table from the service_pattern_ids extracted in step 1
    3. Merge the dataframe built on step 1 and step 2 with left join (To prevent any service.id loss)
    4. Get the observations with ciritical type and merge the selected stop points with the Step 3 dataframe
    5. Now to get consumer feedback use the service_ids extracted on Step 1 df and search for feedbacks which are not suppressed
    6. Merge the dataframe of consumer feedbacks with main dataframe
    7. Return the registration number and line name for which any value (Observation with ciritical or Consumer feedback) is present

    Returns:
        dict[tuple, str]: return a list of services"""

    service_pattern_ids_df = get_service_patterns_df(query)
    if service_pattern_ids_df.empty:
        return []

    service_pattern_stops_df = get_service_pattern_stops_df(service_pattern_ids_df)

    service_pattern_ids_df = service_pattern_ids_df.merge(
        service_pattern_stops_df, on=["service_pattern_id"], how="left"
    )

    dqs_observation_df = get_dqs_observations_df(service_pattern_stops_df)

    dqs_require_attention_df = service_pattern_ids_df.merge(
        dqs_observation_df, on=["service_pattern_stop_id"], how="left", indicator=True
    )
    dqs_require_attention_df.rename(columns={"_merge": "dqs_critical"}, inplace=True)

    is_specific_feedback = flag_is_active("", "is_specific_feedback")
    if is_specific_feedback:
        consumer_feedback_df = get_consumer_feedback_df(service_pattern_ids_df)

        dqs_require_attention_df = dqs_require_attention_df.merge(
            consumer_feedback_df, on=["service_id"], how="left", indicator=True
        )
        dqs_require_attention_df.rename(
            columns={"_merge": "has_feedback"}, inplace=True
        )

        dqs_require_attention_df = dqs_require_attention_df[
            (dqs_require_attention_df["dqs_critical"] == "both")
            | (dqs_require_attention_df["has_feedback"] == "both")
        ]
    else:
        dqs_require_attention_df = dqs_require_attention_df[
            dqs_require_attention_df["dqs_critical"] == "both"
        ]

    dqs_require_attention_df = dqs_require_attention_df[["service_code", "line_name"]]

    return list(dqs_require_attention_df.itertuples(index=False, name=None))


def get_dq_critical_observation_services_map_from_dataframe(
    txc_map: pd.DataFrame,
) -> List[tuple]:
    """Check for data quality critical issue for service code
    and line name combination for the current revision only,
    Method will receive a dataframe for the txc files

    Returns:
        dict[tuple, str]: return a list of services
    """
    if txc_map.empty:
        return []

    query = Q()
    for _, row in txc_map.iterrows():
        query |= Q(
            service_code=row["service_code"],
            service_patterns__line_name=row["line_name_unnested"],
            revision_id=row["revision_id"],
            txcfileattributes_id=row["id"],
        )
    return query_dq_critical_observation(query)


def get_fares_dataset_map(txc_map: Dict[tuple, TXCFileAttributes]) -> pd.DataFrame:
    """Find fares data compatible to NOC and Line name

    Args:
        txc_map (Dict[tuple, TXCFileAttributes]): List of txc file attributes

    Returns:
        pd.DataFrame: DataFrame containing the fares files details
    """
    nocs_list = []
    noc_linename_dict = []
    for service_key in txc_map:
        nocs_list.append(txc_map[service_key].national_operator_code)
        noc_linename_dict.append(
            {
                "national_operator_code": txc_map[service_key].national_operator_code,
                "line_name": txc_map[service_key].line_name_unnested,
            }
        )

    noc_df = pd.DataFrame.from_dict(noc_linename_dict)
    noc_df.drop_duplicates(inplace=True)

    nocs_list = list(set(nocs_list))

    fares_df = pd.DataFrame.from_records(
        DataCatalogueMetaData.objects.filter(national_operator_code__overlap=nocs_list)
        .add_revision_and_dataset()
        .get_live_revision_data()
        .exclude(fares_metadata_id__revision__status=INACTIVE)
        .add_published_date()
        .add_compliance_status()
        .values(
            "xml_file_name",
            "valid_from",
            "valid_to",
            "line_id",
            "id",
            "national_operator_code",
            "fares_metadata_id",
            "last_updated_date",
            "is_fares_compliant",
            "dataset_id",
        )
    )

    if fares_df.empty:
        return pd.DataFrame()

    fares_df = fares_df.explode("line_id")
    fares_df = fares_df.explode("national_operator_code")
    fares_df["line_name"] = fares_df["line_id"].apply(
        lambda x: (
            x.split(":")[3] if isinstance(x, str) and len(x.split(":")) > 3 else None
        )
    )

    fares_df_merged = pd.DataFrame.merge(
        fares_df,
        noc_df,
        on=["line_name", "national_operator_code"],
        how="inner",
        indicator=False,
    )

    fares_df_merged["valid_to"] = pd.to_datetime(
        fares_df_merged["valid_to"], errors="coerce"
    )
    fares_df_merged["valid_from"] = pd.to_datetime(
        fares_df_merged["valid_from"], errors="coerce"
    )

    fares_df_merged = (
        fares_df_merged.sort_values(
            by=["valid_to", "valid_from", "xml_file_name"],
            ascending=[False, False, False],
        )
        .drop_duplicates(subset=["line_name", "national_operator_code"])
        .reset_index()
    )

    return fares_df_merged


def get_service_patterns_df(query) -> pd.DataFrame:
    """Get list fo service pattern records for service pattern ids

    Args:
        query (_type_): Servie pattner filter (OR query)

    Returns:
        pd.DataFrame: Dataframe with list of transmodel service with service pattern id
    """
    service_pattern_ids_df = pd.DataFrame.from_records(
        TransmodelService.objects.filter(query).values(
            "id", "service_code", "service_patterns__line_name", "service_patterns__id"
        )
    )
    if service_pattern_ids_df.empty:
        service_pattern_ids_df = pd.DataFrame(
            columns=[
                "id",
                "service_code",
                "service_patterns__line_name",
                "service_patterns__id",
            ]
        )

    service_pattern_ids_df.rename(
        columns={
            "id": "service_id",
            "service_patterns__line_name": "line_name",
            "service_patterns__id": "service_pattern_id",
        },
        inplace=True,
    )
    return service_pattern_ids_df


def get_service_pattern_stops_df(service_pattern_ids_df: pd.DataFrame) -> pd.DataFrame:
    """Get Service pattern stop ids for given service pattern ids

    Args:
        service_pattern_ids_df (pd.DataFrame): Dataframe with service pattern ids

    Returns:
        pd.DataFrame: Dataframe with service pattern stop ids
    """
    service_pattern_stops_df = pd.DataFrame.from_records(
        ServicePatternStop.objects.filter(
            service_pattern_id__in=list(service_pattern_ids_df["service_pattern_id"])
        ).values("id", "service_pattern_id")
    )
    if service_pattern_stops_df.empty:
        service_pattern_stops_df = pd.DataFrame(columns=["id", "service_pattern_id"])

    service_pattern_stops_df.rename(
        columns={"id": "service_pattern_stop_id"}, inplace=True
    )
    return service_pattern_stops_df


def get_dqs_observations_df(service_pattern_stops_df: pd.DataFrame) -> pd.DataFrame:
    """Get Critical DQS Observations for the given service pattern stops

    Args:
        service_pattern_stops_df (pd.DataFrame): service pattern stop ids

    Returns:
        pd.DataFrame: Dataframe with service pattern stops details
    """
    dqs_observation_df = pd.DataFrame(columns=["service_pattern_stop_id"])
    if not service_pattern_stops_df.empty:
        dqs_observation_df = pd.DataFrame.from_records(
            ObservationResults.objects.filter(
                service_pattern_stop_id__in=list(
                    service_pattern_stops_df["service_pattern_stop_id"]
                ),
                taskresults__checks__importance=Level.critical.value,
            ).values("service_pattern_stop_id")
        )

        if dqs_observation_df.empty:
            dqs_observation_df = pd.DataFrame(columns=["service_pattern_stop_id"])

    return dqs_observation_df


def get_consumer_feedback_df(service_pattern_ids_df: pd.DataFrame) -> pd.DataFrame:
    """Get consumer feedback records for the given service pattern ids

    Args:
        service_pattern_ids_df (pd.DataFrame): _description_

    Returns:
        pd.DataFrame: Dataframe with consumer feedback records
    """
    consumer_feedback_df = pd.DataFrame.from_records(
        ConsumerFeedback.objects.filter(
            service_id__in=list(service_pattern_ids_df["service_id"]),
        )
        .exclude(is_suppressed=True)
        .values("service_id")
    )
    if consumer_feedback_df.empty:
        consumer_feedback_df = pd.DataFrame(columns=["service_id"])
    return consumer_feedback_df<|MERGE_RESOLUTION|>--- conflicted
+++ resolved
@@ -1,9 +1,5 @@
 import logging
-<<<<<<< HEAD
-from datetime import date, datetime, timedelta
-=======
 from datetime import date, timedelta
->>>>>>> 26be79ec
 from typing import Dict, List, Optional
 
 import pandas as pd
@@ -460,11 +456,7 @@
 
 
 def evaluate_fares_staleness(
-<<<<<<< HEAD
-    operating_period_end_date: date, last_updated: datetime
-=======
     operating_period_end_date: date, last_updated_date: date
->>>>>>> 26be79ec
 ) -> tuple:
     """
     Checks timeliness status for fares data.
@@ -476,23 +468,16 @@
             Operating period end date < today + 42 days
         Staleness Status - Stale - One year old:
             If last_modified + 365 days <= today
-<<<<<<< HEAD
+
+    Args:
+        operating_period_end_date (date): Valid to date
+        last_updated (date): Last updated date
+
+    Returns:
+        tuple: Boolean value for each staleness status
     """
     today = now().date()
     forty_two_days_from_today = today + timedelta(days=42)
-    last_updated_date = last_updated.date()
-=======
-
-    Args:
-        operating_period_end_date (date): Valid to date
-        last_updated (date): Last updated date
-
-    Returns:
-        tuple: Boolean value for each staleness status
-    """
-    today = now().date()
-    forty_two_days_from_today = today + timedelta(days=42)
->>>>>>> 26be79ec
     twelve_months_from_last_updated = last_updated_date + timedelta(days=365)
 
     staleness_42_day_look_ahead = (
@@ -511,17 +496,6 @@
     )
 
 
-<<<<<<< HEAD
-def get_fares_published_status(row: pd.Series) -> str:
-    """
-    Returns value for 'Fares Published Status' column.
-    Args:
-        row (pd.Series): Row from fares dataframe
-    Returns:
-        str: Published or Unpublished for 'Fares Published Status' column
-    """
-    if row is not None and row["xml_file_name"]:
-=======
 def is_fares_stale(operating_period_end_date: date, last_updated: date) -> bool:
     """
     Determines if a fares service has any stale values that are True.
@@ -548,25 +522,10 @@
         str: Published or Unpublished for 'Fares Published Status' column
     """
     if not pd.isna(fares_dataset_id):
->>>>>>> 26be79ec
         return "Published"
     return "Unpublished"
 
 
-<<<<<<< HEAD
-def get_fares_timeliness_status(row: pd.Series) -> str:
-    """
-    Returns value for 'Fares Timeliness Status' column.
-    Args:
-        row (pd.Series): Row from fares dataframe
-    Returns:
-        str: Status for 'Fares Timeliness Status' column
-    """
-    fares_staleness_status = "Not Stale"
-    if row is not None and is_fares_stale(row["valid_to"], row["last_updated_date"]):
-        fares_rad = evaluate_fares_staleness(row["valid_to"], row["last_updated_date"])
-        fares_staleness_status = FARES_STALENESS_STATUS[fares_rad.index(True)]
-=======
 def get_fares_timeliness_status(valid_to: date, last_updated_date: date) -> str:
     """
     Returns value for 'Fares Timeliness Status' column based on the following logic:
@@ -590,23 +549,10 @@
         if is_fares_stale(valid_to, last_updated_date):
             fares_rad = evaluate_fares_staleness(valid_to, last_updated_date)
             fares_staleness_status = FARES_STALENESS_STATUS[fares_rad.index(True)]
->>>>>>> 26be79ec
 
     return fares_staleness_status
 
 
-<<<<<<< HEAD
-def get_fares_compliance_status(row: pd.Series) -> str:
-    """
-    Returns value for 'Fares Compliance Status' column.
-    Args:
-        row (pd.Series): Row from fares dataframe
-    Returns:
-        str: Compliant or Non compliant for 'Fares Compliance Status' column
-    """
-    if row is not None and row["is_fares_compliant"]:
-        return "Compliant"
-=======
 def get_fares_compliance_status(is_fares_compliant: bool) -> str:
     """
     Returns value for 'Fares Compliance Status' column based on the
@@ -621,7 +567,6 @@
     if not pd.isna(is_fares_compliant):
         if is_fares_compliant:
             return "Compliant"
->>>>>>> 26be79ec
     return "Non compliant"
 
 
@@ -638,18 +583,12 @@
         then 'Fares requires attention' = No.
         Else
         the 'Fares requires attention' = Yes.
-<<<<<<< HEAD
-=======
-
->>>>>>> 26be79ec
+
     Args:
         fares_published_status (str): Value of 'Fares Published Status'
         fares_timeliness_status (str): Value of 'Fares Timeliness Status'
         fares_compliance_status (str): Value of 'Fares Compliance Status'
-<<<<<<< HEAD
-=======
-
->>>>>>> 26be79ec
+
     Returns:
         str: Yes or No for 'Fares requires attention' column
     """
@@ -662,23 +601,6 @@
     return "Yes"
 
 
-<<<<<<< HEAD
-def is_fares_stale(operating_period_end_date: date, last_updated: datetime) -> bool:
-    """
-    Determines if a fares service has any stale values that are True.
-
-    Args:
-        operating_period_end_date (date): Valid to value
-        last_updated (datetime): Last update date
-
-    Returns:
-        bool: True or False if there is a stale value.
-    """
-    return any(evaluate_fares_staleness(operating_period_end_date, last_updated))
-
-
-=======
->>>>>>> 26be79ec
 def get_requires_attention_line_level_data(org_id: int) -> List[Dict[str, str]]:
     """
     Compares an organisation's OTC Services dictionaries list with TXCFileAttributes
