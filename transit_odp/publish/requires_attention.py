--- conflicted
+++ resolved
@@ -1,9 +1,4 @@
-<<<<<<< HEAD
 from typing import Dict, List, Optional
-=======
-from typing import Dict, List
-import copy
->>>>>>> 2ff10527
 
 from django.db.models import Subquery
 from django.utils.timezone import now
@@ -72,7 +67,6 @@
         return {}
 
 
-<<<<<<< HEAD
 def get_line_level_otc_map_lta(lta_list) -> Dict[tuple, OTCService]:
     """
     Get a mapping of line-level OTC (Office of Transport Commissioner) services for each LTA (Local Transport Authority).
@@ -126,9 +120,6 @@
 
 
 def get_line_level_txc_map_lta(lta_list) -> Dict[tuple, TXCFileAttributes]:
-=======
-def get_line_level_txc_map_lta(lta_list) -> Dict[str, TXCFileAttributes]:
->>>>>>> 2ff10527
     """
     Get a dictionary of live TXCFileAttributes for each LTA (Local Transport Authority) with relevant effective staleness dates annotated.
 
