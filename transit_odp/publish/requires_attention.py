--- conflicted
+++ resolved
@@ -1,8 +1,5 @@
 import logging
-<<<<<<< HEAD
 import pandas as pd
-=======
->>>>>>> d686c5db
 from datetime import date, timedelta, datetime
 from typing import Dict, List, Optional
 
@@ -1062,11 +1059,8 @@
             "operator_id",
         )
     )
-<<<<<<< HEAD
-=======
     fares_df = pd.DataFrame.from_records(qs)
 
->>>>>>> d686c5db
     if fares_df.empty:
         return pd.DataFrame()
 
