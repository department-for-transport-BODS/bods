import logging
<<<<<<< HEAD
from datetime import date, datetime, timedelta
=======
import pandas as pd
from datetime import date, timedelta, datetime
>>>>>>> 0fa86d17
from typing import Dict, List, Optional

import pandas as pd
from django.db.models import Q, Subquery
from django.utils.timezone import now
from waffle import flag_is_active

from transit_odp.avl.require_attention.abods.registery import AbodsRegistery
from transit_odp.avl.require_attention.weekly_ppc_zip_loader import (
    get_vehicle_activity_operatorref_linename,
)
from transit_odp.common.constants import FeatureFlags
from transit_odp.dqs.constants import Level
<<<<<<< HEAD
=======
from transit_odp.fares.models import DataCatalogueMetaData
>>>>>>> 0fa86d17
from transit_odp.dqs.models import ObservationResults
from transit_odp.fares.models import DataCatalogueMetaData
from transit_odp.naptan.models import AdminArea
from transit_odp.organisation.constants import INACTIVE
from transit_odp.organisation.models.data import TXCFileAttributes
from transit_odp.organisation.models.organisations import ConsumerFeedback
from transit_odp.otc.models import Service as OTCService
from transit_odp.publish.constants import FARES_STALENESS_STATUS
<<<<<<< HEAD
from transit_odp.transmodel.models import Service as TransmodelService
from transit_odp.transmodel.models import ServicePatternStop
=======
from transit_odp.organisation.models.organisations import Licence
>>>>>>> 0fa86d17

logger = logging.getLogger(__name__)


def get_line_level_in_scope_otc_map(organisation_id: int) -> Dict[tuple, OTCService]:
    """
    Get a dictionary which includes all line level Services for an organisation.
    excluding exempted services and Out of Season seasonal services.

    Args:
        organisation_id (int): Organisation id

    Returns:
        Dict[tuple, OTCService]: List of Services
    """
    return {
        (
            f"{service.registration_number.replace('/', ':')}",
            f"{split_service_number}",
        ): service
        for service in OTCService.objects.get_otc_data_for_organisation(organisation_id)
        for split_service_number in service.service_number.split("|")
    }


def get_all_line_level_otc_map(organisation_id: int) -> Dict[tuple, OTCService]:
    """
    Get a dictionary which includes all line level Services for an organisation.

    Args:
        organisation_id (int): Organisation id

    Returns:
        Dict[tuple, OTCService]: List of Services
    """
    return {
        (
            f"{service.registration_number.replace('/', ':')}",
            f"{split_service_number}",
        ): service
        for service in OTCService.objects.get_all_otc_data_for_organisation(
            organisation_id
        )
        for split_service_number in service.service_number.split("|")
    }


def get_otc_map_lta(lta_list) -> Dict[str, OTCService]:
    """
    Get a list of dictionaries which includes all OTC Services for a LTA,
    excluding exempted services and Out of Season seasonal services.
    """
    otc_data_lta_queryset = OTCService.objects.get_otc_data_for_lta(lta_list)
    if otc_data_lta_queryset is not None:
        return {
            service.registration_number.replace("/", ":"): service
            for service in otc_data_lta_queryset
        }
    else:
        return {}


def get_line_level_otc_map_lta(lta_list) -> Dict[tuple, OTCService]:
    """
    Get a mapping of line-level OTC (Office of Transport Commissioner)
    services for each LTA (Local Transport Authority).

    This function fetches all OTC services for the given list of
    Local Authorities, excluding exempted services and out-of-season
    seasonal services. It returns a dictionary where the keys are
    tuples composed of split service numbers and modified registration
    numbers, and the values are the corresponding OTCService instances.

    Args:
        lta_list (list[LocalAuthority]): A list of Local Authority objects
                                         to filter the services.

    Returns:
        Dict[tuple, OTCService]
    """
    otc_data_lta_queryset = OTCService.objects.get_otc_data_for_lta(lta_list)
    if otc_data_lta_queryset is not None:
        return {
            (
                f"{split_service_number}",
                f"{service.registration_number.replace('/', ':')}",
            ): service
            for service in otc_data_lta_queryset
            for split_service_number in service.service_number.split("|")
        }
    else:
        return {}


def get_txc_map(org_id: int) -> Dict[str, TXCFileAttributes]:
    """
    Get a list of dictionaries of live TXCFileAttributes for an organisation
    with relevant effective staleness dates annotated.
    """
    return {
        txcfa.service_code: txcfa
        for txcfa in TXCFileAttributes.objects.filter(
            revision__dataset__organisation_id=org_id
        )
        .get_active_live_revisions()
        .add_staleness_dates()
        .order_by(
            "service_code",
            "-revision__published_at",
            "-revision_number",
            "-modification_datetime",
            "-operating_period_start_date",
            "-filename",
        )
        .distinct("service_code")
    }


def get_line_level_txc_map_lta(lta_list) -> Dict[tuple, TXCFileAttributes]:
    """
    Get a dictionary of live TXCFileAttributes for each LTA (Local Transport
    Authority) with relevant effective staleness dates annotated.

    This function retrieves all live TXCFileAttributes for the given list of
    Local Authorities. It includes annotations for effective staleness dates
    and returns a dictionary where the keys are tuples of line names and service
    codes, and the values are the corresponding TXCFileAttributes instances.

    Args:
        lta_list (list[LocalAuthority]): A list of Local Authority objects to
                                         filter the services.

    Returns:
        Dict[tuple, TXCFileAttributes]
    """
    line_level_txc_map = {}
    services_subquery_list = [
        x.registration_numbers.values("id")
        for x in lta_list
        if x.registration_numbers.values("id")
    ]

    if len(lta_list) > 0:
        weca_services_list = OTCService.objects.filter(
            atco_code__in=AdminArea.objects.filter(ui_lta=lta_list[0].ui_lta).values(
                "atco_code"
            ),
            licence_id__isnull=False,
        ).values("id")

        if weca_services_list:
            services_subquery_list.append(weca_services_list)

    if services_subquery_list:
        final_subquery = None
        for service_queryset in services_subquery_list:
            if final_subquery is None:
                final_subquery = service_queryset
            else:
                final_subquery = final_subquery | service_queryset
        final_subquery = final_subquery.distinct()

        service_code_subquery = Subquery(
            OTCService.objects.filter(id__in=Subquery(final_subquery.values("id")))
            .add_service_code()
            .values("service_code")
        )

        txc_file_attributes = (
            TXCFileAttributes.objects.filter(service_code__in=service_code_subquery)
            .get_active_live_revisions()
            .add_staleness_dates()
            .add_split_linenames()
            .add_organisation_name()
            .order_by(
                "service_code",
                "-revision__published_at",
                "-revision_number",
                "-modification_datetime",
                "-operating_period_start_date",
                "-filename",
            )
        )

        for txc_attribute in txc_file_attributes:
            key = (txc_attribute.line_name_unnested, txc_attribute.service_code)
            if key not in line_level_txc_map:
                line_level_txc_map[key] = txc_attribute
        return line_level_txc_map

    else:
        return {}


def get_line_level_txc_map(org_id: int) -> Dict[tuple, TXCFileAttributes]:
    """
    Get a list of dictionaries of live TXCFileAttributes for an organisation
    with relevant effective staleness dates annotated.
    """
    line_level_txc_map = {}

    txc_file_attributes = (
        TXCFileAttributes.objects.filter(revision__dataset__organisation_id=org_id)
        .get_active_live_revisions()
        .add_staleness_dates()
        .add_split_linenames()
        .add_organisation_name()
        .order_by(
            "service_code",
            "line_name_unnested",
            "-revision__published_at",
            "-revision_number",
            "-modification_datetime",
            "-operating_period_start_date",
            "-filename",
        )
        .distinct("service_code", "line_name_unnested")
    )

    for txc_file in txc_file_attributes:
        key = (txc_file.service_code, txc_file.line_name_unnested)
        if key not in line_level_txc_map:
            line_level_txc_map[key] = txc_file
    return line_level_txc_map


def get_line_level_txc_map_service_base(
    service_codes: List,
) -> Dict[tuple, TXCFileAttributes]:
    """
    Get a list of dictionaries of live TXCFileAttributes for an organisation
    with relevant effective staleness dates annotated.
    """
    line_level_txc_map = {}

    txc_file_attributes = (
        TXCFileAttributes.objects.filter(service_code__in=service_codes)
        .get_active_live_revisions()
        .add_staleness_dates()
        .add_split_linenames()
        .add_organisation_name()
        .order_by(
            "service_code",
            "line_name_unnested",
            "-revision__published_at",
            "-revision_number",
            "-modification_datetime",
            "-operating_period_start_date",
            "-filename",
        )
        .distinct("service_code", "line_name_unnested")
    )

    for txc_file in txc_file_attributes:
        key = (txc_file.service_code, txc_file.line_name_unnested)
        if key not in line_level_txc_map:
            line_level_txc_map[key] = txc_file

    return line_level_txc_map


def get_txc_map_lta(lta_list) -> Dict[str, TXCFileAttributes]:
    """
    Get a list of dictionaries of live TXCFileAttributes for a LTA
    with relevant effective staleness dates annotated.
    """
    services_subquery_list = [
        x.registration_numbers.values("id")
        for x in lta_list
        if x.registration_numbers.values("id")
    ]

    if len(lta_list) > 0:
        weca_services_list = OTCService.objects.filter(
            atco_code__in=AdminArea.objects.filter(ui_lta=lta_list[0].ui_lta).values(
                "atco_code"
            ),
            licence_id__isnull=False,
        ).values("id")

        if weca_services_list:
            services_subquery_list.append(weca_services_list)

    if services_subquery_list:
        final_subquery = None
        for service_queryset in services_subquery_list:
            if final_subquery is None:
                final_subquery = service_queryset
            else:
                final_subquery = final_subquery | service_queryset
        final_subquery = final_subquery.distinct()

        service_code_subquery = Subquery(
            OTCService.objects.filter(id__in=Subquery(final_subquery.values("id")))
            .add_service_code()
            .values("service_code")
        )
        return {
            txcfa.service_code: txcfa
            for txcfa in TXCFileAttributes.objects.filter(
                service_code__in=service_code_subquery
            )
            .get_active_live_revisions()
            .add_staleness_dates()
            .add_organisation_name()
            .order_by(
                "service_code",
                "-revision__published_at",
                "-revision_number",
                "-modification_datetime",
                "-operating_period_start_date",
                "-filename",
            )
            .distinct("service_code")
        }
    else:
        return {}


def _update_data(
    object_list: List[Dict[str, str]],
    service: OTCService,
    line_number: Optional[str] = None,
) -> None:
    """
    Append data to object_list of services requiring attention.
    """

    object_list.append(
        {
            "licence_number": service.otc_licence_number,
            "service_code": service.registration_number,
            "line_number": line_number if line_number else service.service_number,
        }
    )


def evaluate_staleness(service: OTCService, file_attribute: TXCFileAttributes) -> tuple:
    """
    Checks key staleness dates on live TXCFileAttributes and OTC Service to determine
    if a service is Stale and returns all Stale live services.

    Staleness logic:
        Staleness Status - Up to Date:
            Default status for service codes published to BODS
        Staleness Status - Stale - OTC Variation:
            Staleness Status - Stale - OTC Variation
            When Associated data is No
            AND
            today >= Effective stale date due to OTC effective date
            NB: Associated data is Yes IF
            (last modified date >= Association date due to OTC effective date
            OR Operating period start date = OTC effective date).
        Staleness Status - Stale - 42 Day Look Ahead:
            If Operating period end date is present
            AND
            Staleness status is not OTC Variation
            AND
            Operating period end date < today + 42 days
        Staleness Status - Stale - 12 months old:
            If Staleness status is not OTC Variation
            AND
            Staleness status is not 42 day look ahead
            AND
            last_modified + 365 days <= today
    """
    today = now().date()
    last_modified = file_attribute.modification_datetime.date()
    effective_date = service.effective_date
    effective_stale_date_otc_effective_date = (
        service.effective_stale_date_otc_effective_date
    )
    # Service Effective date - 70 days
    association_date_otc_effective_date = service.association_date_otc_effective_date
    operating_period_start_date = file_attribute.operating_period_start_date
    operating_period_end_date = file_attribute.operating_period_end_date
    forty_two_days_from_today = today + timedelta(days=42)

    is_data_associated = (
        last_modified >= association_date_otc_effective_date
        or operating_period_start_date == effective_date
    )

    staleness_otc = (
        not is_data_associated
        if today >= effective_stale_date_otc_effective_date
        else False
    )
    staleness_42_day_look_ahead = (
        (not staleness_otc and operating_period_end_date < forty_two_days_from_today)
        if operating_period_end_date
        else False
    )
    staleness_12_months_old = (
        True
        if not staleness_42_day_look_ahead
        and not staleness_otc
        and (last_modified + timedelta(days=365) <= today)
        else False
    )

    return (
        staleness_42_day_look_ahead,
        staleness_12_months_old,
        staleness_otc,
    )


def is_stale(service: OTCService, file_attribute: TXCFileAttributes) -> bool:
    """
    Determines if a timetables service has any stale values that are True.

    Args:
        service (OTCService): OTC Service
        file_attribute (TXCFileAttributes): File attributes from TXC files

    Returns:
        bool: True or False if there is a stale value present.
    """
    return any(evaluate_staleness(service, file_attribute))


def evaluate_fares_staleness(
    operating_period_end_date: date, last_updated_date: date
) -> tuple:
    """
    Checks timeliness status for fares data.

    Fares Staleness logic:
        Staleness Status - Stale - 42 day look ahead is incomplete:
            If Operating period end date is present
            AND
            Operating period end date < today + 42 days
        Staleness Status - Stale - One year old:
            If last_modified + 365 days <= today

    Args:
        operating_period_end_date (date): Valid to date
        last_updated (date): Last updated date

    Returns:
        tuple: Boolean value for each staleness status
    """
    today = now().date()
    forty_two_days_from_today = today + timedelta(days=42)
    twelve_months_from_last_updated = last_updated_date + timedelta(days=365)

    if isinstance(operating_period_end_date, pd.Timestamp):
        operating_period_end_date = operating_period_end_date.date()
    if isinstance(last_updated_date, pd.Timestamp):
        last_updated_date = last_updated_date.date()
    if isinstance(twelve_months_from_last_updated, pd.Timestamp):
        twelve_months_from_last_updated = twelve_months_from_last_updated.date()

    staleness_42_day_look_ahead = (
        True
        if not pd.isna(operating_period_end_date)
        and (operating_period_end_date < forty_two_days_from_today)
        else False
    )
    staleness_12_months_old = (
        True if (twelve_months_from_last_updated <= today) else False
    )

    return (
        staleness_42_day_look_ahead,
        staleness_12_months_old,
    )


def is_fares_stale(operating_period_end_date: date, last_updated: date) -> bool:
    """
    Determines if a fares service has any stale values that are True.

    Args:
        operating_period_end_date (date): Valid to value
        last_updated (date): Last update date

    Returns:
        bool: True or False if there is a stale value.
    """
    return any(evaluate_fares_staleness(operating_period_end_date, last_updated))


def get_fares_published_status(fares_dataset_id: int) -> str:
    """
    Returns value for 'Fares Published Status' column based on
    the presence of a dataset ID for a published fares dataset.

    Args:
        fares_dataset_id (int): Fares Dataset ID

    Returns:
        str: Published or Unpublished for 'Fares Published Status' column
    """
    if not pd.isna(fares_dataset_id):
        return "Published"
    return "Unpublished"


def get_fares_timeliness_status(valid_to: date, last_updated_date: date) -> str:
    """
    Returns value for 'Fares Timeliness Status' column based on the following logic:
        12 months old:
            If 'Last updated' + 1 year <= today's date
            then timeliness status = 'One year old'
        42 day look ahead:
            If NETEX:Operating Period End Date (valid to) < today + 42 days
            then timeliness status = '42 day look ahead is incomplete'
        Else Not Stale

    Args:
        operating_period_end_date (date): Valid to value
        last_updated (date): Last update date

    Returns:
        str: Status value for 'Fares Timeliness Status' column
    """
    fares_staleness_status = "Not Stale"
    if (not pd.isna(last_updated_date)) and (not pd.isna(valid_to)):
        if is_fares_stale(valid_to, last_updated_date):
            fares_rad = evaluate_fares_staleness(valid_to, last_updated_date)
            fares_staleness_status = FARES_STALENESS_STATUS[fares_rad.index(True)]

    return fares_staleness_status


def get_fares_compliance_status(is_fares_compliant: bool) -> str:
    """
    Returns value for 'Fares Compliance Status' column based on the
    compliance of the fares data published to BODS.

    Args:
        is_fares_compliant (bool): BODS compliance

    Returns:
        str: Compliant or Non compliant for 'Fares Compliance Status' column
    """
    if not pd.isna(is_fares_compliant):
        if is_fares_compliant:
            return "Compliant"
    return "Non compliant"


def get_fares_requires_attention(
    fares_published_status: str,
    fares_timeliness_status: str,
    fares_compliance_status: str,
) -> str:
    """
    Returns value for 'Fares requires attention' column based on the following logic:
        If 'Fares Published Status' equal to Published
        AND 'Fares Timeliness Status' equal to Not Stale
        AND 'Fares Compliance Status' equal to Compliant
        then 'Fares requires attention' = No.
        Else
        the 'Fares requires attention' = Yes.

    Args:
        fares_published_status (str): Value of 'Fares Published Status'
        fares_timeliness_status (str): Value of 'Fares Timeliness Status'
        fares_compliance_status (str): Value of 'Fares Compliance Status'

    Returns:
        str: Yes or No for 'Fares requires attention' column
    """
    if (
        (fares_published_status == "Published")
        and (fares_timeliness_status == "Not Stale")
        and (fares_compliance_status == "Compliant")
    ):
        return "No"
    return "Yes"


def get_requires_attention_line_level_data(org_id: int) -> List[Dict[str, str]]:
    """
    Compares an organisation's OTC Services dictionaries list with TXCFileAttributes
    dictionaries list to determine which OTC Services require attention ie. not live
    in BODS at all, or live but meeting new Staleness conditions.

    Returns list of objects of each service requiring attention for an organisation.
    """
    object_list = []
    dqs_critical_issues_service_line_map = []
    otc_map = get_line_level_in_scope_otc_map(org_id)
    service_codes = [service_code for (service_code, line_name) in otc_map]
    txcfa_map = get_line_level_txc_map_service_base(service_codes)
    is_dqs_require_attention = flag_is_active(
        "", FeatureFlags.DQS_REQUIRE_ATTENTION.value
    )
    if is_dqs_require_attention:
        dqs_critical_issues_service_line_map = get_dq_critical_observation_services_map(
            txcfa_map
        )

    for service_key, service in otc_map.items():
        file_attribute = txcfa_map.get(service_key)
        if file_attribute is None:
            _update_data(object_list, service)
        elif is_stale(service, file_attribute) or (
            is_dqs_require_attention
            and service_key in dqs_critical_issues_service_line_map
        ):
            _update_data(object_list, service)
    return object_list


def is_avl_requires_attention(
    noc: str,
    line_name: str,
    synced_in_last_month: bool,
    uncounted_activity_df: pd.DataFrame,
):
    """Return True if the avl service requires the attention, otherwise False"""

    if not noc or (
        not uncounted_activity_df.loc[
            (uncounted_activity_df["OperatorRef"] == noc)
            & (
                uncounted_activity_df["LineRef"].isin(
                    [line_name, line_name.replace(" ", "_")]
                )
            )
        ].empty
        or f"{line_name}__{noc}" not in synced_in_last_month
    ):
        return True

    return False


def get_avl_requires_attention_line_level_data(org_id: int) -> List[Dict[str, str]]:
    """
    Compares an organisation's OTC Services dictionaries list with TXCFileAttributes
    dictionaries list to determine which OTC Services require attention ie. service has
    been published for a service or has a matching issue.

    Returns list of objects of each service requiring attention for an organisation.
    """
    is_avl_require_attention_active = flag_is_active(
        "", "is_avl_require_attention_active"
    )
    if not is_avl_require_attention_active:
        return []

    otc_map = get_line_level_in_scope_otc_map(org_id)
    service_codes = [service_code for (service_code, line_name) in otc_map]
    txcfa_map = get_line_level_txc_map_service_base(service_codes)

    uncounted_activity_df = get_vehicle_activity_operatorref_linename()
    abods_registry = AbodsRegistery()
    synced_in_last_month = abods_registry.records()

    object_list = []
    for service_key, service in otc_map.items():
        file_attribute = txcfa_map.get(service_key)
        noc = file_attribute.national_operator_code if file_attribute else None
        line_name = service_key[1]

        if is_avl_requires_attention(
            noc, line_name, synced_in_last_month, uncounted_activity_df
        ):
            _update_data(object_list, service)

    logging.info(f"AVL-REQUIRE-ATTENTION: total objects {len(object_list)}")
    return object_list


def get_requires_attention_data_lta(lta_list: List) -> int:
    """
    Compares an organisation's OTC Services dictionaries list with TXCFileAttributes
    dictionaries list to determine which OTC Services require attention ie. not live
    in BODS at all, or live but meeting new Staleness conditions.

    Returns list of objects of each service requiring attention for a LTA.
    """
    object_list = []
    lta_services_requiring_attention = 0
    otc_map = get_otc_map_lta(lta_list)
    txcfa_map = get_txc_map_lta(lta_list)
    for service_code, service in otc_map.items():
        file_attribute = txcfa_map.get(service_code)
        if file_attribute is None:
            _update_data(object_list, service)
        elif is_stale(service, file_attribute):
            _update_data(object_list, service)
    lta_services_requiring_attention = len(object_list)

    return lta_services_requiring_attention


def get_timetable_records_require_attention_lta_line_level_length(
    lta_list: List,
) -> int:
    """
    Compares an organisation's OTC Services dictionaries list with TXCFileAttributes
    dictionaries list to determine which OTC Services require attention ie. service has
    been published for a service or has a matching issue.

    Returns list of objects of each service requiring attention for an organisation.
    """
    object_list = []
    dqs_critical_issues_service_line_map = []
    timetables_lta_services_requiring_attention = 0
    otc_map = get_line_level_otc_map_lta(lta_list)
    txcfa_map = get_line_level_txc_map_lta(lta_list)
    is_dqs_require_attention = flag_is_active(
        "", FeatureFlags.DQS_REQUIRE_ATTENTION.value
    )
    if is_dqs_require_attention:
        dqs_critical_issues_service_line_map = get_dq_critical_observation_services_map(
            txcfa_map
        )
    for (service_number, registration_number), service in otc_map.items():
        file_attribute = txcfa_map.get((service_number, registration_number))
        if file_attribute is None:
            _update_data(object_list, service, line_number=service_number)
        elif is_stale(service, file_attribute) or (
            is_dqs_require_attention
            and (registration_number, service_number)
            in dqs_critical_issues_service_line_map
        ):
            _update_data(object_list, service, line_number=service_number)
    timetables_lta_services_requiring_attention = len(object_list)
    return timetables_lta_services_requiring_attention


def get_avl_records_require_attention_lta_line_level_length(lta_list: List) -> int:
    """
    Compares an organisation's OTC Services dictionaries list with TXCFileAttributes
    dictionaries list to determine which OTC Services require attention ie. service has
    been published for a service or has a matching issue.

    Returns list of objects of each service requiring attention for an organisation.
    """
    object_list = []
    otc_map = get_line_level_otc_map_lta(lta_list)
    txcfa_map = get_line_level_txc_map_lta(lta_list)
    uncounted_activity_df = get_vehicle_activity_operatorref_linename()
    abods_registry = AbodsRegistery()
    synced_in_last_month = abods_registry.records()

    for service_key, service in otc_map.items():
        file_attribute = txcfa_map.get(service_key)
        if file_attribute is not None:
            operator_ref = file_attribute.national_operator_code
            line_name = service_key[0]
            if (
                not uncounted_activity_df.loc[
                    (uncounted_activity_df["OperatorRef"] == operator_ref)
                    & (
                        uncounted_activity_df["LineRef"].isin(
                            [line_name, line_name.replace(" ", "_")]
                        )
                    )
                ].empty
                or f"{line_name}__{operator_ref}" not in synced_in_last_month
            ):
                _update_data(object_list, service)
        else:
            _update_data(object_list, service)
    return len(object_list)


def get_fares_records_require_attention_lta_line_level_length(lta_list: List) -> int:
    """
    Compares an organisation's OTC Services dictionaries list with TXCFileAttributes
    dictionaries list and Fares list to determine which OTC Services require attention, i.e., those
    not Published in Fares at all  but meeting new staleness conditions.

    This function identifies services that require attention based on their status in
    BODS. It compares the OTC services with the TXCFileAttributes and Fares and updates a list
    of services requiring attention if they are not live or are considered stale.
    The length of this list is returned as the result.

    Args:
        lta_list (list): A list of Local Authority objects to filter the services.

    Returns:
        int: The count of services requiring attention.
    """
    object_list = []
    otc_map = get_line_level_otc_map_lta(lta_list)
    txcfa_map = get_line_level_txc_map_lta(lta_list)
    fares_df = get_fares_dataset_map(txcfa_map)

    for service_key, service in otc_map.items():

        file_attribute = txcfa_map.get(service_key)
        # If no file attribute (TxcFileAttribute), service requires attention
        if file_attribute is None:
            _update_data(object_list, service)
        elif fares_df.empty:
            _update_data(object_list, service)
        else:
            noc = file_attribute.national_operator_code
            line_name = file_attribute.line_name_unnested
            df = fares_df[
                (fares_df.national_operator_code == noc)
                & (fares_df.line_name == line_name)
            ]
            if not df.empty:
                row = df.iloc[0].to_dict()
                valid_to = row.get("valid_to", None)
                last_modified_date = row.get("last_updated_date", "")
                valid_to = date.today() if pd.isnull(valid_to) else valid_to
                last_modified_date = (
                    datetime.now()
                    if pd.isnull(last_modified_date)
                    else last_modified_date
                )
                if is_fares_stale(valid_to, last_modified_date):
                    _update_data(object_list, service)
    return len(object_list)


def get_requires_attention_data_lta_line_level_length(lta_list: List) -> int:
    """
    Compares an organisation's OTC Services dictionaries list with TXCFileAttributes
    dictionaries list to determine which OTC Services require attention, i.e., those
    not live in BODS (Bus Open Data Service) at all, or live but meeting new
    staleness conditions.

    This function identifies services that require attention based on their status in
    BODS. It compares the OTC services with the TXCFileAttributes and updates a list
    of services requiring attention if they are not live or are considered stale.
    The length of this list is returned as the result.

    Args:
        lta_list (list): A list of Local Authority objects to filter the services.

    Returns:
        int: The count of services requiring attention.
    """
    object_list = []
    dqs_critical_issues_service_line_map = []
    lta_services_requiring_attention = 0
    otc_map = get_line_level_otc_map_lta(lta_list)
    txcfa_map = get_line_level_txc_map_lta(lta_list)
    is_dqs_require_attention = flag_is_active(
        "", FeatureFlags.DQS_REQUIRE_ATTENTION.value
    )
    if is_dqs_require_attention:
        dqs_critical_issues_service_line_map = get_dq_critical_observation_services_map(
            txcfa_map
        )
    for (service_number, registration_number), service in otc_map.items():
        file_attribute = txcfa_map.get((service_number, registration_number))
        if file_attribute is None:
            _update_data(object_list, service, line_number=service_number)
        elif is_stale(service, file_attribute) or (
            is_dqs_require_attention
            and (registration_number, service_number)
            in dqs_critical_issues_service_line_map
        ):
            _update_data(object_list, service, line_number=service_number)
    lta_services_requiring_attention = len(object_list)

    return lta_services_requiring_attention


def get_dq_critical_observation_services_map(
    txc_map: Dict[tuple, TXCFileAttributes]
) -> List[tuple]:
    """Check for data quality critical issue for service code
    and line name combination for the current revision only,
    Method will receive the txcfileattributes table dictionary

    Returns:
        dict[tuple, str]: return a list of services
    """
    txc_map_df = pd.DataFrame(
        [
            {
                "service_code": obj.service_code,
                "line_name_unnested": obj.line_name_unnested,
                "revision_id": obj.revision_id,
                "id": obj.id,
            }
            for _, obj in txc_map.items()
        ]
    )
    return get_dq_critical_observation_services_map_from_dataframe(txc_map_df)


def query_dq_critical_observation(query) -> List[tuple]:
    """Query for data quality critical issue for service code
    and line name combination for the current revision only,
    Using two scenarions, Any of the scenario with mark
    Dq require attention to True

    1. the Transmodel tables relations with dqs_observationresults
    Transmodel services -> Transmodel Service Patterns
    -> Transmodel Service Pattern Stops -> Dqs Observationresult

    And for checking the observation result must be critical
    Dqs Observationresult -> Taskresults -> checks

    2. Check for customer feedback present and not suppressed
    Transmodel service -> Organisation feedback

    Due to database restriction we can not use above given joins, we have to use
    Dataframe approch in order to acheive the desired values. Following steps will
    be followed

    1. Get dataframe to get service_patter_ids for the given query of registration number,
        line name, revision id
    2. Get dataframe by querying servicepatternstops table from the service_pattern_ids extracted
        in step 1
    3. Merge the dataframe built on step 1 and step 2 with left join
        (To prevent any service.id loss)
    4. Get the observations with ciritical type and merge the selected stop points with the
        Step 3 dataframe
    5. Now to get consumer feedback use the service_ids extracted on Step 1 df and search for
        feedbacks which are not suppressed
    6. Merge the dataframe of consumer feedbacks with main dataframe
    7. Return the registration number and line name for which any value (Observation with ciritical
        or Consumer feedback) is present

    Returns:
        dict[tuple, str]: return a list of services"""

    service_pattern_ids_df = get_service_patterns_df(query)
    if service_pattern_ids_df.empty:
        return []

    service_pattern_stops_df = get_service_pattern_stops_df(service_pattern_ids_df)

    service_pattern_ids_df = service_pattern_ids_df.merge(
        service_pattern_stops_df, on=["service_pattern_id"], how="left"
    )

    dqs_observation_df = get_dqs_observations_df(service_pattern_stops_df)

    dqs_require_attention_df = service_pattern_ids_df.merge(
        dqs_observation_df, on=["service_pattern_stop_id"], how="left", indicator=True
    )
    dqs_require_attention_df.rename(columns={"_merge": "dqs_critical"}, inplace=True)

    is_specific_feedback = flag_is_active("", "is_specific_feedback")
    if is_specific_feedback:
        consumer_feedback_df = get_consumer_feedback_df(service_pattern_ids_df)

        dqs_require_attention_df = dqs_require_attention_df.merge(
            consumer_feedback_df, on=["service_id"], how="left", indicator=True
        )
        dqs_require_attention_df.rename(
            columns={"_merge": "has_feedback"}, inplace=True
        )

        dqs_require_attention_df = dqs_require_attention_df[
            (dqs_require_attention_df["dqs_critical"] == "both")
            | (dqs_require_attention_df["has_feedback"] == "both")
        ]
    else:
        dqs_require_attention_df = dqs_require_attention_df[
            dqs_require_attention_df["dqs_critical"] == "both"
        ]

    dqs_require_attention_df = dqs_require_attention_df[["service_code", "line_name"]]

    return list(dqs_require_attention_df.itertuples(index=False, name=None))


def get_dq_critical_observation_services_map_from_dataframe(
    txc_map: pd.DataFrame,
) -> List[tuple]:
    """Check for data quality critical issue for service code
    and line name combination for the current revision only,
    Method will receive a dataframe for the txc files

    Returns:
        dict[tuple, str]: return a list of services
    """
    if txc_map.empty:
        return []

    query = Q()
    for _, row in txc_map.iterrows():
        query |= Q(
            service_code=row["service_code"],
            service_patterns__line_name=row["line_name_unnested"],
            revision_id=row["revision_id"],
            txcfileattributes_id=row["id"],
        )
    return query_dq_critical_observation(query)


def get_fares_dataset_map(txc_map: Dict[tuple, TXCFileAttributes]) -> pd.DataFrame:
    """Find fares data compatible to NOC and Line name

    Args:
        txc_map (Dict[tuple, TXCFileAttributes]): List of txc file attributes

    Returns:
        pd.DataFrame: DataFrame containing the fares files details
    """
    nocs_list = []
    noc_linename_dict = []
    for _, file_attribute in txc_map.items():
        nocs_list.append(file_attribute.national_operator_code)
        noc_linename_dict.append(
            {
                "national_operator_code": file_attribute.national_operator_code,
                "line_name": file_attribute.line_name_unnested,
            }
        )
    noc_df = pd.DataFrame.from_dict(noc_linename_dict)
    noc_df.drop_duplicates(inplace=True)
    nocs_list = list(set(nocs_list))
    qs = (
        DataCatalogueMetaData.objects.filter(national_operator_code__overlap=nocs_list)
        .add_revision_and_dataset()
        .get_live_revision_data()
        .exclude(fares_metadata_id__revision__status=INACTIVE)
        .add_published_date()
        .add_compliance_status()
        .add_operator_id()
        .values(
            "xml_file_name",
            "valid_from",
            "valid_to",
            "line_id",
            "id",
            "national_operator_code",
            "fares_metadata_id",
            "last_updated_date",
            "is_fares_compliant",
            "dataset_id",
            "tariff_basis",
            "product_name",
            "operator_id",
        )
    )
    fares_df = pd.DataFrame.from_records(qs)

    if fares_df.empty:
        return pd.DataFrame()

    fares_df = fares_df.explode("line_id")
    fares_df = fares_df.explode("national_operator_code")
    fares_df["line_name"] = fares_df["line_id"].apply(
        lambda x: (
            x.split(":")[3] if isinstance(x, str) and len(x.split(":")) > 3 else None
        )
    )

    fares_df_merged = pd.DataFrame.merge(
        fares_df,
        noc_df,
        on=["line_name", "national_operator_code"],
        how="inner",
        indicator=False,
    )

    fares_df_merged["valid_to"] = pd.to_datetime(
        fares_df_merged["valid_to"], errors="coerce"
    )
    fares_df_merged["valid_from"] = pd.to_datetime(
        fares_df_merged["valid_from"], errors="coerce"
    )

    fares_df_merged = (
        fares_df_merged.sort_values(
            by=["valid_to", "valid_from", "xml_file_name"],
            ascending=[False, False, False],
        )
        .drop_duplicates(subset=["line_name", "national_operator_code"])
        .reset_index()
    )

    return fares_df_merged


class FaresRequiresAttention:
    """
    Class to get the details of fares requiring attention
    """

    org_id: int

    def __init__(self, org_id):
        self._org_id = org_id

    def is_fares_requires_attention(
        self, txc_file: TXCFileAttributes, fares_df: pd.DataFrame
    ):
        """
        Return True if the fares requires attention, otherwise False
        """

        if txc_file is None:
            return True

        if fares_df.empty:
            return True

        noc = txc_file.national_operator_code
        line_name = txc_file.line_name_unnested
        df = fares_df[
            (fares_df.national_operator_code == noc) & (fares_df.line_name == line_name)
        ]

        if not df.empty:
            row = df.iloc[0].to_dict()
            valid_to = row.get("valid_to", None)
            last_modified_date = row.get("last_updated_date", "")
            valid_to = date.today() if pd.isnull(valid_to) else valid_to
            last_modified_date = (
                date.today() if pd.isnull(last_modified_date) else last_modified_date
            )
            if is_fares_stale(valid_to, last_modified_date):
                return True

        return False

    def get_fares_requires_attention_line_level_data(self) -> List[Dict[str, str]]:
        """
        Compares an organisation's OTC Services dictionaries list with Fares Catalogue
        dictionaries list to determine which OTC Services require attention ie. not live
        in BODS at all, or live but meeting new Staleness conditions.

        Returns list of objects of each service requiring attention for an organisation.
        """
        object_list = []

        otc_map = get_line_level_in_scope_otc_map(self._org_id)
        service_codes = [service_code for (service_code, _) in otc_map]
        txcfa_map = get_line_level_txc_map_service_base(service_codes)
        fares_df = get_fares_dataset_map(txcfa_map)

        for service_key, service in otc_map.items():
<<<<<<< HEAD
            file_attribute = txcfa_map.get(service_key)
            # If no file attribute (TxcFileAttribute), service requires attention
            if file_attribute is None:
=======

            txc_file = txcfa_map.get(service_key)
            if self.is_fares_requires_attention(txc_file, fares_df):
>>>>>>> 0fa86d17
                _update_data(object_list, service)

        return object_list


def get_service_patterns_df(query) -> pd.DataFrame:
    """Get list fo service pattern records for service pattern ids

    Args:
        query (_type_): Servie pattner filter (OR query)

    Returns:
        pd.DataFrame: Dataframe with list of transmodel service with service pattern id
    """
    service_pattern_ids_df = pd.DataFrame.from_records(
        TransmodelService.objects.filter(query).values(
            "id", "service_code", "service_patterns__line_name", "service_patterns__id"
        )
    )
    if service_pattern_ids_df.empty:
        service_pattern_ids_df = pd.DataFrame(
            columns=[
                "id",
                "service_code",
                "service_patterns__line_name",
                "service_patterns__id",
            ]
        )

    service_pattern_ids_df.rename(
        columns={
            "id": "service_id",
            "service_patterns__line_name": "line_name",
            "service_patterns__id": "service_pattern_id",
        },
        inplace=True,
    )
    return service_pattern_ids_df


def get_service_pattern_stops_df(service_pattern_ids_df: pd.DataFrame) -> pd.DataFrame:
    """Get Service pattern stop ids for given service pattern ids

    Args:
        service_pattern_ids_df (pd.DataFrame): Dataframe with service pattern ids

    Returns:
        pd.DataFrame: Dataframe with service pattern stop ids
    """
    service_pattern_stops_df = pd.DataFrame.from_records(
        ServicePatternStop.objects.filter(
            service_pattern_id__in=list(service_pattern_ids_df["service_pattern_id"])
        ).values("id", "service_pattern_id")
    )
    if service_pattern_stops_df.empty:
        service_pattern_stops_df = pd.DataFrame(columns=["id", "service_pattern_id"])

    service_pattern_stops_df.rename(
        columns={"id": "service_pattern_stop_id"}, inplace=True
    )
    return service_pattern_stops_df


def get_dqs_observations_df(service_pattern_stops_df: pd.DataFrame) -> pd.DataFrame:
    """Get Critical DQS Observations for the given service pattern stops

    Args:
        service_pattern_stops_df (pd.DataFrame): service pattern stop ids

    Returns:
        pd.DataFrame: Dataframe with service pattern stops details
    """
    dqs_observation_df = pd.DataFrame(columns=["service_pattern_stop_id"])
    if not service_pattern_stops_df.empty:
        dqs_observation_df = pd.DataFrame.from_records(
            ObservationResults.objects.filter(
                service_pattern_stop_id__in=list(
                    service_pattern_stops_df["service_pattern_stop_id"]
                ),
                taskresults__checks__importance=Level.critical.value,
            ).values("service_pattern_stop_id")
        )

        if dqs_observation_df.empty:
            dqs_observation_df = pd.DataFrame(columns=["service_pattern_stop_id"])

    return dqs_observation_df


def get_consumer_feedback_df(service_pattern_ids_df: pd.DataFrame) -> pd.DataFrame:
    """Get consumer feedback records for the given service pattern ids

    Args:
        service_pattern_ids_df (pd.DataFrame): _description_

    Returns:
        pd.DataFrame: Dataframe with consumer feedback records
    """
    consumer_feedback_df = pd.DataFrame.from_records(
        ConsumerFeedback.objects.filter(
            service_id__in=list(service_pattern_ids_df["service_id"]),
        )
        .exclude(is_suppressed=True)
        .values("service_id")
    )
    if consumer_feedback_df.empty:
        consumer_feedback_df = pd.DataFrame(columns=["service_id"])
    return consumer_feedback_df


def get_licence_organisation_map(licence_list: list) -> dict:
    licence_organisation_name_map = dict()
    licence_qs = Licence.objects.filter(number__in=licence_list)
    for record in licence_qs:
        licence_organisation_name_map[record.number] = record.organisation.name
    return licence_organisation_name_map<|MERGE_RESOLUTION|>--- conflicted
+++ resolved
@@ -1,10 +1,5 @@
 import logging
-<<<<<<< HEAD
 from datetime import date, datetime, timedelta
-=======
-import pandas as pd
-from datetime import date, timedelta, datetime
->>>>>>> 0fa86d17
 from typing import Dict, List, Optional
 
 import pandas as pd
@@ -18,24 +13,16 @@
 )
 from transit_odp.common.constants import FeatureFlags
 from transit_odp.dqs.constants import Level
-<<<<<<< HEAD
-=======
-from transit_odp.fares.models import DataCatalogueMetaData
->>>>>>> 0fa86d17
 from transit_odp.dqs.models import ObservationResults
 from transit_odp.fares.models import DataCatalogueMetaData
 from transit_odp.naptan.models import AdminArea
 from transit_odp.organisation.constants import INACTIVE
 from transit_odp.organisation.models.data import TXCFileAttributes
-from transit_odp.organisation.models.organisations import ConsumerFeedback
+from transit_odp.organisation.models.organisations import ConsumerFeedback, Licence
 from transit_odp.otc.models import Service as OTCService
 from transit_odp.publish.constants import FARES_STALENESS_STATUS
-<<<<<<< HEAD
 from transit_odp.transmodel.models import Service as TransmodelService
 from transit_odp.transmodel.models import ServicePatternStop
-=======
-from transit_odp.organisation.models.organisations import Licence
->>>>>>> 0fa86d17
 
 logger = logging.getLogger(__name__)
 
@@ -1169,15 +1156,9 @@
         fares_df = get_fares_dataset_map(txcfa_map)
 
         for service_key, service in otc_map.items():
-<<<<<<< HEAD
-            file_attribute = txcfa_map.get(service_key)
-            # If no file attribute (TxcFileAttribute), service requires attention
-            if file_attribute is None:
-=======
 
             txc_file = txcfa_map.get(service_key)
             if self.is_fares_requires_attention(txc_file, fares_df):
->>>>>>> 0fa86d17
                 _update_data(object_list, service)
 
         return object_list
