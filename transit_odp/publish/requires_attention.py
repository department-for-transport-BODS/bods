import logging
<<<<<<< HEAD
from datetime import date, datetime, timedelta
=======
from datetime import date, timedelta
>>>>>>> 26be79ec
from typing import Dict, List, Optional

import pandas as pd
from django.db.models import Q, Subquery
from django.utils.timezone import now
from waffle import flag_is_active

from transit_odp.avl.require_attention.abods.registery import AbodsRegistery
from transit_odp.avl.require_attention.weekly_ppc_zip_loader import (
    get_vehicle_activity_operatorref_linename,
)
from transit_odp.common.constants import FeatureFlags
from transit_odp.dqs.constants import Level
<<<<<<< HEAD
from transit_odp.fares.models import DataCatalogueMetaData, FaresMetadata
=======
from transit_odp.fares.models import DataCatalogueMetaData
>>>>>>> 26be79ec
from transit_odp.dqs.models import ObservationResults

from transit_odp.naptan.models import AdminArea
from transit_odp.organisation.constants import INACTIVE
from transit_odp.organisation.models.data import TXCFileAttributes
from transit_odp.organisation.models.organisations import ConsumerFeedback
from transit_odp.otc.models import Service as OTCService
from transit_odp.transmodel.models import (
    Service as TransmodelService,
    ServicePatternStop,
)
from django.db.models import Q
from transit_odp.publish.constants import FARES_STALENESS_STATUS

logger = logging.getLogger(__name__)


def get_line_level_in_scope_otc_map(organisation_id: int) -> Dict[tuple, OTCService]:
    """
    Get a dictionary which includes all line level Services for an organisation.
    excluding exempted services and Out of Season seasonal services.

    Args:
        organisation_id (int): Organisation id

    Returns:
        Dict[tuple, OTCService]: List of Services
    """
    return {
        (
            f"{service.registration_number.replace('/', ':')}",
            f"{split_service_number}",
        ): service
        for service in OTCService.objects.get_otc_data_for_organisation(organisation_id)
        for split_service_number in service.service_number.split("|")
    }


def get_all_line_level_otc_map(organisation_id: int) -> Dict[tuple, OTCService]:
    """
    Get a dictionary which includes all line level Services for an organisation.

    Args:
        organisation_id (int): Organisation id

    Returns:
        Dict[tuple, OTCService]: List of Services
    """
    return {
        (
            f"{service.registration_number.replace('/', ':')}",
            f"{split_service_number}",
        ): service
        for service in OTCService.objects.get_all_otc_data_for_organisation(
            organisation_id
        )
        for split_service_number in service.service_number.split("|")
    }


def get_otc_map_lta(lta_list) -> Dict[str, OTCService]:
    """
    Get a list of dictionaries which includes all OTC Services for a LTA,
    excluding exempted services and Out of Season seasonal services.
    """
    otc_data_lta_queryset = OTCService.objects.get_otc_data_for_lta(lta_list)
    if otc_data_lta_queryset is not None:
        return {
            service.registration_number.replace("/", ":"): service
            for service in otc_data_lta_queryset
        }
    else:
        return {}


def get_line_level_otc_map_lta(lta_list) -> Dict[tuple, OTCService]:
    """
    Get a mapping of line-level OTC (Office of Transport Commissioner)
    services for each LTA (Local Transport Authority).

    This function fetches all OTC services for the given list of
    Local Authorities, excluding exempted services and out-of-season
    seasonal services. It returns a dictionary where the keys are
    tuples composed of split service numbers and modified registration
    numbers, and the values are the corresponding OTCService instances.

    Args:
        lta_list (list[LocalAuthority]): A list of Local Authority objects
                                         to filter the services.

    Returns:
        Dict[tuple, OTCService]
    """
    otc_data_lta_queryset = OTCService.objects.get_otc_data_for_lta(lta_list)
    if otc_data_lta_queryset is not None:
        return {
            (
                f"{split_service_number}",
                f"{service.registration_number.replace('/', ':')}",
            ): service
            for service in otc_data_lta_queryset
            for split_service_number in service.service_number.split("|")
        }
    else:
        return {}


def get_txc_map(org_id: int) -> Dict[str, TXCFileAttributes]:
    """
    Get a list of dictionaries of live TXCFileAttributes for an organisation
    with relevant effective staleness dates annotated.
    """
    return {
        txcfa.service_code: txcfa
        for txcfa in TXCFileAttributes.objects.filter(
            revision__dataset__organisation_id=org_id
        )
        .get_active_live_revisions()
        .add_staleness_dates()
        .order_by(
            "service_code",
            "-revision__published_at",
            "-revision_number",
            "-modification_datetime",
            "-operating_period_start_date",
            "-filename",
        )
        .distinct("service_code")
    }


def get_line_level_txc_map_lta(lta_list) -> Dict[tuple, TXCFileAttributes]:
    """
    Get a dictionary of live TXCFileAttributes for each LTA (Local Transport
    Authority) with relevant effective staleness dates annotated.

    This function retrieves all live TXCFileAttributes for the given list of
    Local Authorities. It includes annotations for effective staleness dates
    and returns a dictionary where the keys are tuples of line names and service
    codes, and the values are the corresponding TXCFileAttributes instances.

    Args:
        lta_list (list[LocalAuthority]): A list of Local Authority objects to
                                         filter the services.

    Returns:
        Dict[tuple, TXCFileAttributes]
    """
    line_level_txc_map = {}
    services_subquery_list = [
        x.registration_numbers.values("id")
        for x in lta_list
        if x.registration_numbers.values("id")
    ]

    if len(lta_list) > 0:
        weca_services_list = OTCService.objects.filter(
            atco_code__in=AdminArea.objects.filter(ui_lta=lta_list[0].ui_lta).values(
                "atco_code"
            ),
            licence_id__isnull=False,
        ).values("id")

        if weca_services_list:
            services_subquery_list.append(weca_services_list)

    if services_subquery_list:
        final_subquery = None
        for service_queryset in services_subquery_list:
            if final_subquery is None:
                final_subquery = service_queryset
            else:
                final_subquery = final_subquery | service_queryset
        final_subquery = final_subquery.distinct()

        service_code_subquery = Subquery(
            OTCService.objects.filter(id__in=Subquery(final_subquery.values("id")))
            .add_service_code()
            .values("service_code")
        )

        txc_file_attributes = (
            TXCFileAttributes.objects.filter(service_code__in=service_code_subquery)
            .get_active_live_revisions()
            .add_staleness_dates()
            .add_split_linenames()
            .add_organisation_name()
            .order_by(
                "service_code",
                "-revision__published_at",
                "-revision_number",
                "-modification_datetime",
                "-operating_period_start_date",
                "-filename",
            )
        )

        for txc_attribute in txc_file_attributes:
            key = (txc_attribute.line_name_unnested, txc_attribute.service_code)
            if key not in line_level_txc_map:
                line_level_txc_map[key] = txc_attribute
        return line_level_txc_map

    else:
        return {}


def get_line_level_txc_map(org_id: int) -> Dict[tuple, TXCFileAttributes]:
    """
    Get a list of dictionaries of live TXCFileAttributes for an organisation
    with relevant effective staleness dates annotated.
    """
    line_level_txc_map = {}

    txc_file_attributes = (
        TXCFileAttributes.objects.filter(revision__dataset__organisation_id=org_id)
        .get_active_live_revisions()
        .add_staleness_dates()
        .add_split_linenames()
        .add_organisation_name()
        .order_by(
            "service_code",
            "line_name_unnested",
            "-revision__published_at",
            "-revision_number",
            "-modification_datetime",
            "-operating_period_start_date",
            "-filename",
        )
        .distinct("service_code", "line_name_unnested")
    )

    for txc_file in txc_file_attributes:
        key = (txc_file.service_code, txc_file.line_name_unnested)
        if key not in line_level_txc_map:
            line_level_txc_map[key] = txc_file
    return line_level_txc_map


def get_line_level_txc_map_service_base(
    service_codes: List,
) -> Dict[tuple, TXCFileAttributes]:
    """
    Get a list of dictionaries of live TXCFileAttributes for an organisation
    with relevant effective staleness dates annotated.
    """
    line_level_txc_map = {}

    txc_file_attributes = (
        TXCFileAttributes.objects.filter(service_code__in=service_codes)
        .get_active_live_revisions()
        .add_staleness_dates()
        .add_split_linenames()
        .add_organisation_name()
        .order_by(
            "service_code",
            "line_name_unnested",
            "-revision__published_at",
            "-revision_number",
            "-modification_datetime",
            "-operating_period_start_date",
            "-filename",
        )
        .distinct("service_code", "line_name_unnested")
    )

    for txc_file in txc_file_attributes:
        key = (txc_file.service_code, txc_file.line_name_unnested)
        if key not in line_level_txc_map:
            line_level_txc_map[key] = txc_file

    return line_level_txc_map


def get_txc_map_lta(lta_list) -> Dict[str, TXCFileAttributes]:
    """
    Get a list of dictionaries of live TXCFileAttributes for a LTA
    with relevant effective staleness dates annotated.
    """
    services_subquery_list = [
        x.registration_numbers.values("id")
        for x in lta_list
        if x.registration_numbers.values("id")
    ]

    if len(lta_list) > 0:
        weca_services_list = OTCService.objects.filter(
            atco_code__in=AdminArea.objects.filter(ui_lta=lta_list[0].ui_lta).values(
                "atco_code"
            ),
            licence_id__isnull=False,
        ).values("id")

        if weca_services_list:
            services_subquery_list.append(weca_services_list)

    if services_subquery_list:
        final_subquery = None
        for service_queryset in services_subquery_list:
            if final_subquery is None:
                final_subquery = service_queryset
            else:
                final_subquery = final_subquery | service_queryset
        final_subquery = final_subquery.distinct()

        service_code_subquery = Subquery(
            OTCService.objects.filter(id__in=Subquery(final_subquery.values("id")))
            .add_service_code()
            .values("service_code")
        )
        return {
            txcfa.service_code: txcfa
            for txcfa in TXCFileAttributes.objects.filter(
                service_code__in=service_code_subquery
            )
            .get_active_live_revisions()
            .add_staleness_dates()
            .add_organisation_name()
            .order_by(
                "service_code",
                "-revision__published_at",
                "-revision_number",
                "-modification_datetime",
                "-operating_period_start_date",
                "-filename",
            )
            .distinct("service_code")
        }
    else:
        return {}


def _update_data(
    object_list: List[Dict[str, str]],
    service: OTCService,
    line_number: Optional[str] = None,
) -> None:
    """
    Append data to object_list of services requiring attention.
    """
    if not line_number:
        object_list.append(
            {
                "licence_number": service.otc_licence_number,
                "service_code": service.registration_number,
                "line_number": service.service_number,
            }
        )
    else:
        object_list.append(
            {
                "licence_number": service.otc_licence_number,
                "service_code": service.registration_number,
                "line_number": line_number,
            }
        )


def evaluate_staleness(service: OTCService, file_attribute: TXCFileAttributes) -> tuple:
    """
    Checks key staleness dates on live TXCFileAttributes and OTC Service to determine
    if a service is Stale and returns all Stale live services.

    Staleness logic:
        Staleness Status - Up to Date:
            Default status for service codes published to BODS
        Staleness Status - Stale - OTC Variation:
            Staleness Status - Stale - OTC Variation
            When Associated data is No
            AND
            today >= Effective stale date due to OTC effective date
            NB: Associated data is Yes IF
            (last modified date >= Association date due to OTC effective date
            OR Operating period start date = OTC effective date).
        Staleness Status - Stale - 42 Day Look Ahead:
            If Operating period end date is present
            AND
            Staleness status is not OTC Variation
            AND
            Operating period end date < today + 42 days
        Staleness Status - Stale - 12 months old:
            If Staleness status is not OTC Variation
            AND
            Staleness status is not 42 day look ahead
            AND
            last_modified + 365 days <= today
    """
    today = now().date()
    last_modified = file_attribute.modification_datetime.date()
    effective_date = service.effective_date
    effective_stale_date_otc_effective_date = (
        service.effective_stale_date_otc_effective_date
    )
    # Service Effective date - 70 days
    association_date_otc_effective_date = service.association_date_otc_effective_date
    operating_period_start_date = file_attribute.operating_period_start_date
    operating_period_end_date = file_attribute.operating_period_end_date
    forty_two_days_from_today = today + timedelta(days=42)

    is_data_associated = (
        last_modified >= association_date_otc_effective_date
        or operating_period_start_date == effective_date
    )

    staleness_otc = (
        not is_data_associated
        if today >= effective_stale_date_otc_effective_date
        else False
    )
    staleness_42_day_look_ahead = (
        (not staleness_otc and operating_period_end_date < forty_two_days_from_today)
        if operating_period_end_date
        else False
    )
    staleness_12_months_old = (
        True
        if not staleness_42_day_look_ahead
        and not staleness_otc
        and (last_modified + timedelta(days=365) <= today)
        else False
    )

    return (
        staleness_42_day_look_ahead,
        staleness_12_months_old,
        staleness_otc,
    )


def is_stale(service: OTCService, file_attribute: TXCFileAttributes) -> bool:
    """
    Determines if a timetables service has any stale values that are True.

    Args:
        service (OTCService): OTC Service
        file_attribute (TXCFileAttributes): File attributes from TXC files

    Returns:
        bool: True or False if there is a stale value present.
    """
    return any(evaluate_staleness(service, file_attribute))


def evaluate_fares_staleness(
<<<<<<< HEAD
    operating_period_end_date: date, last_updated: datetime
=======
    operating_period_end_date: date, last_updated_date: date
>>>>>>> 26be79ec
) -> tuple:
    """
    Checks timeliness status for fares data.

    Fares Staleness logic:
        Staleness Status - Stale - 42 day look ahead is incomplete:
            If Operating period end date is present
            AND
            Operating period end date < today + 42 days
        Staleness Status - Stale - One year old:
            If last_modified + 365 days <= today
<<<<<<< HEAD
    """
    today = now().date()
    forty_two_days_from_today = today + timedelta(days=42)
    last_updated_date = last_updated.date()
=======

    Args:
        operating_period_end_date (date): Valid to date
        last_updated (date): Last updated date

    Returns:
        tuple: Boolean value for each staleness status
    """
    today = now().date()
    forty_two_days_from_today = today + timedelta(days=42)
>>>>>>> 26be79ec
    twelve_months_from_last_updated = last_updated_date + timedelta(days=365)

    staleness_42_day_look_ahead = (
        True
        if not pd.isna(operating_period_end_date)
        and (operating_period_end_date < forty_two_days_from_today)
        else False
    )
    staleness_12_months_old = (
        True if (twelve_months_from_last_updated <= today) else False
    )

    return (
        staleness_42_day_look_ahead,
        staleness_12_months_old,
    )


<<<<<<< HEAD
def get_fares_published_status(row: pd.Series) -> str:
    """
    Returns value for 'Fares Published Status' column.
    Args:
        row (pd.Series): Row from fares dataframe
    Returns:
        str: Published or Unpublished for 'Fares Published Status' column
    """
    if row is not None and row["xml_file_name"]:
=======
def is_fares_stale(operating_period_end_date: date, last_updated: date) -> bool:
    """
    Determines if a fares service has any stale values that are True.

    Args:
        operating_period_end_date (date): Valid to value
        last_updated (date): Last update date

    Returns:
        bool: True or False if there is a stale value.
    """
    return any(evaluate_fares_staleness(operating_period_end_date, last_updated))


def get_fares_published_status(fares_dataset_id: int) -> str:
    """
    Returns value for 'Fares Published Status' column based on
    the presence of a dataset ID for a published fares dataset.

    Args:
        fares_dataset_id (int): Fares Dataset ID

    Returns:
        str: Published or Unpublished for 'Fares Published Status' column
    """
    if not pd.isna(fares_dataset_id):
>>>>>>> 26be79ec
        return "Published"
    return "Unpublished"


<<<<<<< HEAD
def get_fares_timeliness_status(row: pd.Series) -> str:
    """
    Returns value for 'Fares Timeliness Status' column.
    Args:
        row (pd.Series): Row from fares dataframe
    Returns:
        str: Status for 'Fares Timeliness Status' column
    """
    fares_staleness_status = "Not Stale"
    if row is not None and is_fares_stale(row["valid_to"], row["last_updated_date"]):
        fares_rad = evaluate_fares_staleness(row["valid_to"], row["last_updated_date"])
        fares_staleness_status = FARES_STALENESS_STATUS[fares_rad.index(True)]
=======
def get_fares_timeliness_status(valid_to: date, last_updated_date: date) -> str:
    """
    Returns value for 'Fares Timeliness Status' column based on the following logic:
        12 months old:
            If 'Last updated' + 1 year <= today's date
            then timeliness status = 'One year old'
        42 day look ahead:
            If NETEX:Operating Period End Date (valid to) < today + 42 days
            then timeliness status = '42 day look ahead is incomplete'
        Else Not Stale

    Args:
        operating_period_end_date (date): Valid to value
        last_updated (date): Last update date

    Returns:
        str: Status value for 'Fares Timeliness Status' column
    """
    fares_staleness_status = "Not Stale"
    if (not pd.isna(last_updated_date)) and (not pd.isna(valid_to)):
        if is_fares_stale(valid_to, last_updated_date):
            fares_rad = evaluate_fares_staleness(valid_to, last_updated_date)
            fares_staleness_status = FARES_STALENESS_STATUS[fares_rad.index(True)]
>>>>>>> 26be79ec

    return fares_staleness_status


<<<<<<< HEAD
def get_fares_compliance_status(row: pd.Series) -> str:
    """
    Returns value for 'Fares Compliance Status' column.
    Args:
        row (pd.Series): Row from fares dataframe
    Returns:
        str: Compliant or Non compliant for 'Fares Compliance Status' column
    """
    if row is not None and row["is_fares_compliant"]:
        return "Compliant"
=======
def get_fares_compliance_status(is_fares_compliant: bool) -> str:
    """
    Returns value for 'Fares Compliance Status' column based on the
    compliance of the fares data published to BODS.

    Args:
        is_fares_compliant (bool): BODS compliance

    Returns:
        str: Compliant or Non compliant for 'Fares Compliance Status' column
    """
    if not pd.isna(is_fares_compliant):
        if is_fares_compliant:
            return "Compliant"
>>>>>>> 26be79ec
    return "Non compliant"


def get_fares_requires_attention(
    fares_published_status: str,
    fares_timeliness_status: str,
    fares_compliance_status: str,
) -> str:
    """
    Returns value for 'Fares requires attention' column based on the following logic:
        If 'Fares Published Status' equal to Published
        AND 'Fares Timeliness Status' equal to Not Stale
        AND 'Fares Compliance Status' equal to Compliant
        then 'Fares requires attention' = No.
        Else
        the 'Fares requires attention' = Yes.
<<<<<<< HEAD
=======

>>>>>>> 26be79ec
    Args:
        fares_published_status (str): Value of 'Fares Published Status'
        fares_timeliness_status (str): Value of 'Fares Timeliness Status'
        fares_compliance_status (str): Value of 'Fares Compliance Status'
<<<<<<< HEAD
=======

>>>>>>> 26be79ec
    Returns:
        str: Yes or No for 'Fares requires attention' column
    """
    if (
        (fares_published_status == "Published")
        and (fares_timeliness_status == "Not Stale")
        and (fares_compliance_status == "Compliant")
    ):
        return "No"
    return "Yes"


<<<<<<< HEAD
def is_fares_stale(operating_period_end_date: date, last_updated: datetime) -> bool:
    """
    Determines if a fares service has any stale values that are True.

    Args:
        operating_period_end_date (date): Valid to value
        last_updated (datetime): Last update date

    Returns:
        bool: True or False if there is a stale value.
    """
    return any(evaluate_fares_staleness(operating_period_end_date, last_updated))


=======
>>>>>>> 26be79ec
def get_requires_attention_line_level_data(org_id: int) -> List[Dict[str, str]]:
    """
    Compares an organisation's OTC Services dictionaries list with TXCFileAttributes
    dictionaries list to determine which OTC Services require attention ie. not live
    in BODS at all, or live but meeting new Staleness conditions.

    Returns list of objects of each service requiring attention for an organisation.
    """
    object_list = []
    dqs_critical_issues_service_line_map = []
    otc_map = get_line_level_in_scope_otc_map(org_id)
    service_codes = [service_code for (service_code, line_name) in otc_map]
    txcfa_map = get_line_level_txc_map_service_base(service_codes)
    is_dqs_require_attention = flag_is_active(
        "", FeatureFlags.DQS_REQUIRE_ATTENTION.value
    )
    if is_dqs_require_attention:
        dqs_critical_issues_service_line_map = get_dq_critical_observation_services_map(
            txcfa_map
        )

    for service_key, service in otc_map.items():
        file_attribute = txcfa_map.get(service_key)
        if file_attribute is None:
            _update_data(object_list, service)
        elif is_stale(service, file_attribute) or (
            is_dqs_require_attention
            and service_key in dqs_critical_issues_service_line_map
        ):
            _update_data(object_list, service)
    return object_list


def get_avl_requires_attention_line_level_data(org_id: int) -> List[Dict[str, str]]:
    """
    Compares an organisation's OTC Services dictionaries list with TXCFileAttributes
    dictionaries list to determine which OTC Services require attention ie. service has
    been published for a service or has a matching issue.

    Returns list of objects of each service requiring attention for an organisation.
    """
    is_avl_require_attention_active = flag_is_active(
        "", "is_avl_require_attention_active"
    )
    if not is_avl_require_attention_active:
        return []
    object_list = []
    dqs_critical_issues_service_line_map = []
    otc_map = get_line_level_in_scope_otc_map(org_id)
    service_codes = [service_code for (service_code, line_name) in otc_map]
    txcfa_map = get_line_level_txc_map_service_base(service_codes)
    is_dqs_require_attention = flag_is_active(
        "", FeatureFlags.DQS_REQUIRE_ATTENTION.value
    )
    if is_dqs_require_attention:
        dqs_critical_issues_service_line_map = get_dq_critical_observation_services_map(
            txcfa_map
        )

    uncounted_activity_df = get_vehicle_activity_operatorref_linename()
    abods_registry = AbodsRegistery()
    synced_in_last_month = abods_registry.records()

    for service_key, service in otc_map.items():
        file_attribute = txcfa_map.get(service_key)
        if file_attribute is not None:
            operator_ref = file_attribute.national_operator_code
            line_name = service_key[1]

            if (
                not uncounted_activity_df.loc[
                    (uncounted_activity_df["OperatorRef"] == operator_ref)
                    & (
                        uncounted_activity_df["LineRef"].isin(
                            [line_name, line_name.replace(" ", "_")]
                        )
                    )
                ].empty
                or f"{line_name}__{operator_ref}" not in synced_in_last_month
            ):
                _update_data(object_list, service)
        elif (
            is_dqs_require_attention
            and (service_key, service) in dqs_critical_issues_service_line_map
        ):
            _update_data(object_list, service)
        else:
            _update_data(object_list, service)
    logging.info(f"AVL-REQUIRE-ATTENTION: total objects {len(object_list)}")
    return object_list


def get_requires_attention_data_lta(lta_list: List) -> int:
    """
    Compares an organisation's OTC Services dictionaries list with TXCFileAttributes
    dictionaries list to determine which OTC Services require attention ie. not live
    in BODS at all, or live but meeting new Staleness conditions.

    Returns list of objects of each service requiring attention for a LTA.
    """
    object_list = []
    lta_services_requiring_attention = 0
    otc_map = get_otc_map_lta(lta_list)
    txcfa_map = get_txc_map_lta(lta_list)
    for service_code, service in otc_map.items():
        file_attribute = txcfa_map.get(service_code)
        if file_attribute is None:
            _update_data(object_list, service)
        elif is_stale(service, file_attribute):
            _update_data(object_list, service)
    lta_services_requiring_attention = len(object_list)

    return lta_services_requiring_attention


def get_requires_attention_data_lta_line_level_length(lta_list: List) -> int:
    """
    Compares an organisation's OTC Services dictionaries list with TXCFileAttributes
    dictionaries list to determine which OTC Services require attention, i.e., those
    not live in BODS (Bus Open Data Service) at all, or live but meeting new
    staleness conditions.

    This function identifies services that require attention based on their status in
    BODS. It compares the OTC services with the TXCFileAttributes and updates a list
    of services requiring attention if they are not live or are considered stale.
    The length of this list is returned as the result.

    Args:
        lta_list (list): A list of Local Authority objects to filter the services.

    Returns:
        int: The count of services requiring attention.
    """
    object_list = []
    dqs_critical_issues_service_line_map = []
    lta_services_requiring_attention = 0
    otc_map = get_line_level_otc_map_lta(lta_list)
    txcfa_map = get_line_level_txc_map_lta(lta_list)
    is_dqs_require_attention = flag_is_active(
        "", FeatureFlags.DQS_REQUIRE_ATTENTION.value
    )
    if is_dqs_require_attention:
        dqs_critical_issues_service_line_map = get_dq_critical_observation_services_map(
            txcfa_map
        )
    for (service_number, registration_number), service in otc_map.items():
        file_attribute = txcfa_map.get((service_number, registration_number))
        if file_attribute is None:
            _update_data(object_list, service, line_number=service_number)
        elif is_stale(service, file_attribute) or (
            is_dqs_require_attention
            and (registration_number, service_number)
            in dqs_critical_issues_service_line_map
        ):
            _update_data(object_list, service, line_number=service_number)
    lta_services_requiring_attention = len(object_list)

    return lta_services_requiring_attention


def get_dq_critical_observation_services_map(
    txc_map: Dict[tuple, TXCFileAttributes]
) -> List[tuple]:
    """Check for data quality critical issue for service code
    and line name combination for the current revision only,
    Method will receive the txcfileattributes table dictionary

    Returns:
        dict[tuple, str]: return a list of services
    """
    txc_map_df = pd.DataFrame(
        [
            {
                "service_code": obj.service_code,
                "line_name_unnested": obj.line_name_unnested,
                "revision_id": obj.revision_id,
                "id": obj.id,
            }
            for _, obj in txc_map.items()
        ]
    )
    return get_dq_critical_observation_services_map_from_dataframe(txc_map_df)


def query_dq_critical_observation(query) -> List[tuple]:
    """Query for data quality critical issue for service code
    and line name combination for the current revision only,
    Using two scenarions, Any of the scenario with mark
    Dq require attention to True

    1. the Transmodel tables relations with dqs_observationresults
    Transmodel services -> Transmodel Service Patterns
    -> Transmodel Service Pattern Stops -> Dqs Observationresult

    And for checking the observation result must be critical
    Dqs Observationresult -> Taskresults -> checks

    2. Check for customer feedback present and not suppressed
    Transmodel service -> Organisation feedback

    Due to database restriction we can not use above given joins, we have to use
    Dataframe approch in order to acheive the desired values. Following steps will
    be followed

    1. Get dataframe to get service_patter_ids for the given query of registration number, line name, revision id
    2. Get dataframe by querying servicepatternstops table from the service_pattern_ids extracted in step 1
    3. Merge the dataframe built on step 1 and step 2 with left join (To prevent any service.id loss)
    4. Get the observations with ciritical type and merge the selected stop points with the Step 3 dataframe
    5. Now to get consumer feedback use the service_ids extracted on Step 1 df and search for feedbacks which are not suppressed
    6. Merge the dataframe of consumer feedbacks with main dataframe
    7. Return the registration number and line name for which any value (Observation with ciritical or Consumer feedback) is present

    Returns:
        dict[tuple, str]: return a list of services"""

    service_pattern_ids_df = get_service_patterns_df(query)
    if service_pattern_ids_df.empty:
        return []

    service_pattern_stops_df = get_service_pattern_stops_df(service_pattern_ids_df)

    service_pattern_ids_df = service_pattern_ids_df.merge(
        service_pattern_stops_df, on=["service_pattern_id"], how="left"
    )

    dqs_observation_df = get_dqs_observations_df(service_pattern_stops_df)

    dqs_require_attention_df = service_pattern_ids_df.merge(
        dqs_observation_df, on=["service_pattern_stop_id"], how="left", indicator=True
    )
    dqs_require_attention_df.rename(columns={"_merge": "dqs_critical"}, inplace=True)

    is_specific_feedback = flag_is_active("", "is_specific_feedback")
    if is_specific_feedback:
        consumer_feedback_df = get_consumer_feedback_df(service_pattern_ids_df)

        dqs_require_attention_df = dqs_require_attention_df.merge(
            consumer_feedback_df, on=["service_id"], how="left", indicator=True
        )
        dqs_require_attention_df.rename(
            columns={"_merge": "has_feedback"}, inplace=True
        )

        dqs_require_attention_df = dqs_require_attention_df[
            (dqs_require_attention_df["dqs_critical"] == "both")
            | (dqs_require_attention_df["has_feedback"] == "both")
        ]
    else:
        dqs_require_attention_df = dqs_require_attention_df[
            dqs_require_attention_df["dqs_critical"] == "both"
        ]

    dqs_require_attention_df = dqs_require_attention_df[["service_code", "line_name"]]

    return list(dqs_require_attention_df.itertuples(index=False, name=None))


def get_dq_critical_observation_services_map_from_dataframe(
    txc_map: pd.DataFrame,
) -> List[tuple]:
    """Check for data quality critical issue for service code
    and line name combination for the current revision only,
    Method will receive a dataframe for the txc files

    Returns:
        dict[tuple, str]: return a list of services
    """
    if txc_map.empty:
        return []

    query = Q()
    for _, row in txc_map.iterrows():
        query |= Q(
            service_code=row["service_code"],
            service_patterns__line_name=row["line_name_unnested"],
            revision_id=row["revision_id"],
            txcfileattributes_id=row["id"],
        )
    return query_dq_critical_observation(query)


def get_fares_dataset_map(txc_map: Dict[tuple, TXCFileAttributes]) -> pd.DataFrame:
    """Find fares data compatible to NOC and Line name

    Args:
        txc_map (Dict[tuple, TXCFileAttributes]): List of txc file attributes

    Returns:
        pd.DataFrame: DataFrame containing the fares files details
    """
    nocs_list = []
    noc_linename_dict = []
<<<<<<< HEAD
    for _, file_attribute in txc_map.items():

        nocs_list.append(file_attribute.national_operator_code)
        noc_linename_dict.append(
            {
                "national_operator_code": file_attribute.national_operator_code,
                "line_name": file_attribute.line_name_unnested,
=======
    for service_key in txc_map:
        nocs_list.append(txc_map[service_key].national_operator_code)
        noc_linename_dict.append(
            {
                "national_operator_code": txc_map[service_key].national_operator_code,
                "line_name": txc_map[service_key].line_name_unnested,
>>>>>>> 26be79ec
            }
        )

    noc_df = pd.DataFrame.from_dict(noc_linename_dict)
    noc_df.drop_duplicates(inplace=True)
<<<<<<< HEAD
=======

>>>>>>> 26be79ec
    nocs_list = list(set(nocs_list))

    fares_df = pd.DataFrame.from_records(
        DataCatalogueMetaData.objects.filter(national_operator_code__overlap=nocs_list)
        .add_revision_and_dataset()
        .get_live_revision_data()
        .exclude(fares_metadata_id__revision__status=INACTIVE)
        .add_published_date()
        .add_compliance_status()
        .values(
            "xml_file_name",
            "valid_from",
            "valid_to",
            "line_id",
            "id",
            "national_operator_code",
            "fares_metadata_id",
            "last_updated_date",
            "is_fares_compliant",
            "dataset_id",
        )
    )

    if fares_df.empty:
        return pd.DataFrame()

    fares_df = fares_df.explode("line_id")
    fares_df = fares_df.explode("national_operator_code")
    fares_df["line_name"] = fares_df["line_id"].apply(
        lambda x: (
            x.split(":")[3] if isinstance(x, str) and len(x.split(":")) > 3 else None
        )
    )

    fares_df_merged = pd.DataFrame.merge(
        fares_df,
        noc_df,
        on=["line_name", "national_operator_code"],
        how="inner",
        indicator=False,
    )

    fares_df_merged["valid_to"] = pd.to_datetime(
        fares_df_merged["valid_to"], errors="coerce"
    )
    fares_df_merged["valid_from"] = pd.to_datetime(
        fares_df_merged["valid_from"], errors="coerce"
    )

    fares_df_merged = (
        fares_df_merged.sort_values(
            by=["valid_to", "valid_from", "xml_file_name"],
            ascending=[False, False, False],
        )
        .drop_duplicates(subset=["line_name", "national_operator_code"])
        .reset_index()
    )

    return fares_df_merged


<<<<<<< HEAD
class FaresRequiresAttention:
    """
    Class to get the details of fares requiring attention
    """

    org_id: int

    def __init__(self, org_id):
        self._org_id = org_id

    def get_fares_requires_attention_line_level_data(self) -> List[Dict[str, str]]:
        """
        Compares an organisation's OTC Services dictionaries list with Fares Catalogue
        dictionaries list to determine which OTC Services require attention ie. not live
        in BODS at all, or live but meeting new Staleness conditions.

        Returns list of objects of each service requiring attention for an organisation.
        """
        object_list = []

        otc_map = get_line_level_in_scope_otc_map(self._org_id)
        service_codes = [service_code for (service_code, _) in otc_map]
        txcfa_map = get_line_level_txc_map_service_base(service_codes)
        fares_df = get_fares_dataset_map(txcfa_map)

        for service_key, service in otc_map.items():

            file_attribute = txcfa_map.get(service_key)
            # If no file attribute (TxcFileAttribute), service requires attention
            if file_attribute is None:
                _update_data(object_list, service)
            elif fares_df.empty:
                _update_data(object_list, service)
            else:
                noc = file_attribute.national_operator_code
                line_name = file_attribute.line_name_unnested
                df = fares_df[
                    (fares_df.national_operator_code == noc)
                    & (fares_df.line_name == line_name)
                ]

                if not df.empty:
                    row = df.iloc[0].to_dict()
                    valid_to = row.get("valid_to", None)
                    last_modified_date = row.get("last_updated_date", "")
                    valid_to = date.today() if pd.isnull(valid_to) else valid_to
                    last_modified_date = (
                        datetime.now()
                        if pd.isnull(last_modified_date)
                        else last_modified_date
                    )
                    if is_fares_stale(valid_to, last_modified_date):
                        _update_data(object_list, service)
        return object_list


=======
>>>>>>> 26be79ec
def get_service_patterns_df(query) -> pd.DataFrame:
    """Get list fo service pattern records for service pattern ids

    Args:
        query (_type_): Servie pattner filter (OR query)

    Returns:
        pd.DataFrame: Dataframe with list of transmodel service with service pattern id
    """
    service_pattern_ids_df = pd.DataFrame.from_records(
        TransmodelService.objects.filter(query).values(
            "id", "service_code", "service_patterns__line_name", "service_patterns__id"
        )
    )
    if service_pattern_ids_df.empty:
        service_pattern_ids_df = pd.DataFrame(
            columns=[
                "id",
                "service_code",
                "service_patterns__line_name",
                "service_patterns__id",
            ]
        )

    service_pattern_ids_df.rename(
        columns={
            "id": "service_id",
            "service_patterns__line_name": "line_name",
            "service_patterns__id": "service_pattern_id",
        },
        inplace=True,
    )
    return service_pattern_ids_df


def get_service_pattern_stops_df(service_pattern_ids_df: pd.DataFrame) -> pd.DataFrame:
    """Get Service pattern stop ids for given service pattern ids

    Args:
        service_pattern_ids_df (pd.DataFrame): Dataframe with service pattern ids

    Returns:
        pd.DataFrame: Dataframe with service pattern stop ids
    """
    service_pattern_stops_df = pd.DataFrame.from_records(
        ServicePatternStop.objects.filter(
            service_pattern_id__in=list(service_pattern_ids_df["service_pattern_id"])
        ).values("id", "service_pattern_id")
    )
    if service_pattern_stops_df.empty:
        service_pattern_stops_df = pd.DataFrame(columns=["id", "service_pattern_id"])

    service_pattern_stops_df.rename(
        columns={"id": "service_pattern_stop_id"}, inplace=True
    )
    return service_pattern_stops_df


def get_dqs_observations_df(service_pattern_stops_df: pd.DataFrame) -> pd.DataFrame:
    """Get Critical DQS Observations for the given service pattern stops

    Args:
        service_pattern_stops_df (pd.DataFrame): service pattern stop ids

    Returns:
        pd.DataFrame: Dataframe with service pattern stops details
    """
    dqs_observation_df = pd.DataFrame(columns=["service_pattern_stop_id"])
    if not service_pattern_stops_df.empty:
        dqs_observation_df = pd.DataFrame.from_records(
            ObservationResults.objects.filter(
                service_pattern_stop_id__in=list(
                    service_pattern_stops_df["service_pattern_stop_id"]
                ),
                taskresults__checks__importance=Level.critical.value,
            ).values("service_pattern_stop_id")
        )

        if dqs_observation_df.empty:
            dqs_observation_df = pd.DataFrame(columns=["service_pattern_stop_id"])

    return dqs_observation_df


def get_consumer_feedback_df(service_pattern_ids_df: pd.DataFrame) -> pd.DataFrame:
    """Get consumer feedback records for the given service pattern ids

    Args:
        service_pattern_ids_df (pd.DataFrame): _description_

    Returns:
        pd.DataFrame: Dataframe with consumer feedback records
    """
    consumer_feedback_df = pd.DataFrame.from_records(
        ConsumerFeedback.objects.filter(
            service_id__in=list(service_pattern_ids_df["service_id"]),
        )
        .exclude(is_suppressed=True)
        .values("service_id")
    )
    if consumer_feedback_df.empty:
        consumer_feedback_df = pd.DataFrame(columns=["service_id"])
    return consumer_feedback_df<|MERGE_RESOLUTION|>--- conflicted
+++ resolved
@@ -1,9 +1,5 @@
 import logging
-<<<<<<< HEAD
-from datetime import date, datetime, timedelta
-=======
 from datetime import date, timedelta
->>>>>>> 26be79ec
 from typing import Dict, List, Optional
 
 import pandas as pd
@@ -17,11 +13,7 @@
 )
 from transit_odp.common.constants import FeatureFlags
 from transit_odp.dqs.constants import Level
-<<<<<<< HEAD
 from transit_odp.fares.models import DataCatalogueMetaData, FaresMetadata
-=======
-from transit_odp.fares.models import DataCatalogueMetaData
->>>>>>> 26be79ec
 from transit_odp.dqs.models import ObservationResults
 
 from transit_odp.naptan.models import AdminArea
@@ -466,11 +458,7 @@
 
 
 def evaluate_fares_staleness(
-<<<<<<< HEAD
-    operating_period_end_date: date, last_updated: datetime
-=======
     operating_period_end_date: date, last_updated_date: date
->>>>>>> 26be79ec
 ) -> tuple:
     """
     Checks timeliness status for fares data.
@@ -482,23 +470,16 @@
             Operating period end date < today + 42 days
         Staleness Status - Stale - One year old:
             If last_modified + 365 days <= today
-<<<<<<< HEAD
+
+    Args:
+        operating_period_end_date (date): Valid to date
+        last_updated (date): Last updated date
+
+    Returns:
+        tuple: Boolean value for each staleness status
     """
     today = now().date()
     forty_two_days_from_today = today + timedelta(days=42)
-    last_updated_date = last_updated.date()
-=======
-
-    Args:
-        operating_period_end_date (date): Valid to date
-        last_updated (date): Last updated date
-
-    Returns:
-        tuple: Boolean value for each staleness status
-    """
-    today = now().date()
-    forty_two_days_from_today = today + timedelta(days=42)
->>>>>>> 26be79ec
     twelve_months_from_last_updated = last_updated_date + timedelta(days=365)
 
     staleness_42_day_look_ahead = (
@@ -517,17 +498,6 @@
     )
 
 
-<<<<<<< HEAD
-def get_fares_published_status(row: pd.Series) -> str:
-    """
-    Returns value for 'Fares Published Status' column.
-    Args:
-        row (pd.Series): Row from fares dataframe
-    Returns:
-        str: Published or Unpublished for 'Fares Published Status' column
-    """
-    if row is not None and row["xml_file_name"]:
-=======
 def is_fares_stale(operating_period_end_date: date, last_updated: date) -> bool:
     """
     Determines if a fares service has any stale values that are True.
@@ -554,25 +524,10 @@
         str: Published or Unpublished for 'Fares Published Status' column
     """
     if not pd.isna(fares_dataset_id):
->>>>>>> 26be79ec
         return "Published"
     return "Unpublished"
 
 
-<<<<<<< HEAD
-def get_fares_timeliness_status(row: pd.Series) -> str:
-    """
-    Returns value for 'Fares Timeliness Status' column.
-    Args:
-        row (pd.Series): Row from fares dataframe
-    Returns:
-        str: Status for 'Fares Timeliness Status' column
-    """
-    fares_staleness_status = "Not Stale"
-    if row is not None and is_fares_stale(row["valid_to"], row["last_updated_date"]):
-        fares_rad = evaluate_fares_staleness(row["valid_to"], row["last_updated_date"])
-        fares_staleness_status = FARES_STALENESS_STATUS[fares_rad.index(True)]
-=======
 def get_fares_timeliness_status(valid_to: date, last_updated_date: date) -> str:
     """
     Returns value for 'Fares Timeliness Status' column based on the following logic:
@@ -596,23 +551,10 @@
         if is_fares_stale(valid_to, last_updated_date):
             fares_rad = evaluate_fares_staleness(valid_to, last_updated_date)
             fares_staleness_status = FARES_STALENESS_STATUS[fares_rad.index(True)]
->>>>>>> 26be79ec
 
     return fares_staleness_status
 
 
-<<<<<<< HEAD
-def get_fares_compliance_status(row: pd.Series) -> str:
-    """
-    Returns value for 'Fares Compliance Status' column.
-    Args:
-        row (pd.Series): Row from fares dataframe
-    Returns:
-        str: Compliant or Non compliant for 'Fares Compliance Status' column
-    """
-    if row is not None and row["is_fares_compliant"]:
-        return "Compliant"
-=======
 def get_fares_compliance_status(is_fares_compliant: bool) -> str:
     """
     Returns value for 'Fares Compliance Status' column based on the
@@ -627,7 +569,6 @@
     if not pd.isna(is_fares_compliant):
         if is_fares_compliant:
             return "Compliant"
->>>>>>> 26be79ec
     return "Non compliant"
 
 
@@ -644,18 +585,12 @@
         then 'Fares requires attention' = No.
         Else
         the 'Fares requires attention' = Yes.
-<<<<<<< HEAD
-=======
-
->>>>>>> 26be79ec
+
     Args:
         fares_published_status (str): Value of 'Fares Published Status'
         fares_timeliness_status (str): Value of 'Fares Timeliness Status'
         fares_compliance_status (str): Value of 'Fares Compliance Status'
-<<<<<<< HEAD
-=======
-
->>>>>>> 26be79ec
+
     Returns:
         str: Yes or No for 'Fares requires attention' column
     """
@@ -668,23 +603,6 @@
     return "Yes"
 
 
-<<<<<<< HEAD
-def is_fares_stale(operating_period_end_date: date, last_updated: datetime) -> bool:
-    """
-    Determines if a fares service has any stale values that are True.
-
-    Args:
-        operating_period_end_date (date): Valid to value
-        last_updated (datetime): Last update date
-
-    Returns:
-        bool: True or False if there is a stale value.
-    """
-    return any(evaluate_fares_staleness(operating_period_end_date, last_updated))
-
-
-=======
->>>>>>> 26be79ec
 def get_requires_attention_line_level_data(org_id: int) -> List[Dict[str, str]]:
     """
     Compares an organisation's OTC Services dictionaries list with TXCFileAttributes
@@ -977,7 +895,6 @@
     """
     nocs_list = []
     noc_linename_dict = []
-<<<<<<< HEAD
     for _, file_attribute in txc_map.items():
 
         nocs_list.append(file_attribute.national_operator_code)
@@ -985,23 +902,11 @@
             {
                 "national_operator_code": file_attribute.national_operator_code,
                 "line_name": file_attribute.line_name_unnested,
-=======
-    for service_key in txc_map:
-        nocs_list.append(txc_map[service_key].national_operator_code)
-        noc_linename_dict.append(
-            {
-                "national_operator_code": txc_map[service_key].national_operator_code,
-                "line_name": txc_map[service_key].line_name_unnested,
->>>>>>> 26be79ec
             }
         )
 
     noc_df = pd.DataFrame.from_dict(noc_linename_dict)
     noc_df.drop_duplicates(inplace=True)
-<<<<<<< HEAD
-=======
-
->>>>>>> 26be79ec
     nocs_list = list(set(nocs_list))
 
     fares_df = pd.DataFrame.from_records(
@@ -1063,7 +968,6 @@
     return fares_df_merged
 
 
-<<<<<<< HEAD
 class FaresRequiresAttention:
     """
     Class to get the details of fares requiring attention
@@ -1120,8 +1024,6 @@
         return object_list
 
 
-=======
->>>>>>> 26be79ec
 def get_service_patterns_df(query) -> pd.DataFrame:
     """Get list fo service pattern records for service pattern ids
 
