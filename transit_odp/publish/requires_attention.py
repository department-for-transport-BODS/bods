--- conflicted
+++ resolved
@@ -8,6 +8,7 @@
 from transit_odp.otc.models import Service as OTCService
 from transit_odp.naptan.models import AdminArea
 from datetime import timedelta
+
 
 def get_line_level_in_scope_otc_map(organisation_id: int) -> Dict[tuple, OTCService]:
     """
@@ -73,32 +74,6 @@
         }
     else:
         return {}
-
-
-<<<<<<< HEAD
-=======
-def get_txc_map(org_id: int) -> Dict[str, TXCFileAttributes]:
-    """
-    Get a list of dictionaries of live TXCFileAttributes for an organisation
-    with relevant effective staleness dates annotated.
-    """
-    return {
-        txcfa.service_code: txcfa
-        for txcfa in TXCFileAttributes.objects.filter(
-            revision__dataset__organisation_id=org_id
-        )
-        .get_active_live_revisions()
-        .add_staleness_dates()
-        .order_by(
-            "service_code",
-            "-revision__published_at",
-            "-revision_number",
-            "-modification_datetime",
-            "-operating_period_start_date",
-            "-filename",
-        )
-        .distinct("service_code")
-    }
 
 
 def get_line_level_txc_map_lta(lta_list) -> Dict[str, TXCFileAttributes]:
@@ -165,7 +140,6 @@
         return {}
 
 
->>>>>>> 57709ef9
 def get_line_level_txc_map(org_id: int) -> Dict[tuple, TXCFileAttributes]:
     """
     Get a list of dictionaries of live TXCFileAttributes for an organisation
@@ -342,6 +316,7 @@
 def is_stale(service: OTCService, file_attribute: TXCFileAttributes) -> bool:
     return any(evaluate_staleness(service, file_attribute))
 
+
 def get_requires_attention_line_level_data(org_id: int) -> List[Dict[str, str]]:
     """
     Compares an organisation's OTC Services dictionaries list with TXCFileAttributes
