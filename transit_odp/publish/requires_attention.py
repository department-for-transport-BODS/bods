--- conflicted
+++ resolved
@@ -13,13 +13,8 @@
 )
 from transit_odp.common.constants import FeatureFlags
 from transit_odp.dqs.constants import Level
-<<<<<<< HEAD
-from transit_odp.fares.models import DataCatalogueMetaData, FaresMetadata
-=======
 from transit_odp.fares.models import DataCatalogueMetaData
->>>>>>> b8eaf57c
 from transit_odp.dqs.models import ObservationResults
-
 from transit_odp.naptan.models import AdminArea
 from transit_odp.organisation.constants import INACTIVE
 from transit_odp.organisation.models.data import TXCFileAttributes
@@ -482,11 +477,7 @@
 
     staleness_42_day_look_ahead = (
         True
-<<<<<<< HEAD
-        if operating_period_end_date
-=======
         if not pd.isna(operating_period_end_date)
->>>>>>> b8eaf57c
         and (operating_period_end_date < forty_two_days_from_today)
         else False
     )
@@ -500,8 +491,6 @@
     )
 
 
-<<<<<<< HEAD
-=======
 def get_fares_published_status(row: pd.Series) -> str:
     """
     Returns value for 'Fares Published Status' column.
@@ -573,7 +562,6 @@
     return "Yes"
 
 
->>>>>>> b8eaf57c
 def is_fares_stale(operating_period_end_date: date, last_updated: datetime) -> bool:
     """
     Determines if a fares service has any stale values that are True.
@@ -880,7 +868,6 @@
     """
     nocs_list = []
     noc_linename_dict = []
-<<<<<<< HEAD
     for _, file_attribute in txc_map.items():
 
         nocs_list.append(file_attribute.national_operator_code)
@@ -888,23 +875,11 @@
             {
                 "national_operator_code": file_attribute.national_operator_code,
                 "line_name": file_attribute.line_name_unnested,
-=======
-    for service_key in txc_map:
-        nocs_list.append(txc_map[service_key].national_operator_code)
-        noc_linename_dict.append(
-            {
-                "national_operator_code": txc_map[service_key].national_operator_code,
-                "line_name": txc_map[service_key].line_name_unnested,
->>>>>>> b8eaf57c
             }
         )
 
     noc_df = pd.DataFrame.from_dict(noc_linename_dict)
     noc_df.drop_duplicates(inplace=True)
-<<<<<<< HEAD
-=======
-
->>>>>>> b8eaf57c
     nocs_list = list(set(nocs_list))
 
     fares_df = pd.DataFrame.from_records(
@@ -924,10 +899,7 @@
             "fares_metadata_id",
             "last_updated_date",
             "is_fares_compliant",
-<<<<<<< HEAD
-=======
             "dataset_id",
->>>>>>> b8eaf57c
         )
     )
 
@@ -969,7 +941,6 @@
     return fares_df_merged
 
 
-<<<<<<< HEAD
 class FaresRequiresAttention:
     """
     Class to get the details of fares requiring attention
@@ -1026,8 +997,6 @@
         return object_list
 
 
-=======
->>>>>>> b8eaf57c
 def get_service_patterns_df(query) -> pd.DataFrame:
     """Get list fo service pattern records for service pattern ids
 
