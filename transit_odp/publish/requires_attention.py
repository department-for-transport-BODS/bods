import logging
<<<<<<< HEAD
import pandas as pd
from datetime import date, timedelta, datetime
=======
from datetime import date, timedelta
>>>>>>> 62b0bfbb
from typing import Dict, List, Optional

import pandas as pd
from django.db.models import Q, Subquery
from django.utils.timezone import now
from waffle import flag_is_active

from transit_odp.avl.require_attention.abods.registery import AbodsRegistery
from transit_odp.avl.require_attention.weekly_ppc_zip_loader import (
    get_vehicle_activity_operatorref_linename,
)
from transit_odp.common.constants import FeatureFlags
from transit_odp.dqs.constants import Level
<<<<<<< HEAD
from transit_odp.fares.models import DataCatalogueMetaData
=======
from transit_odp.fares.models import DataCatalogueMetaData, FaresMetadata
>>>>>>> 62b0bfbb
from transit_odp.dqs.models import ObservationResults

from transit_odp.naptan.models import AdminArea
from transit_odp.organisation.constants import INACTIVE
from transit_odp.organisation.models.data import TXCFileAttributes
from transit_odp.organisation.models.organisations import ConsumerFeedback
from transit_odp.otc.models import Service as OTCService
from transit_odp.transmodel.models import (
    Service as TransmodelService,
    ServicePatternStop,
)
from django.db.models import Q
from transit_odp.publish.constants import FARES_STALENESS_STATUS

logger = logging.getLogger(__name__)


def get_line_level_in_scope_otc_map(organisation_id: int) -> Dict[tuple, OTCService]:
    """
    Get a dictionary which includes all line level Services for an organisation.
    excluding exempted services and Out of Season seasonal services.

    Args:
        organisation_id (int): Organisation id

    Returns:
        Dict[tuple, OTCService]: List of Services
    """
    return {
        (
            f"{service.registration_number.replace('/', ':')}",
            f"{split_service_number}",
        ): service
        for service in OTCService.objects.get_otc_data_for_organisation(organisation_id)
        for split_service_number in service.service_number.split("|")
    }


def get_all_line_level_otc_map(organisation_id: int) -> Dict[tuple, OTCService]:
    """
    Get a dictionary which includes all line level Services for an organisation.

    Args:
        organisation_id (int): Organisation id

    Returns:
        Dict[tuple, OTCService]: List of Services
    """
    return {
        (
            f"{service.registration_number.replace('/', ':')}",
            f"{split_service_number}",
        ): service
        for service in OTCService.objects.get_all_otc_data_for_organisation(
            organisation_id
        )
        for split_service_number in service.service_number.split("|")
    }


def get_otc_map_lta(lta_list) -> Dict[str, OTCService]:
    """
    Get a list of dictionaries which includes all OTC Services for a LTA,
    excluding exempted services and Out of Season seasonal services.
    """
    otc_data_lta_queryset = OTCService.objects.get_otc_data_for_lta(lta_list)
    if otc_data_lta_queryset is not None:
        return {
            service.registration_number.replace("/", ":"): service
            for service in otc_data_lta_queryset
        }
    else:
        return {}


def get_line_level_otc_map_lta(lta_list) -> Dict[tuple, OTCService]:
    """
    Get a mapping of line-level OTC (Office of Transport Commissioner)
    services for each LTA (Local Transport Authority).

    This function fetches all OTC services for the given list of
    Local Authorities, excluding exempted services and out-of-season
    seasonal services. It returns a dictionary where the keys are
    tuples composed of split service numbers and modified registration
    numbers, and the values are the corresponding OTCService instances.

    Args:
        lta_list (list[LocalAuthority]): A list of Local Authority objects
                                         to filter the services.

    Returns:
        Dict[tuple, OTCService]
    """
    otc_data_lta_queryset = OTCService.objects.get_otc_data_for_lta(lta_list)
    if otc_data_lta_queryset is not None:
        return {
            (
                f"{split_service_number}",
                f"{service.registration_number.replace('/', ':')}",
            ): service
            for service in otc_data_lta_queryset
            for split_service_number in service.service_number.split("|")
        }
    else:
        return {}


def get_txc_map(org_id: int) -> Dict[str, TXCFileAttributes]:
    """
    Get a list of dictionaries of live TXCFileAttributes for an organisation
    with relevant effective staleness dates annotated.
    """
    return {
        txcfa.service_code: txcfa
        for txcfa in TXCFileAttributes.objects.filter(
            revision__dataset__organisation_id=org_id
        )
        .get_active_live_revisions()
        .add_staleness_dates()
        .order_by(
            "service_code",
            "-revision__published_at",
            "-revision_number",
            "-modification_datetime",
            "-operating_period_start_date",
            "-filename",
        )
        .distinct("service_code")
    }


def get_line_level_txc_map_lta(lta_list) -> Dict[tuple, TXCFileAttributes]:
    """
    Get a dictionary of live TXCFileAttributes for each LTA (Local Transport
    Authority) with relevant effective staleness dates annotated.

    This function retrieves all live TXCFileAttributes for the given list of
    Local Authorities. It includes annotations for effective staleness dates
    and returns a dictionary where the keys are tuples of line names and service
    codes, and the values are the corresponding TXCFileAttributes instances.

    Args:
        lta_list (list[LocalAuthority]): A list of Local Authority objects to
                                         filter the services.

    Returns:
        Dict[tuple, TXCFileAttributes]
    """
    line_level_txc_map = {}
    services_subquery_list = [
        x.registration_numbers.values("id")
        for x in lta_list
        if x.registration_numbers.values("id")
    ]

    if len(lta_list) > 0:
        weca_services_list = OTCService.objects.filter(
            atco_code__in=AdminArea.objects.filter(ui_lta=lta_list[0].ui_lta).values(
                "atco_code"
            ),
            licence_id__isnull=False,
        ).values("id")

        if weca_services_list:
            services_subquery_list.append(weca_services_list)

    if services_subquery_list:
        final_subquery = None
        for service_queryset in services_subquery_list:
            if final_subquery is None:
                final_subquery = service_queryset
            else:
                final_subquery = final_subquery | service_queryset
        final_subquery = final_subquery.distinct()

        service_code_subquery = Subquery(
            OTCService.objects.filter(id__in=Subquery(final_subquery.values("id")))
            .add_service_code()
            .values("service_code")
        )

        txc_file_attributes = (
            TXCFileAttributes.objects.filter(service_code__in=service_code_subquery)
            .get_active_live_revisions()
            .add_staleness_dates()
            .add_split_linenames()
            .add_organisation_name()
            .order_by(
                "service_code",
                "-revision__published_at",
                "-revision_number",
                "-modification_datetime",
                "-operating_period_start_date",
                "-filename",
            )
        )

        for txc_attribute in txc_file_attributes:
            key = (txc_attribute.line_name_unnested, txc_attribute.service_code)
            if key not in line_level_txc_map:
                line_level_txc_map[key] = txc_attribute
        return line_level_txc_map

    else:
        return {}


def get_line_level_txc_map(org_id: int) -> Dict[tuple, TXCFileAttributes]:
    """
    Get a list of dictionaries of live TXCFileAttributes for an organisation
    with relevant effective staleness dates annotated.
    """
    line_level_txc_map = {}

    txc_file_attributes = (
        TXCFileAttributes.objects.filter(revision__dataset__organisation_id=org_id)
        .get_active_live_revisions()
        .add_staleness_dates()
        .add_split_linenames()
        .add_organisation_name()
        .order_by(
            "service_code",
            "line_name_unnested",
            "-revision__published_at",
            "-revision_number",
            "-modification_datetime",
            "-operating_period_start_date",
            "-filename",
        )
        .distinct("service_code", "line_name_unnested")
    )

    for txc_file in txc_file_attributes:
        key = (txc_file.service_code, txc_file.line_name_unnested)
        if key not in line_level_txc_map:
            line_level_txc_map[key] = txc_file
    return line_level_txc_map


def get_line_level_txc_map_service_base(
    service_codes: List,
) -> Dict[tuple, TXCFileAttributes]:
    """
    Get a list of dictionaries of live TXCFileAttributes for an organisation
    with relevant effective staleness dates annotated.
    """
    line_level_txc_map = {}

    txc_file_attributes = (
        TXCFileAttributes.objects.filter(service_code__in=service_codes)
        .get_active_live_revisions()
        .add_staleness_dates()
        .add_split_linenames()
        .add_organisation_name()
        .order_by(
            "service_code",
            "line_name_unnested",
            "-revision__published_at",
            "-revision_number",
            "-modification_datetime",
            "-operating_period_start_date",
            "-filename",
        )
        .distinct("service_code", "line_name_unnested")
    )

    for txc_file in txc_file_attributes:
        key = (txc_file.service_code, txc_file.line_name_unnested)
        if key not in line_level_txc_map:
            line_level_txc_map[key] = txc_file

    return line_level_txc_map


def get_txc_map_lta(lta_list) -> Dict[str, TXCFileAttributes]:
    """
    Get a list of dictionaries of live TXCFileAttributes for a LTA
    with relevant effective staleness dates annotated.
    """
    services_subquery_list = [
        x.registration_numbers.values("id")
        for x in lta_list
        if x.registration_numbers.values("id")
    ]

    if len(lta_list) > 0:
        weca_services_list = OTCService.objects.filter(
            atco_code__in=AdminArea.objects.filter(ui_lta=lta_list[0].ui_lta).values(
                "atco_code"
            ),
            licence_id__isnull=False,
        ).values("id")

        if weca_services_list:
            services_subquery_list.append(weca_services_list)

    if services_subquery_list:
        final_subquery = None
        for service_queryset in services_subquery_list:
            if final_subquery is None:
                final_subquery = service_queryset
            else:
                final_subquery = final_subquery | service_queryset
        final_subquery = final_subquery.distinct()

        service_code_subquery = Subquery(
            OTCService.objects.filter(id__in=Subquery(final_subquery.values("id")))
            .add_service_code()
            .values("service_code")
        )
        return {
            txcfa.service_code: txcfa
            for txcfa in TXCFileAttributes.objects.filter(
                service_code__in=service_code_subquery
            )
            .get_active_live_revisions()
            .add_staleness_dates()
            .add_organisation_name()
            .order_by(
                "service_code",
                "-revision__published_at",
                "-revision_number",
                "-modification_datetime",
                "-operating_period_start_date",
                "-filename",
            )
            .distinct("service_code")
        }
    else:
        return {}


def _update_data(
    object_list: List[Dict[str, str]],
    service: OTCService,
    line_number: Optional[str] = None,
) -> None:
    """
    Append data to object_list of services requiring attention.
    """
    if not line_number:
        object_list.append(
            {
                "licence_number": service.otc_licence_number,
                "service_code": service.registration_number,
                "line_number": service.service_number,
            }
        )
    else:
        object_list.append(
            {
                "licence_number": service.otc_licence_number,
                "service_code": service.registration_number,
                "line_number": line_number,
            }
        )


def evaluate_staleness(service: OTCService, file_attribute: TXCFileAttributes) -> tuple:
    """
    Checks key staleness dates on live TXCFileAttributes and OTC Service to determine
    if a service is Stale and returns all Stale live services.

    Staleness logic:
        Staleness Status - Up to Date:
            Default status for service codes published to BODS
        Staleness Status - Stale - OTC Variation:
            Staleness Status - Stale - OTC Variation
            When Associated data is No
            AND
            today >= Effective stale date due to OTC effective date
            NB: Associated data is Yes IF
            (last modified date >= Association date due to OTC effective date
            OR Operating period start date = OTC effective date).
        Staleness Status - Stale - 42 Day Look Ahead:
            If Operating period end date is present
            AND
            Staleness status is not OTC Variation
            AND
            Operating period end date < today + 42 days
        Staleness Status - Stale - 12 months old:
            If Staleness status is not OTC Variation
            AND
            Staleness status is not 42 day look ahead
            AND
            last_modified + 365 days <= today
    """
    today = now().date()
    last_modified = file_attribute.modification_datetime.date()
    effective_date = service.effective_date
    effective_stale_date_otc_effective_date = (
        service.effective_stale_date_otc_effective_date
    )
    # Service Effective date - 70 days
    association_date_otc_effective_date = service.association_date_otc_effective_date
    operating_period_start_date = file_attribute.operating_period_start_date
    operating_period_end_date = file_attribute.operating_period_end_date
    forty_two_days_from_today = today + timedelta(days=42)

    is_data_associated = (
        last_modified >= association_date_otc_effective_date
        or operating_period_start_date == effective_date
    )

    staleness_otc = (
        not is_data_associated
        if today >= effective_stale_date_otc_effective_date
        else False
    )
    staleness_42_day_look_ahead = (
        (not staleness_otc and operating_period_end_date < forty_two_days_from_today)
        if operating_period_end_date
        else False
    )
    staleness_12_months_old = (
        True
        if not staleness_42_day_look_ahead
        and not staleness_otc
        and (last_modified + timedelta(days=365) <= today)
        else False
    )

    return (
        staleness_42_day_look_ahead,
        staleness_12_months_old,
        staleness_otc,
    )


def is_stale(service: OTCService, file_attribute: TXCFileAttributes) -> bool:
    """
    Determines if a timetables service has any stale values that are True.

    Args:
        service (OTCService): OTC Service
        file_attribute (TXCFileAttributes): File attributes from TXC files

    Returns:
        bool: True or False if there is a stale value present.
    """
    return any(evaluate_staleness(service, file_attribute))


def evaluate_fares_staleness(
    operating_period_end_date: date, last_updated_date: date
) -> tuple:
    """
    Checks timeliness status for fares data.

    Fares Staleness logic:
        Staleness Status - Stale - 42 day look ahead is incomplete:
            If Operating period end date is present
            AND
            Operating period end date < today + 42 days
        Staleness Status - Stale - One year old:
            If last_modified + 365 days <= today

    Args:
        operating_period_end_date (date): Valid to date
        last_updated (date): Last updated date

    Returns:
        tuple: Boolean value for each staleness status
    """
    today = now().date()
    forty_two_days_from_today = today + timedelta(days=42)
    twelve_months_from_last_updated = last_updated_date + timedelta(days=365)

    staleness_42_day_look_ahead = (
        True
        if not pd.isna(operating_period_end_date)
        and (operating_period_end_date < forty_two_days_from_today)
        else False
    )
    staleness_12_months_old = (
        True if (twelve_months_from_last_updated <= today) else False
    )

    return (
        staleness_42_day_look_ahead,
        staleness_12_months_old,
    )


def is_fares_stale(operating_period_end_date: date, last_updated: date) -> bool:
    """
    Determines if a fares service has any stale values that are True.

    Args:
        operating_period_end_date (date): Valid to value
        last_updated (date): Last update date

    Returns:
        bool: True or False if there is a stale value.
    """
    return any(evaluate_fares_staleness(operating_period_end_date, last_updated))


def get_fares_published_status(fares_dataset_id: int) -> str:
    """
    Returns value for 'Fares Published Status' column based on
    the presence of a dataset ID for a published fares dataset.

    Args:
        fares_dataset_id (int): Fares Dataset ID

    Returns:
        str: Published or Unpublished for 'Fares Published Status' column
    """
    if not pd.isna(fares_dataset_id):
        return "Published"
    return "Unpublished"


def get_fares_timeliness_status(valid_to: date, last_updated_date: date) -> str:
    """
    Returns value for 'Fares Timeliness Status' column based on the following logic:
        12 months old:
            If 'Last updated' + 1 year <= today's date
            then timeliness status = 'One year old'
        42 day look ahead:
            If NETEX:Operating Period End Date (valid to) < today + 42 days
            then timeliness status = '42 day look ahead is incomplete'
        Else Not Stale

    Args:
        operating_period_end_date (date): Valid to value
        last_updated (date): Last update date

    Returns:
        str: Status value for 'Fares Timeliness Status' column
    """
    fares_staleness_status = "Not Stale"
    if (not pd.isna(last_updated_date)) and (not pd.isna(valid_to)):
        if is_fares_stale(valid_to, last_updated_date):
            fares_rad = evaluate_fares_staleness(valid_to, last_updated_date)
            fares_staleness_status = FARES_STALENESS_STATUS[fares_rad.index(True)]

    return fares_staleness_status


def get_fares_compliance_status(is_fares_compliant: bool) -> str:
    """
    Returns value for 'Fares Compliance Status' column based on the
    compliance of the fares data published to BODS.

    Args:
        is_fares_compliant (bool): BODS compliance

    Returns:
        str: Compliant or Non compliant for 'Fares Compliance Status' column
    """
    if not pd.isna(is_fares_compliant):
        if is_fares_compliant:
            return "Compliant"
    return "Non compliant"


def get_fares_requires_attention(
    fares_published_status: str,
    fares_timeliness_status: str,
    fares_compliance_status: str,
) -> str:
    """
    Returns value for 'Fares requires attention' column based on the following logic:
        If 'Fares Published Status' equal to Published
        AND 'Fares Timeliness Status' equal to Not Stale
        AND 'Fares Compliance Status' equal to Compliant
        then 'Fares requires attention' = No.
        Else
        the 'Fares requires attention' = Yes.

    Args:
        fares_published_status (str): Value of 'Fares Published Status'
        fares_timeliness_status (str): Value of 'Fares Timeliness Status'
        fares_compliance_status (str): Value of 'Fares Compliance Status'

    Returns:
        str: Yes or No for 'Fares requires attention' column
    """
    if (
        (fares_published_status == "Published")
        and (fares_timeliness_status == "Not Stale")
        and (fares_compliance_status == "Compliant")
    ):
        return "No"
    return "Yes"


def get_requires_attention_line_level_data(org_id: int) -> List[Dict[str, str]]:
    """
    Compares an organisation's OTC Services dictionaries list with TXCFileAttributes
    dictionaries list to determine which OTC Services require attention ie. not live
    in BODS at all, or live but meeting new Staleness conditions.

    Returns list of objects of each service requiring attention for an organisation.
    """
    object_list = []
    dqs_critical_issues_service_line_map = []
    otc_map = get_line_level_in_scope_otc_map(org_id)
    service_codes = [service_code for (service_code, line_name) in otc_map]
    txcfa_map = get_line_level_txc_map_service_base(service_codes)
    is_dqs_require_attention = flag_is_active(
        "", FeatureFlags.DQS_REQUIRE_ATTENTION.value
    )
    if is_dqs_require_attention:
        dqs_critical_issues_service_line_map = get_dq_critical_observation_services_map(
            txcfa_map
        )

    for service_key, service in otc_map.items():
        file_attribute = txcfa_map.get(service_key)
        if file_attribute is None:
            _update_data(object_list, service)
        elif is_stale(service, file_attribute) or (
            is_dqs_require_attention
            and service_key in dqs_critical_issues_service_line_map
        ):
            _update_data(object_list, service)
    return object_list


def get_avl_requires_attention_line_level_data(org_id: int) -> List[Dict[str, str]]:
    """
    Compares an organisation's OTC Services dictionaries list with TXCFileAttributes
    dictionaries list to determine which OTC Services require attention ie. service has
    been published for a service or has a matching issue.

    Returns list of objects of each service requiring attention for an organisation.
    """
    is_avl_require_attention_active = flag_is_active(
        "", "is_avl_require_attention_active"
    )
    if not is_avl_require_attention_active:
        return []
    object_list = []
    dqs_critical_issues_service_line_map = []
    otc_map = get_line_level_in_scope_otc_map(org_id)
    service_codes = [service_code for (service_code, line_name) in otc_map]
    txcfa_map = get_line_level_txc_map_service_base(service_codes)
    is_dqs_require_attention = flag_is_active(
        "", FeatureFlags.DQS_REQUIRE_ATTENTION.value
    )
    if is_dqs_require_attention:
        dqs_critical_issues_service_line_map = get_dq_critical_observation_services_map(
            txcfa_map
        )

    uncounted_activity_df = get_vehicle_activity_operatorref_linename()
    abods_registry = AbodsRegistery()
    synced_in_last_month = abods_registry.records()

    for service_key, service in otc_map.items():
        file_attribute = txcfa_map.get(service_key)
        if file_attribute is not None:
            operator_ref = file_attribute.national_operator_code
            line_name = service_key[1]

            if (
                not uncounted_activity_df.loc[
                    (uncounted_activity_df["OperatorRef"] == operator_ref)
                    & (
                        uncounted_activity_df["LineRef"].isin(
                            [line_name, line_name.replace(" ", "_")]
                        )
                    )
                ].empty
                or f"{line_name}__{operator_ref}" not in synced_in_last_month
            ):
                _update_data(object_list, service)
        elif (
            is_dqs_require_attention
            and (service_key, service) in dqs_critical_issues_service_line_map
        ):
            _update_data(object_list, service)
        else:
            _update_data(object_list, service)
    logging.info(f"AVL-REQUIRE-ATTENTION: total objects {len(object_list)}")
    return object_list


def get_requires_attention_data_lta(lta_list: List) -> int:
    """
    Compares an organisation's OTC Services dictionaries list with TXCFileAttributes
    dictionaries list to determine which OTC Services require attention ie. not live
    in BODS at all, or live but meeting new Staleness conditions.

    Returns list of objects of each service requiring attention for a LTA.
    """
    object_list = []
    lta_services_requiring_attention = 0
    otc_map = get_otc_map_lta(lta_list)
    txcfa_map = get_txc_map_lta(lta_list)
    for service_code, service in otc_map.items():
        file_attribute = txcfa_map.get(service_code)
        if file_attribute is None:
            _update_data(object_list, service)
        elif is_stale(service, file_attribute):
            _update_data(object_list, service)
    lta_services_requiring_attention = len(object_list)

    return lta_services_requiring_attention


def get_timetable_records_require_attention_lta_line_level_length(
    lta_list: List,
) -> int:
    """
    Compares an organisation's OTC Services dictionaries list with TXCFileAttributes
    dictionaries list to determine which OTC Services require attention ie. service has
    been published for a service or has a matching issue.

    Returns list of objects of each service requiring attention for an organisation.
    """
    object_list = []
    dqs_critical_issues_service_line_map = []
    timetables_lta_services_requiring_attention = 0
    otc_map = get_line_level_otc_map_lta(lta_list)
    txcfa_map = get_line_level_txc_map_lta(lta_list)
    is_dqs_require_attention = flag_is_active(
        "", FeatureFlags.DQS_REQUIRE_ATTENTION.value
    )
    if is_dqs_require_attention:
        dqs_critical_issues_service_line_map = get_dq_critical_observation_services_map(
            txcfa_map
        )
    for (service_number, registration_number), service in otc_map.items():
        file_attribute = txcfa_map.get((service_number, registration_number))
        if file_attribute is None:
            _update_data(object_list, service, line_number=service_number)
        elif is_stale(service, file_attribute) or (
            is_dqs_require_attention
            and (registration_number, service_number)
            in dqs_critical_issues_service_line_map
        ):
            _update_data(object_list, service, line_number=service_number)
    timetables_lta_services_requiring_attention = len(object_list)
    return timetables_lta_services_requiring_attention


def get_avl_records_require_attention_lta_line_level_length(lta_list: List) -> int:
    """
    Compares an organisation's OTC Services dictionaries list with TXCFileAttributes
    dictionaries list to determine which OTC Services require attention ie. service has
    been published for a service or has a matching issue.

    Returns list of objects of each service requiring attention for an organisation.
    """
    object_list = []
    otc_map = get_line_level_otc_map_lta(lta_list)
    txcfa_map = get_line_level_txc_map_lta(lta_list)
    uncounted_activity_df = get_vehicle_activity_operatorref_linename()
    abods_registry = AbodsRegistery()
    synced_in_last_month = abods_registry.records()

    for service_key, service in otc_map.items():
        file_attribute = txcfa_map.get(service_key)
        if file_attribute is not None:
            operator_ref = file_attribute.national_operator_code
            line_name = service_key[0]
            if (
                not uncounted_activity_df.loc[
                    (uncounted_activity_df["OperatorRef"] == operator_ref)
                    & (
                        uncounted_activity_df["LineRef"].isin(
                            [line_name, line_name.replace(" ", "_")]
                        )
                    )
                ].empty
                or f"{line_name}__{operator_ref}" not in synced_in_last_month
            ):
                _update_data(object_list, service)
        else:
            _update_data(object_list, service)
    return len(object_list)


def get_fares_records_require_attention_lta_line_level_length(lta_list: List) -> int:
    """
    Compares an organisation's OTC Services dictionaries list with TXCFileAttributes
    dictionaries list and Fares list to determine which OTC Services require attention, i.e., those
    not Published in Fares at all  but meeting new staleness conditions.

    This function identifies services that require attention based on their status in
    BODS. It compares the OTC services with the TXCFileAttributes and Fares and updates a list
    of services requiring attention if they are not live or are considered stale.
    The length of this list is returned as the result.

    Args:
        lta_list (list): A list of Local Authority objects to filter the services.

    Returns:
        int: The count of services requiring attention.
    """
    object_list = []
    otc_map = get_line_level_otc_map_lta(lta_list)
    txcfa_map = get_line_level_txc_map_lta(lta_list)
    service_codes = [service_code for (service_code, _) in otc_map]
    txcfa_map = get_line_level_txc_map_service_base(service_codes)
    fares_df = get_fares_dataset_map(txcfa_map)

    for service_key, service in otc_map.items():

        file_attribute = txcfa_map.get(service_key)
        # If no file attribute (TxcFileAttribute), service requires attention
        if file_attribute is None:
            _update_data(object_list, service)
        elif fares_df.empty:
            _update_data(object_list, service)
        else:
            noc = file_attribute.national_operator_code
            line_name = file_attribute.line_name_unnested
            df = fares_df[
                (fares_df.national_operator_code == noc)
                & (fares_df.line_name == line_name)
            ]
            if not df.empty:
                row = df.iloc[0].to_dict()
                valid_to = row.get("valid_to", None)
                last_modified_date = row.get("last_updated_date", "")
                valid_to = date.today() if pd.isnull(valid_to) else valid_to
                last_modified_date = (
                    datetime.now()
                    if pd.isnull(last_modified_date)
                    else last_modified_date
                )
                if is_fares_stale(valid_to, last_modified_date):
                    _update_data(object_list, service)
    return len(object_list)


def get_requires_attention_data_lta_line_level_length(lta_list: List) -> int:
    """
    Compares an organisation's OTC Services dictionaries list with TXCFileAttributes
    dictionaries list to determine which OTC Services require attention, i.e., those
    not live in BODS (Bus Open Data Service) at all, or live but meeting new
    staleness conditions.

    This function identifies services that require attention based on their status in
    BODS. It compares the OTC services with the TXCFileAttributes and updates a list
    of services requiring attention if they are not live or are considered stale.
    The length of this list is returned as the result.

    Args:
        lta_list (list): A list of Local Authority objects to filter the services.

    Returns:
        int: The count of services requiring attention.
    """
    object_list = []
    dqs_critical_issues_service_line_map = []
    lta_services_requiring_attention = 0
    otc_map = get_line_level_otc_map_lta(lta_list)
    txcfa_map = get_line_level_txc_map_lta(lta_list)
    is_dqs_require_attention = flag_is_active(
        "", FeatureFlags.DQS_REQUIRE_ATTENTION.value
    )
    if is_dqs_require_attention:
        dqs_critical_issues_service_line_map = get_dq_critical_observation_services_map(
            txcfa_map
        )
    for (service_number, registration_number), service in otc_map.items():
        file_attribute = txcfa_map.get((service_number, registration_number))
        if file_attribute is None:
            _update_data(object_list, service, line_number=service_number)
        elif is_stale(service, file_attribute) or (
            is_dqs_require_attention
            and (registration_number, service_number)
            in dqs_critical_issues_service_line_map
        ):
            _update_data(object_list, service, line_number=service_number)
    lta_services_requiring_attention = len(object_list)

    return lta_services_requiring_attention


def get_dq_critical_observation_services_map(
    txc_map: Dict[tuple, TXCFileAttributes]
) -> List[tuple]:
    """Check for data quality critical issue for service code
    and line name combination for the current revision only,
    Method will receive the txcfileattributes table dictionary

    Returns:
        dict[tuple, str]: return a list of services
    """
    txc_map_df = pd.DataFrame(
        [
            {
                "service_code": obj.service_code,
                "line_name_unnested": obj.line_name_unnested,
                "revision_id": obj.revision_id,
                "id": obj.id,
            }
            for _, obj in txc_map.items()
        ]
    )
    return get_dq_critical_observation_services_map_from_dataframe(txc_map_df)


def query_dq_critical_observation(query) -> List[tuple]:
    """Query for data quality critical issue for service code
    and line name combination for the current revision only,
    Using two scenarions, Any of the scenario with mark
    Dq require attention to True

    1. the Transmodel tables relations with dqs_observationresults
    Transmodel services -> Transmodel Service Patterns
    -> Transmodel Service Pattern Stops -> Dqs Observationresult

    And for checking the observation result must be critical
    Dqs Observationresult -> Taskresults -> checks

    2. Check for customer feedback present and not suppressed
    Transmodel service -> Organisation feedback

    Due to database restriction we can not use above given joins, we have to use
    Dataframe approch in order to acheive the desired values. Following steps will
    be followed

    1. Get dataframe to get service_patter_ids for the given query of registration number, line name, revision id
    2. Get dataframe by querying servicepatternstops table from the service_pattern_ids extracted in step 1
    3. Merge the dataframe built on step 1 and step 2 with left join (To prevent any service.id loss)
    4. Get the observations with ciritical type and merge the selected stop points with the Step 3 dataframe
    5. Now to get consumer feedback use the service_ids extracted on Step 1 df and search for feedbacks which are not suppressed
    6. Merge the dataframe of consumer feedbacks with main dataframe
    7. Return the registration number and line name for which any value (Observation with ciritical or Consumer feedback) is present

    Returns:
        dict[tuple, str]: return a list of services"""

    service_pattern_ids_df = get_service_patterns_df(query)
    if service_pattern_ids_df.empty:
        return []

    service_pattern_stops_df = get_service_pattern_stops_df(service_pattern_ids_df)

    service_pattern_ids_df = service_pattern_ids_df.merge(
        service_pattern_stops_df, on=["service_pattern_id"], how="left"
    )

    dqs_observation_df = get_dqs_observations_df(service_pattern_stops_df)

    dqs_require_attention_df = service_pattern_ids_df.merge(
        dqs_observation_df, on=["service_pattern_stop_id"], how="left", indicator=True
    )
    dqs_require_attention_df.rename(columns={"_merge": "dqs_critical"}, inplace=True)

    is_specific_feedback = flag_is_active("", "is_specific_feedback")
    if is_specific_feedback:
        consumer_feedback_df = get_consumer_feedback_df(service_pattern_ids_df)

        dqs_require_attention_df = dqs_require_attention_df.merge(
            consumer_feedback_df, on=["service_id"], how="left", indicator=True
        )
        dqs_require_attention_df.rename(
            columns={"_merge": "has_feedback"}, inplace=True
        )

        dqs_require_attention_df = dqs_require_attention_df[
            (dqs_require_attention_df["dqs_critical"] == "both")
            | (dqs_require_attention_df["has_feedback"] == "both")
        ]
    else:
        dqs_require_attention_df = dqs_require_attention_df[
            dqs_require_attention_df["dqs_critical"] == "both"
        ]

    dqs_require_attention_df = dqs_require_attention_df[["service_code", "line_name"]]

    return list(dqs_require_attention_df.itertuples(index=False, name=None))


def get_dq_critical_observation_services_map_from_dataframe(
    txc_map: pd.DataFrame,
) -> List[tuple]:
    """Check for data quality critical issue for service code
    and line name combination for the current revision only,
    Method will receive a dataframe for the txc files

    Returns:
        dict[tuple, str]: return a list of services
    """
    if txc_map.empty:
        return []

    query = Q()
    for _, row in txc_map.iterrows():
        query |= Q(
            service_code=row["service_code"],
            service_patterns__line_name=row["line_name_unnested"],
            revision_id=row["revision_id"],
            txcfileattributes_id=row["id"],
        )
    return query_dq_critical_observation(query)


def get_fares_dataset_map(txc_map: Dict[tuple, TXCFileAttributes]) -> pd.DataFrame:
    """Find fares data compatible to NOC and Line name

    Args:
        txc_map (Dict[tuple, TXCFileAttributes]): List of txc file attributes

    Returns:
        pd.DataFrame: DataFrame containing the fares files details
    """
    nocs_list = []
    noc_linename_dict = []
    for _, file_attribute in txc_map.items():

        nocs_list.append(file_attribute.national_operator_code)
        noc_linename_dict.append(
            {
                "national_operator_code": file_attribute.national_operator_code,
                "line_name": file_attribute.line_name_unnested,
            }
        )

    noc_df = pd.DataFrame.from_dict(noc_linename_dict)
    noc_df.drop_duplicates(inplace=True)
    nocs_list = list(set(nocs_list))

    fares_df = pd.DataFrame.from_records(
        DataCatalogueMetaData.objects.filter(national_operator_code__overlap=nocs_list)
        .add_revision_and_dataset()
        .get_live_revision_data()
        .exclude(fares_metadata_id__revision__status=INACTIVE)
        .add_published_date()
        .add_compliance_status()
        .values(
            "xml_file_name",
            "valid_from",
            "valid_to",
            "line_id",
            "id",
            "national_operator_code",
            "fares_metadata_id",
            "last_updated_date",
            "is_fares_compliant",
            "dataset_id",
        )
    )

    if fares_df.empty:
        return pd.DataFrame()

    fares_df = fares_df.explode("line_id")
    fares_df = fares_df.explode("national_operator_code")
    fares_df["line_name"] = fares_df["line_id"].apply(
        lambda x: (
            x.split(":")[3] if isinstance(x, str) and len(x.split(":")) > 3 else None
        )
    )

    fares_df_merged = pd.DataFrame.merge(
        fares_df,
        noc_df,
        on=["line_name", "national_operator_code"],
        how="inner",
        indicator=False,
    )

    fares_df_merged["valid_to"] = pd.to_datetime(
        fares_df_merged["valid_to"], errors="coerce"
    )
    fares_df_merged["valid_from"] = pd.to_datetime(
        fares_df_merged["valid_from"], errors="coerce"
    )

    fares_df_merged = (
        fares_df_merged.sort_values(
            by=["valid_to", "valid_from", "xml_file_name"],
            ascending=[False, False, False],
        )
        .drop_duplicates(subset=["line_name", "national_operator_code"])
        .reset_index()
    )

    return fares_df_merged


class FaresRequiresAttention:
    """
    Class to get the details of fares requiring attention
    """

    org_id: int

    def __init__(self, org_id):
        self._org_id = org_id

    def get_fares_requires_attention_line_level_data(self) -> List[Dict[str, str]]:
        """
        Compares an organisation's OTC Services dictionaries list with Fares Catalogue
        dictionaries list to determine which OTC Services require attention ie. not live
        in BODS at all, or live but meeting new Staleness conditions.

        Returns list of objects of each service requiring attention for an organisation.
        """
        object_list = []

        otc_map = get_line_level_in_scope_otc_map(self._org_id)
        service_codes = [service_code for (service_code, _) in otc_map]
        txcfa_map = get_line_level_txc_map_service_base(service_codes)
        fares_df = get_fares_dataset_map(txcfa_map)

        for service_key, service in otc_map.items():

            file_attribute = txcfa_map.get(service_key)
            # If no file attribute (TxcFileAttribute), service requires attention
            if file_attribute is None:
                _update_data(object_list, service)
            elif fares_df.empty:
                _update_data(object_list, service)
            else:
                noc = file_attribute.national_operator_code
                line_name = file_attribute.line_name_unnested
                df = fares_df[
                    (fares_df.national_operator_code == noc)
                    & (fares_df.line_name == line_name)
                ]

                if not df.empty:
                    row = df.iloc[0].to_dict()
                    valid_to = row.get("valid_to", None)
                    last_modified_date = row.get("last_updated_date", "")
                    valid_to = date.today() if pd.isnull(valid_to) else valid_to
                    last_modified_date = (
                        datetime.now()
                        if pd.isnull(last_modified_date)
                        else last_modified_date
                    )
                    if is_fares_stale(valid_to, last_modified_date):
                        _update_data(object_list, service)
        return object_list


def get_service_patterns_df(query) -> pd.DataFrame:
    """Get list fo service pattern records for service pattern ids

    Args:
        query (_type_): Servie pattner filter (OR query)

    Returns:
        pd.DataFrame: Dataframe with list of transmodel service with service pattern id
    """
    service_pattern_ids_df = pd.DataFrame.from_records(
        TransmodelService.objects.filter(query).values(
            "id", "service_code", "service_patterns__line_name", "service_patterns__id"
        )
    )
    if service_pattern_ids_df.empty:
        service_pattern_ids_df = pd.DataFrame(
            columns=[
                "id",
                "service_code",
                "service_patterns__line_name",
                "service_patterns__id",
            ]
        )

    service_pattern_ids_df.rename(
        columns={
            "id": "service_id",
            "service_patterns__line_name": "line_name",
            "service_patterns__id": "service_pattern_id",
        },
        inplace=True,
    )
    return service_pattern_ids_df


def get_service_pattern_stops_df(service_pattern_ids_df: pd.DataFrame) -> pd.DataFrame:
    """Get Service pattern stop ids for given service pattern ids

    Args:
        service_pattern_ids_df (pd.DataFrame): Dataframe with service pattern ids

    Returns:
        pd.DataFrame: Dataframe with service pattern stop ids
    """
    service_pattern_stops_df = pd.DataFrame.from_records(
        ServicePatternStop.objects.filter(
            service_pattern_id__in=list(service_pattern_ids_df["service_pattern_id"])
        ).values("id", "service_pattern_id")
    )
    if service_pattern_stops_df.empty:
        service_pattern_stops_df = pd.DataFrame(columns=["id", "service_pattern_id"])

    service_pattern_stops_df.rename(
        columns={"id": "service_pattern_stop_id"}, inplace=True
    )
    return service_pattern_stops_df


def get_dqs_observations_df(service_pattern_stops_df: pd.DataFrame) -> pd.DataFrame:
    """Get Critical DQS Observations for the given service pattern stops

    Args:
        service_pattern_stops_df (pd.DataFrame): service pattern stop ids

    Returns:
        pd.DataFrame: Dataframe with service pattern stops details
    """
    dqs_observation_df = pd.DataFrame(columns=["service_pattern_stop_id"])
    if not service_pattern_stops_df.empty:
        dqs_observation_df = pd.DataFrame.from_records(
            ObservationResults.objects.filter(
                service_pattern_stop_id__in=list(
                    service_pattern_stops_df["service_pattern_stop_id"]
                ),
                taskresults__checks__importance=Level.critical.value,
            ).values("service_pattern_stop_id")
        )

        if dqs_observation_df.empty:
            dqs_observation_df = pd.DataFrame(columns=["service_pattern_stop_id"])

    return dqs_observation_df


def get_consumer_feedback_df(service_pattern_ids_df: pd.DataFrame) -> pd.DataFrame:
    """Get consumer feedback records for the given service pattern ids

    Args:
        service_pattern_ids_df (pd.DataFrame): _description_

    Returns:
        pd.DataFrame: Dataframe with consumer feedback records
    """
    consumer_feedback_df = pd.DataFrame.from_records(
        ConsumerFeedback.objects.filter(
            service_id__in=list(service_pattern_ids_df["service_id"]),
        )
        .exclude(is_suppressed=True)
        .values("service_id")
    )
    if consumer_feedback_df.empty:
        consumer_feedback_df = pd.DataFrame(columns=["service_id"])
    return consumer_feedback_df<|MERGE_RESOLUTION|>--- conflicted
+++ resolved
@@ -1,10 +1,6 @@
 import logging
-<<<<<<< HEAD
 import pandas as pd
 from datetime import date, timedelta, datetime
-=======
-from datetime import date, timedelta
->>>>>>> 62b0bfbb
 from typing import Dict, List, Optional
 
 import pandas as pd
@@ -18,11 +14,7 @@
 )
 from transit_odp.common.constants import FeatureFlags
 from transit_odp.dqs.constants import Level
-<<<<<<< HEAD
 from transit_odp.fares.models import DataCatalogueMetaData
-=======
-from transit_odp.fares.models import DataCatalogueMetaData, FaresMetadata
->>>>>>> 62b0bfbb
 from transit_odp.dqs.models import ObservationResults
 
 from transit_odp.naptan.models import AdminArea
