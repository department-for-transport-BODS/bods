{% load i18n %}
{% load query_transform %}
{% load parse_dictionary %}
<table class="govuk-table govuk-table--small-text-until-tablet {% if timetable_details.df.columns|length <= 5 %}timetables_govuk_table{% endif %}">
  <caption class="govuk-table__caption govuk-table__caption--m">
    {% trans timetable_details.journey_name %}
  </caption>
  <thead class="govuk-table__head">
    <tr class="govuk-table__row">
      {% for col in timetable_details.df.columns %}<th scope="col" class="govuk-table__header ">{{ col }}</th>{% endfor %}
    </tr>
  </thead>
  <tbody class="govuk-table__body">
    {% for idx, row in timetable_details.df.iterrows %}
      <tr class="govuk-table__row">
        {% for col_name, cell in row.items %}
          <td class="govuk-table__cell timetable_govuk_body">
            {% if col_name == 'Journey Code' %}
              {% with key=cell|concatenate:"_"|concatenate:idx %}
                <a class="tooltip govuk-link"
                   title="More information"
                   id="stop-{{ direction }}-{{ idx }}"
                   href="#"
                   onclick="BODSFrontend.showTooltip(event,'{{ idx }}', '{{ direction }}');">{{ cell }}
                  <p class="tooltiptext" id="tooltip-{{ direction }}-{{ idx }}" onclick="BODSFrontend.disableClick(event);">
                    <span class="govuk-!-font-weight-bold">ATCO Code:</span>{{ timetable_details.stops|get_value_from_dict:key|get_value_from_dict:'atco_code' }}
                    <br />
                    <span class="govuk-!-font-weight-bold">Street:</span>{{ timetable_details.stops|get_value_from_dict:key|get_value_from_dict:'street' }}
                    <br />
                    <span class="govuk-!-font-weight-bold">Indicator:</span>{{ timetable_details.stops|get_value_from_dict:key|get_value_from_dict:'indicator' }}
                    <br />
                    <button type="submit"
                            class="govuk-button govuk-button--secondary govuk-!-margin-top-2 govuk-!-margin-bottom-1"
                            id="closeToolTip-{{ direction }}-{{ idx }}"
                            onclick="BODSFrontend.hideTooltip(event);"
                            data-module="govuk-button">Close</button>
                  </p>
                </a>
              {% endwith %}
            {% else %}
              {% with key=row|get_value_from_dict:'Journey Code'|concatenate:"_"|concatenate:idx %}
                {% with observations=timetable_details.observations|get_value_from_dict:key %}
                  {% if observations %}
                    {% for obs_key, obs_value in observations.items %}
                      {% if obs_value|get_value_from_dict:cell.journey_id|stringformat:'s' %}
                        <a class="tooltip govuk-link"
                           style="color: #d4351c"
                           title="More information"
                           id="stop-{{ direction }}-{{ cell.journey_id }}-{{ idx }}"
                           onclick="BODSFrontend.showTooltip(event,'{{ cell.journey_id }}-{{ idx }}', '{{ direction }}', 'observation');">
                          {{ cell.departure_time }}
                          <div class="tooltiptext"
                               style="width:450px"
                               id="{{ cell.journey_id }}-{{ idx }}"
                               onclick="BODSFrontend.disableClick(event);">
                            <div class="govuk-accordion" data-module="govuk-accordion" id="timetable_tooltip">
                              {% for key in obs_value|get_value_from_dict:cell.journey_id %}
                                <div class="govuk-accordion__section">
                                  <div class="govuk-accordion__section-header">
                                    <span class="govuk-accordion__section-heading">
                                      <span class="govuk-accordion__section-button" id="accordion-default-heading-1">
                                        {{ key|get_value_from_dict:'title' }}
                                      </span>
                                    </span>
                                  </div>
                                  <div id="accordion-default-content-1"
                                       class="govuk-accordion__section-content govuk-!-padding-bottom-1 govuk-!-padding-top-0">
                                    <p>{{ key|get_value_from_dict:'text' }}</p>
                                    <p>{{ key|get_value_from_dict:'resolve' }}</p>
                                  </div>
                                </div>
                              {% endfor %}
                            </div>
                            <button type="submit"
                                    class="govuk-button govuk-button--secondary govuk-!-margin-top-2 govuk-!-margin-bottom-1"
                                    onclick="BODSFrontend.hideTooltip(event);"
                                    data-module="govuk-button">Close</button>
                          </div>
                        </a>
                      {% else %}
                        <span>{{ cell.departure_time }}</span>
                      {% endif %}
                    {% endfor %}
                  {% else %}
<<<<<<< HEAD
                    <span id="">{{ cell.departure_time }}</span>
=======
                    <span>{{ cell.departure_time }}</span>
>>>>>>> 3c276e84
                  {% endif %}
                {% endwith %}
              {% endwith %}
            {% endif %}
          </td>
        {% endfor %}
      </tr>
    {% endfor %}
  </tbody>
</table>
<div class="govuk-grid-row">
  <div class="govuk-grid-column-one-half">
    <p class="govuk-body">
      {% if timetable_details.total_row_count > 10 %}
        {% if timetable_details.show_all %}
          <a href="{% query_transform_kv timetable_details.show_all_param False %}" class="govuk-link govuk-link--no-underline">See less </a>
        {% else %}
          <a href="{% query_transform_kv timetable_details.show_all_param True %}" class="govuk-link govuk-link--no-underline">See more </a>
        {% endif %}
      {% endif %}
    </p>
  </div>
  {% if timetable_details.total_page > 0 %}
    <div class="govuk-grid-column-one-half govuk-!-text-align-right">
      <nav class="govuk-pagination end-justified govuk-!-text-align-right govuk-!-width-full"
           role="navigation"
           aria-label="Pagination">
        {% if timetable_details.curr_page != 1 %}
          <div class="govuk-pagination__prev">
            <a class="govuk-link govuk-pagination__link"
               rel="prev"
               href="{% query_transform_kv timetable_details.page_param timetable_details.curr_page|add:'-1' %}">
              <svg class="govuk-pagination__icon govuk-pagination__icon--prev"
                   xmlns="http://www.w3.org/2000/svg"
                   height="13"
                   width="15"
                   aria-hidden="true"
                   focusable="false"
                   viewBox="0 0 15 13">
                <path d="m6.5938-0.0078125-6.7266 6.7266 6.7441 6.4062 1.377-1.449-4.1856-3.9768h12.896v-2h-12.984l4.2931-4.293-1.414-1.414z">
                </path>
              </svg>
              <span class="govuk-pagination__link-title">
                Previous
                <br />
                {{ timetable_details.curr_page|add:"-1" }} / {{ timetable_details.total_page }} <span class="govuk-visually-hidden">page</span>
              </span>
            </a>
          </div>
        {% endif %}
        {% if timetable_details.curr_page != timetable_details.total_page %}
          <div class="govuk-pagination__next govuk-!-text-align-right">
            <a class="govuk-link govuk-pagination__link"
               rel="next"
               href="{% query_transform_kv timetable_details.page_param timetable_details.curr_page|add:'1' %}">
              <span class="govuk-pagination__link-title">
                Next
                <br />
                {{ timetable_details.curr_page|add:"1" }}/{{ timetable_details.total_page }}<span class="govuk-visually-hidden">page</span>
              </span>
              <svg class="govuk-pagination__icon govuk-pagination__icon--next"
                   xmlns="http://www.w3.org/2000/svg"
                   height="13"
                   width="15"
                   aria-hidden="true"
                   focusable="false"
                   viewBox="0 0 15 13">
                <path d="m8.107-0.0078125-1.4136 1.414 4.2926 4.293h-12.986v2h12.896l-4.1855 3.9766 1.377 1.4492 6.7441-6.4062-6.7246-6.7266z">
                </path>
              </svg>
            </a>
          </div>
        {% endif %}
      </nav>
    </div>
  {% endif %}
</div><|MERGE_RESOLUTION|>--- conflicted
+++ resolved
@@ -82,11 +82,7 @@
                       {% endif %}
                     {% endfor %}
                   {% else %}
-<<<<<<< HEAD
-                    <span id="">{{ cell.departure_time }}</span>
-=======
                     <span>{{ cell.departure_time }}</span>
->>>>>>> 3c276e84
                   {% endif %}
                 {% endwith %}
               {% endwith %}
