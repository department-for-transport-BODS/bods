{% load i18n %}
{% load query_transform %}
{% load parse_dictionary %}
<table class="govuk-table govuk-table--small-text-until-tablet {% if timetable_details.df.columns|length <= 5 %}timetables_govuk_table{% endif %}">
  <caption class="govuk-table__caption govuk-table__caption--m">
    {% trans timetable_details.journey_name %}
  </caption>
  <thead class="govuk-table__head">
    <tr class="govuk-table__row">
      {% for col in timetable_details.df.columns %}
        <th scope="col" class="govuk-table__header ">
          {% if forloop.counter0 != 0 %}
            {% with key=timetable_details.observations|get_value_from_dict:col %}
              <div class="tooltip govuk-link"
                   {% if col == '-' %}style="color: #d4351c"{% endif %}
                   title="More information"
                   id="stop-{{ direction }}-{{ forloop.counter0 }}"
                   onclick="BODSFrontend.showTooltip(event,'jc-{{ direction }}-{{ forloop.counter0 }}', '{{ direction }}', 'observation');">
                <div class="tooltiptext"
<<<<<<< HEAD
                     style="width:550px"
=======
                {% if key %}   
                  style="width:550px"
                {% else %}
                  style="width:220px"
                {% endif %}
>>>>>>> dd9f7a07
                     id="jc-{{ direction }}-{{ forloop.counter0 }}"
                     onclick="BODSFrontend.disableClick(event);">
                  {% if key %}
                    <div id="timetable_tooltip">
                      <div>
                        <span>
                          <span class="govuk-!-font-weight-bold govuk-!-font-size-27">{{ key.title }}</span>
                        </span>
                      </div>
                      <div class="govuk-!-font-weight-regular">
                        <p>{{ key.text }}</p>
                        <p>{{ key.resolve }}</p>
                      </div>
                    </div>
                  {% else %}
                    <div id="timetable_tooltip">
                      <div>
                        <p>
                          <span class="govuk-!-font-weight-bold">Journey Code:</span>
                          <span class="govuk-!-font-weight-regular">{{ col }}</span>
                        </p>
                      </div>
                    </div>
                  {% endif %}
                  {% if is_feedback %}
                    {% url 'feed-feedback' object.id host hosts.data as base_url %}
                    {% query_transform journey_code=col direction=direction as query_params %}
                    <a href="{{ base_url }}{{ query_params }}" class="govuk-button govuk-!-margin-top-2 govuk-!-margin-bottom-1">Add Feedback</a>
                  {% endif %}
                  <button type="submit"
                          class="govuk-button govuk-button--secondary govuk-!-margin-top-2 govuk-!-margin-bottom-1"
                          onclick="BODSFrontend.hideTooltip(event);"
                          data-module="govuk-button">Close</button>
                </div>
              {% endwith %}
            {% endif %}
            {{ col }}
          </div>
        </th>
      {% endfor %}
    </tr>
  </thead>
  <tbody class="govuk-table__body">
    {% for idx, row in timetable_details.df.iterrows %}
      <tr class="govuk-table__row">
        {% for col_name, cell in row.items %}
          <td class="govuk-table__cell timetable_govuk_body">
            {% if col_name == 'Journey Code' %}
              {% with key=cell|concatenate:"_"|concatenate:idx %}
                {% with obs=timetable_details.stops|get_value_from_dict:key|get_value_from_dict:'observation' %}
                  {% if obs %}
                    <div class="tooltip govuk-link"
                         style="color: #d4351c"
                         title="More information"
                         id="stop-{{ direction }}-{{ idx }}"
                         onclick="BODSFrontend.showTooltip(event,'tooltip-{{ direction }}-{{ idx }}', '{{ direction }}', 'observation');">
                      {{ cell }}
                      <p class="tooltiptext"
                         style="width:550px"
                         id="tooltip-{{ direction }}-{{ idx }}"
                         onclick="BODSFrontend.disableClick(event);">
                        <span class="govuk-!-font-weight-bold govuk-!-font-size-27">{{ obs.title }}</span>
                        <br />
                        <br />
                        <span>{{ obs.text }}</span>
                        <br />
                        <br />
                        <span>{{ obs.resolve }}</span>
                        <br />
                        <br />
                        <span class="govuk-!-font-weight-bold" {% if obs.title == 'Stop not found in NaPTAN' %}style="color: #d4351c;"{% endif %}>ATCO Code:&nbsp;</span><span {% if obs.title == 'Stop not found in NaPTAN' %}style="color: #d4351c;"{% endif %}>{{ timetable_details.stops|get_value_from_dict:key|get_value_from_dict:'atco_code' }}</span>
                        <br />
                        <span class="govuk-!-font-weight-bold">Street:&nbsp;</span>{{ timetable_details.stops|get_value_from_dict:key|get_value_from_dict:'street' }}
                        <br />
                        <span class="govuk-!-font-weight-bold">Indicator:&nbsp;</span>{{ timetable_details.stops|get_value_from_dict:key|get_value_from_dict:'indicator' }}
                        {% if obs.title == 'Incorrect stop type' %}
                          <br />
                          <span class="govuk-!-font-weight-bold text-color-red">Stop type:&nbsp;</span><span class="text-color-red">{{ timetable_details.stops|get_value_from_dict:key|get_value_from_dict:'stop_type' }}</span>
                        {% endif %}
                        <br />
                        {% if is_feedback %}
                          {% url 'feed-feedback' object.id host hosts.data as base_url %}
                          {% query_transform stop=cell direction=direction atco_code=timetable_details.stops|get_value_from_dict:key|get_value_from_dict:'atco_code' as query_params %}
                          <a href="{{ base_url }}{{ query_params }}" class="govuk-button govuk-!-margin-top-2 govuk-!-margin-bottom-1">Add Feedback</a>
                        {% endif %}
                        <button type="submit"
                                class="govuk-button govuk-button--secondary govuk-!-margin-top-2 govuk-!-margin-bottom-1"
                                id="closeToolTip-{{ direction }}-{{ idx }}"
                                onclick="BODSFrontend.hideTooltip(event);"
                                data-module="govuk-button">Close</button>
                      </p>
                    </div>
                  {% else %}
                    <div class="tooltip govuk-link"
                         title="More information"
                         id="stop-{{ direction }}-{{ idx }}"
                         onclick="BODSFrontend.showTooltip(event,'{{ idx }}', '{{ direction }}');">
                      {{ cell }}
<<<<<<< HEAD
                      <p class="tooltiptext" id="tooltip-{{ direction }}-{{ idx }}" onclick="BODSFrontend.disableClick(event);">
                        {{ key }}
=======
                      <p class="tooltiptext" id="tooltip-{{ direction }}-{{ idx }}" onclick="BODSFrontend.disableClick(event);">                        
>>>>>>> dd9f7a07
                        <span class="govuk-!-font-weight-bold">ATCO Code:&nbsp;</span>{{ timetable_details.stops|get_value_from_dict:key|get_value_from_dict:'atco_code' }}
                        <br />
                        <span class="govuk-!-font-weight-bold">Street:&nbsp;</span>{{ timetable_details.stops|get_value_from_dict:key|get_value_from_dict:'street' }}
                        <br />
                        <span class="govuk-!-font-weight-bold">Indicator:&nbsp;</span>{{ timetable_details.stops|get_value_from_dict:key|get_value_from_dict:'indicator' }}
                        <br />
                        {% if is_feedback %}
                          {% url 'feed-feedback' object.id host hosts.data as base_url %}
                          {% query_transform stop=cell direction=direction atco_code=timetable_details.stops|get_value_from_dict:key|get_value_from_dict:'atco_code' as query_params %}
                          <a href="{{ base_url }}{{ query_params }}" class="govuk-button govuk-!-margin-top-2 govuk-!-margin-bottom-1">Add Feedback</a>
                        {% endif %}
                        <button type="submit"
                                class="govuk-button govuk-button--secondary govuk-!-margin-top-2 govuk-!-margin-bottom-1"
                                id="closeToolTip-{{ direction }}-{{ idx }}"
                                onclick="BODSFrontend.hideTooltip(event);"
                                data-module="govuk-button">Close</button>
                      </p>
                    </div>
                  {% endif %}
                {% endwith %}
              {% endwith %}
            {% else %}
              {% with key=row|get_value_from_dict:'Journey Code'|concatenate:"_"|concatenate:idx %}
                {% with observations=timetable_details.observations|get_value_from_dict:key %}
                  {% if observations %}
                    {% for obs_key, obs_value in observations.items %}
                      {% if obs_value|get_value_from_dict:cell.journey_id|stringformat:'s' %}
                        <div class="tooltip govuk-link"
                             style="color: #d4351c"
                             title="More information"
                             id="stop-{{ direction }}-{{ cell.journey_id }}-{{ idx }}"
                             onclick="BODSFrontend.showTooltip(event,'{{ cell.journey_id }}-{{ idx }}', '{{ direction }}', 'observation');">
                          {{ cell.departure_time }}
                          <div class="tooltiptext"
                               style="width:550px"
                               id="{{ cell.journey_id }}-{{ idx }}"
                               onclick="BODSFrontend.disableClick(event);">
                            {% if obs_value|get_value_from_dict:cell.journey_id|length > 1 %}
                              <div class="govuk-accordion" data-module="govuk-accordion" id="timetable_tooltip">
                                {% for key in obs_value|get_value_from_dict:cell.journey_id %}
                                  <div class="govuk-accordion__section">
                                    <div class="govuk-accordion__section-header">
                                      <span class="govuk-accordion__section-heading">
                                        <span class="govuk-accordion__section-button" id="accordion-default-heading-1">
                                          {{ key|get_value_from_dict:'title' }}
                                        </span>
                                      </span>
                                    </div>
                                    <div id="accordion-default-content-1"
                                         class="govuk-accordion__section-content govuk-!-padding-bottom-1 govuk-!-padding-top-0">
                                      <p>{{ key|get_value_from_dict:'text' }}</p>
                                      <p>{{ key|get_value_from_dict:'resolve' }}</p>
                                    </div>
                                  </div>
                                {% endfor %}
                              {% else %}
                                <div id="timetable_tooltip">
                                  {% for key in obs_value|get_value_from_dict:cell.journey_id %}
                                    <div>
                                      <span>
                                        <span class="govuk-!-font-weight-bold govuk-!-font-size-27">{{ key|get_value_from_dict:'title' }}</span>
                                      </span>
                                    </div>
                                    <div>
                                      <p>{{ key|get_value_from_dict:'text' }}</p>
                                      <p>{{ key|get_value_from_dict:'resolve' }}</p>
                                    </div>
                                  {% endfor %}
                                {% endif %}
                              </div>
                              <button type="submit"
                                      class="govuk-button govuk-button--secondary govuk-!-margin-top-2 govuk-!-margin-bottom-1"
                                      onclick="BODSFrontend.hideTooltip(event);"
                                      data-module="govuk-button">Close</button>
                            </div>
                          </div>
                        </div>
                      {% else %}
                        <span>{{ cell.departure_time }}</span>
                      {% endif %}
                    {% endfor %}
                  {% else %}
                    <span>{{ cell.departure_time }}</span>
                  {% endif %}
                {% endwith %}
              {% endwith %}
            {% endif %}
          </td>
        {% endfor %}
      </tr>
    {% endfor %}
  </tbody>
</table>
<div class="govuk-grid-row">
  <div class="govuk-grid-column-one-half">
    <p class="govuk-body">
      {% if timetable_details.total_row_count > 10 %}
        {% if timetable_details.show_all %}
          <a href="{% query_transform_kv timetable_details.show_all_param False %}" class="govuk-link govuk-link--no-underline">See less </a>
        {% else %}
          <a href="{% query_transform_kv timetable_details.show_all_param True %}" class="govuk-link govuk-link--no-underline">See more </a>
        {% endif %}
      {% endif %}
    </p>
  </div>
  {% if timetable_details.total_page > 0 %}
    <div class="govuk-grid-column-one-half govuk-!-text-align-right">
      <nav class="govuk-pagination end-justified govuk-!-text-align-right govuk-!-width-full"
           role="navigation"
           aria-label="Pagination">
        {% if timetable_details.curr_page != 1 %}
          <div class="govuk-pagination__prev">
            <a class="govuk-link govuk-pagination__link"
               rel="prev"
               href="{% query_transform_kv timetable_details.page_param timetable_details.curr_page|add:'-1' %}">
              <svg class="govuk-pagination__icon govuk-pagination__icon--prev"
                   xmlns="http://www.w3.org/2000/svg"
                   height="13"
                   width="15"
                   aria-hidden="true"
                   focusable="false"
                   viewBox="0 0 15 13">
                <path d="m6.5938-0.0078125-6.7266 6.7266 6.7441 6.4062 1.377-1.449-4.1856-3.9768h12.896v-2h-12.984l4.2931-4.293-1.414-1.414z">
                </path>
              </svg>
              <span class="govuk-pagination__link-title">
                Previous
                <br />
                {{ timetable_details.curr_page|add:"-1" }} / {{ timetable_details.total_page }} <span class="govuk-visually-hidden">page</span>
              </span>
            </a>
          </div>
        {% endif %}
        {% if timetable_details.curr_page != timetable_details.total_page %}
          <div class="govuk-pagination__next govuk-!-text-align-right">
            <a class="govuk-link govuk-pagination__link"
               rel="next"
               href="{% query_transform_kv timetable_details.page_param timetable_details.curr_page|add:'1' %}">
              <span class="govuk-pagination__link-title">
                Next
                <br />
                {{ timetable_details.curr_page|add:"1" }}/{{ timetable_details.total_page }}<span class="govuk-visually-hidden">page</span>
              </span>
              <svg class="govuk-pagination__icon govuk-pagination__icon--next"
                   xmlns="http://www.w3.org/2000/svg"
                   height="13"
                   width="15"
                   aria-hidden="true"
                   focusable="false"
                   viewBox="0 0 15 13">
                <path d="m8.107-0.0078125-1.4136 1.414 4.2926 4.293h-12.986v2h12.896l-4.1855 3.9766 1.377 1.4492 6.7441-6.4062-6.7246-6.7266z">
                </path>
              </svg>
            </a>
          </div>
        {% endif %}
      </nav>
    </div>
  {% endif %}
</div><|MERGE_RESOLUTION|>--- conflicted
+++ resolved
@@ -17,15 +17,11 @@
                    id="stop-{{ direction }}-{{ forloop.counter0 }}"
                    onclick="BODSFrontend.showTooltip(event,'jc-{{ direction }}-{{ forloop.counter0 }}', '{{ direction }}', 'observation');">
                 <div class="tooltiptext"
-<<<<<<< HEAD
-                     style="width:550px"
-=======
                 {% if key %}   
                   style="width:550px"
                 {% else %}
                   style="width:220px"
                 {% endif %}
->>>>>>> dd9f7a07
                      id="jc-{{ direction }}-{{ forloop.counter0 }}"
                      onclick="BODSFrontend.disableClick(event);">
                   {% if key %}
@@ -124,12 +120,7 @@
                          id="stop-{{ direction }}-{{ idx }}"
                          onclick="BODSFrontend.showTooltip(event,'{{ idx }}', '{{ direction }}');">
                       {{ cell }}
-<<<<<<< HEAD
-                      <p class="tooltiptext" id="tooltip-{{ direction }}-{{ idx }}" onclick="BODSFrontend.disableClick(event);">
-                        {{ key }}
-=======
                       <p class="tooltiptext" id="tooltip-{{ direction }}-{{ idx }}" onclick="BODSFrontend.disableClick(event);">                        
->>>>>>> dd9f7a07
                         <span class="govuk-!-font-weight-bold">ATCO Code:&nbsp;</span>{{ timetable_details.stops|get_value_from_dict:key|get_value_from_dict:'atco_code' }}
                         <br />
                         <span class="govuk-!-font-weight-bold">Street:&nbsp;</span>{{ timetable_details.stops|get_value_from_dict:key|get_value_from_dict:'street' }}
