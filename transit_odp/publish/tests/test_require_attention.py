import random
<<<<<<< HEAD
import datetime
import pytest
from transit_odp.dqs.constants import Level, TaskResultsStatus
from datetime import date, datetime

import pytest
=======
from datetime import date, datetime

import pytest
>>>>>>> 26be79ec
from freezegun import freeze_time
from waffle.testutils import override_flag

from transit_odp.dqs.constants import Level, TaskResultsStatus
from transit_odp.dqs.factories import (
    ChecksFactory,
    ObservationResultsFactory,
    TaskResultsFactory,
)
<<<<<<< HEAD
from transit_odp.organisation.factories import (
    ConsumerFeedbackFactory,
    FaresDatasetRevisionFactory,
    TXCFileAttributesFactory,
    OrganisationFactory,
)
from transit_odp.fares_validator.factories import FaresValidationResultFactory
from transit_odp.fares.factories import FaresMetadataFactory
from transit_odp.fares.factories import (
    DataCatalogueMetaDataFactory,
=======
from transit_odp.fares.factories import (
    DataCatalogueMetaDataFactory,
    FaresMetadataFactory,
)
from transit_odp.fares_validator.factories import FaresValidationResultFactory
from transit_odp.organisation.factories import (
    ConsumerFeedbackFactory,
    FaresDatasetRevisionFactory,
    OrganisationFactory,
    TXCFileAttributesFactory,
>>>>>>> 26be79ec
)
from transit_odp.organisation.models.data import TXCFileAttributes
from transit_odp.publish.requires_attention import (
    evaluate_fares_staleness,
    get_dq_critical_observation_services_map,
<<<<<<< HEAD
    get_fares_dataset_map,
=======
    get_fares_compliance_status,
    get_fares_dataset_map,
    get_fares_published_status,
    get_fares_requires_attention,
    get_fares_timeliness_status,
>>>>>>> 26be79ec
    is_fares_stale,
)
from transit_odp.transmodel.factories import (
    ServiceFactory,
    ServicePatternFactory,
    ServicePatternStopFactory,
)
from waffle.testutils import override_flag

pytestmark = pytest.mark.django_db


@override_flag("dqs_require_attention", active=True)
@override_flag("is_specific_feedback", active=False)
def test_dq_require_attention_with_only_critical_observation_results():
    services_list = [
        {
            "licence": f"PD000000{i}",
            "service_code": f"PD000000{i}:{i}",
            "line_name": [f"L{i}"],
        }
        for i in range(0, 11)
    ]

    txcfileattributes = []
    for service in services_list:
        txcfileattributes.append(
            TXCFileAttributesFactory(
                service_code=service["service_code"], line_names=service["line_name"]
            )
        )

    check1 = ChecksFactory(importance=Level.critical.value)
    check2 = ChecksFactory(importance=Level.advisory.value)

    services_with_critical = []
    services_with_advisory = []
    for i, txcfileattribute in enumerate(txcfileattributes):
        check_obj = check1 if i % 2 == 0 else check2
        if check_obj.importance == Level.critical.value:
            services_with_critical.append(
                (txcfileattribute.service_code, txcfileattribute.line_names[0])
            )
        else:
            services_with_advisory.append(
                (txcfileattribute.service_code, txcfileattribute.line_names[0])
            )

        task_result = TaskResultsFactory(
            status=TaskResultsStatus.PENDING.value,
            transmodel_txcfileattributes=txcfileattribute,
            checks=check_obj,
        )
        service_pattern = ServicePatternFactory(
            revision=txcfileattribute.revision, line_name=txcfileattribute.line_names[0]
        )
        ServiceFactory(
            revision=txcfileattribute.revision,
            service_code=txcfileattribute.service_code,
            name=txcfileattribute.line_names[0],
            service_patterns=[service_pattern],
            txcfileattributes=txcfileattribute,
        )

        service_pattern_stop = ServicePatternStopFactory(
            service_pattern=service_pattern
        )

        ObservationResultsFactory(
            service_pattern_stop=service_pattern_stop, taskresults=task_result
        )

    txc_files = {
        obj.id: obj for obj in TXCFileAttributes.objects.add_split_linenames().all()
    }
    dq_services = get_dq_critical_observation_services_map(txc_files)

    assert sorted(services_with_critical, key=lambda tup: tup[0]) == sorted(
        dq_services, key=lambda tup: tup[0]
    )

    assert len(services_with_critical) == len(dq_services)


@override_flag("dqs_require_attention", active=True)
@override_flag("is_specific_feedback", active=True)
def test_dq_require_attention_with_only_critical_observation_results_with_feedback_flag():
    services_list = [
        {
            "licence": f"PD000000{i}",
            "service_code": f"PD000000{i}:{i}",
            "line_name": [f"L{i}"],
        }
        for i in range(0, 11)
    ]

    txcfileattributes = []
    for service in services_list:
        txcfileattributes.append(
            TXCFileAttributesFactory(
                service_code=service["service_code"], line_names=service["line_name"]
            )
        )

    check1 = ChecksFactory(importance=Level.critical.value)
    check2 = ChecksFactory(importance=Level.advisory.value)

    services_with_critical = []
    services_with_advisory = []
    for i, txcfileattribute in enumerate(txcfileattributes):
        check_obj = check1 if i % 2 == 0 else check2
        if check_obj.importance == Level.critical.value:
            services_with_critical.append(
                (txcfileattribute.service_code, txcfileattribute.line_names[0])
            )
        else:
            services_with_advisory.append(
                (txcfileattribute.service_code, txcfileattribute.line_names[0])
            )

        task_result = TaskResultsFactory(
            status=TaskResultsStatus.PENDING.value,
            transmodel_txcfileattributes=txcfileattribute,
            checks=check_obj,
        )
        service_pattern = ServicePatternFactory(
            revision=txcfileattribute.revision, line_name=txcfileattribute.line_names[0]
        )
        ServiceFactory(
            revision=txcfileattribute.revision,
            service_code=txcfileattribute.service_code,
            name=txcfileattribute.line_names[0],
            service_patterns=[service_pattern],
            txcfileattributes=txcfileattribute,
        )

        service_pattern_stop = ServicePatternStopFactory(
            service_pattern=service_pattern
        )

        ObservationResultsFactory(
            service_pattern_stop=service_pattern_stop, taskresults=task_result
        )

    txc_files = {
        obj.id: obj for obj in TXCFileAttributes.objects.add_split_linenames().all()
    }
    dq_services = get_dq_critical_observation_services_map(txc_files)

    assert sorted(services_with_critical, key=lambda tup: tup[0]) == sorted(
        dq_services, key=lambda tup: tup[0]
    )

    assert len(services_with_critical) == len(dq_services)


@override_flag("dqs_require_attention", active=True)
@override_flag("is_specific_feedback", active=True)
def test_dq_require_attention_with_only_advisory_observation_results():
    services_list = [
        {
            "licence": f"PD000000{i}",
            "service_code": f"PD000000{i}:{i}",
            "line_name": [f"L{i}"],
        }
        for i in range(0, 11)
    ]

    txcfileattributes = []
    for service in services_list:
        txcfileattributes.append(
            TXCFileAttributesFactory(
                service_code=service["service_code"], line_names=service["line_name"]
            )
        )

    check1 = ChecksFactory(importance=Level.critical.value)
    check2 = ChecksFactory(importance=Level.advisory.value)

    services_with_critical = []
    services_with_advisory = []
    for i, txcfileattribute in enumerate(txcfileattributes):
        check_obj = check1 if i % 2 == 0 else check2
        if check_obj.importance == Level.critical.value:
            services_with_critical.append(
                (txcfileattribute.service_code, txcfileattribute.line_names[0])
            )
        else:
            services_with_advisory.append(
                (txcfileattribute.service_code, txcfileattribute.line_names[0])
            )

        task_result = TaskResultsFactory(
            status=TaskResultsStatus.PENDING.value,
            transmodel_txcfileattributes=txcfileattribute,
            checks=check_obj,
        )
        service_pattern = ServicePatternFactory(
            revision=txcfileattribute.revision, line_name=txcfileattribute.line_names[0]
        )
        ServiceFactory(
            revision=txcfileattribute.revision,
            service_code=txcfileattribute.service_code,
            name=txcfileattribute.line_names[0],
            service_patterns=[service_pattern],
        )

        service_pattern_stop = ServicePatternStopFactory(
            service_pattern=service_pattern
        )
        if check_obj.importance == Level.advisory.value:
            ObservationResultsFactory(
                service_pattern_stop=service_pattern_stop, taskresults=task_result
            )

    txc_files = {
        obj.id: obj for obj in TXCFileAttributes.objects.add_split_linenames().all()
    }
    dq_services = get_dq_critical_observation_services_map(txc_files)

    assert 0 == len(dq_services)


@override_flag("dqs_require_attention", active=True)
@override_flag("is_specific_feedback", active=True)
def test_dq_require_attention_with_only_feedback():
    services_list = [
        {
            "licence": f"PD000000{i}",
            "service_code": f"PD000000{i}:{i}",
            "line_name": [f"L{i}"],
        }
        for i in range(0, 11)
    ]
    services_objects = []
    for service in services_list:
        txcfileattribute = TXCFileAttributesFactory(
            service_code=service["service_code"], line_names=service["line_name"]
        )

        service_pattern = ServicePatternFactory(
            revision=txcfileattribute.revision, line_name=txcfileattribute.line_names[0]
        )

        services_objects.append(
            ServiceFactory(
                revision=txcfileattribute.revision,
                service_code=txcfileattribute.service_code,
                name=txcfileattribute.line_names[0],
                service_patterns=[service_pattern],
                txcfileattributes=txcfileattribute,
            )
        )

    ConsumerFeedbackFactory(service=services_objects[0], is_suppressed=False)
    ConsumerFeedbackFactory(service=services_objects[1], is_suppressed=True)

    txc_files = {
        obj.id: obj for obj in TXCFileAttributes.objects.add_split_linenames().all()
    }
    dq_services = get_dq_critical_observation_services_map(txc_files)

    assert 1 == len(dq_services)
    assert services_objects[0].service_code == dq_services[0][0]


@override_flag("dqs_require_attention", active=True)
@override_flag("is_specific_feedback", active=True)
def test_dq_require_attention_without_feedback_and_dqsobservation():
    services_list = [
        {
            "licence": f"PD000000{i}",
            "service_code": f"PD000000{i}:{i}",
            "line_name": [f"L{i}"],
        }
        for i in range(0, 11)
    ]
    services_objects = []
    for service in services_list:
        txcfileattribute = TXCFileAttributesFactory(
            service_code=service["service_code"], line_names=service["line_name"]
        )

        service_pattern = ServicePatternFactory(
            revision=txcfileattribute.revision, line_name=txcfileattribute.line_names[0]
        )

        services_objects.append(
            ServiceFactory(
                revision=txcfileattribute.revision,
                service_code=txcfileattribute.service_code,
                name=txcfileattribute.line_names[0],
                service_patterns=[service_pattern],
            )
        )

    txc_files = {
        obj.id: obj for obj in TXCFileAttributes.objects.add_split_linenames().all()
    }
    dq_services = get_dq_critical_observation_services_map(txc_files)

    assert 0 == len(dq_services)


@override_flag("dqs_require_attention", active=True)
@override_flag("is_specific_feedback", active=True)
def test_dq_require_attention_with_feedback_and_dqsobservation():
    services_list = [
        {
            "licence": f"PD000000{i}",
            "service_code": f"PD000000{i}:{i}",
            "line_name": [f"L{i}"],
        }
        for i in range(0, 11)
    ]

    txcfileattributes = []
    for service in services_list:
        txcfileattributes.append(
            TXCFileAttributesFactory(
                service_code=service["service_code"], line_names=service["line_name"]
            )
        )

    check1 = ChecksFactory(importance=Level.critical.value)
    check2 = ChecksFactory(importance=Level.advisory.value)

    services_with_critical = []
    services_with_advisory = []

    for i, txcfileattribute in enumerate(txcfileattributes):
        check_obj = check1 if i % 2 == 0 else check2

        task_result = TaskResultsFactory(
            status=TaskResultsStatus.PENDING.value,
            transmodel_txcfileattributes=txcfileattribute,
            checks=check_obj,
        )
        service_pattern = ServicePatternFactory(
            revision=txcfileattribute.revision, line_name=txcfileattribute.line_names[0]
        )
        service_object = ServiceFactory(
            revision=txcfileattribute.revision,
            service_code=txcfileattribute.service_code,
            name=txcfileattribute.line_names[0],
            service_patterns=[service_pattern],
            txcfileattributes=txcfileattribute,
        )

        if check_obj.importance == Level.critical.value:
            services_with_critical.append(service_object)
        else:
            services_with_advisory.append(service_object)

        service_pattern_stop = ServicePatternStopFactory(
            service_pattern=service_pattern
        )

        ObservationResultsFactory(
            service_pattern_stop=service_pattern_stop, taskresults=task_result
        )

    ConsumerFeedbackFactory(service=services_with_critical[0], is_suppressed=False)
    ConsumerFeedbackFactory(service=services_with_critical[1], is_suppressed=True)
    ConsumerFeedbackFactory(service=services_with_advisory[0], is_suppressed=False)
    ConsumerFeedbackFactory(service=services_with_advisory[1], is_suppressed=True)

    txc_files = {
        obj.id: obj for obj in TXCFileAttributes.objects.add_split_linenames().all()
    }
    dq_services = get_dq_critical_observation_services_map(txc_files)

    services_with_dq_require_attention = services_with_critical + [
        services_with_advisory[0]
    ]

    assert sorted(
        [
            (service_obj.service_code, service_obj.name)
            for service_obj in services_with_dq_require_attention
        ],
        key=lambda tup: tup[0],
    ) == sorted(dq_services, key=lambda tup: tup[0])

    assert len(services_with_dq_require_attention) == len(dq_services)


def test_get_fares_dataset_map():
    """
    function to test functionality of get_fares_dataset_map()
    """
    national_operator_code = ["BLAC", "LNUD"]
    organisation = OrganisationFactory(
        licence_required=True, nocs=national_operator_code
    )

    services_list = [
        {
            "licence": f"PD000000{i}",
            "service_code": f"PD000000{i}:{i}",
            "line_name": [f"L{i}"],
        }
        for i in range(0, 11)
    ]

    txcfileattributes = []
    for service in services_list:
        random_number = random.randint(0, 1)
        txcfileattributes.append(
            TXCFileAttributesFactory(
                service_code=service["service_code"],
                line_names=service["line_name"],
                national_operator_code=national_operator_code[random_number],
            )
        )

    txcfileattributes = TXCFileAttributes.objects.add_split_linenames().all()
    txcfileattributes_map = {}
    for txcfileattribute in txcfileattributes:
        txcfileattributes_map[txcfileattribute.service_code] = txcfileattribute

    fares_revision = FaresDatasetRevisionFactory(dataset__organisation=organisation)
    faresmetadata = FaresMetadataFactory(
        revision=fares_revision, num_of_fare_products=2
    )
    DataCatalogueMetaDataFactory(
        fares_metadata=faresmetadata,
        fares_metadata__revision__is_published=True,
        line_name=[":::L1", ":::L2", ":::L3"],
        line_id=[":::L1", ":::L2", ":::L3"],
        national_operator_code=national_operator_code,
        valid_from=datetime(2024, 12, 12),
        valid_to=datetime(2025, 1, 12),
    )
    DataCatalogueMetaDataFactory(
        fares_metadata=faresmetadata,
        fares_metadata__revision__is_published=True,
        line_name=[":::L1", ":::L2", ":::L3"],
        line_id=[":::L1", ":::L2", ":::L3"],
        national_operator_code=national_operator_code,
        valid_from=datetime(2025, 1, 12),
        valid_to=datetime(2099, 2, 12),
    )
    DataCatalogueMetaDataFactory(
        fares_metadata=faresmetadata,
        fares_metadata__revision__is_published=True,
        line_name=[":::L1", ":::L2", ":::L3"],
        line_id=[":::L1", ":::L2", ":::L3"],
        national_operator_code=["SR", "BR"],
    )
    FaresValidationResultFactory(revision=fares_revision, count=5)

    result = get_fares_dataset_map(txc_map=txcfileattributes_map)
    assert (
        result[
            (result["national_operator_code"] == "LNUD") & (result["line_name"] == "L1")
        ]["valid_from"]
        == "2025-01-12"
    ).all()
    assert (
        result[
            (result["national_operator_code"] == "BLAC") & (result["line_name"] == "L2")
        ]["valid_from"]
        == "2025-01-12"
    ).all()
    assert (
        result[
            (result["national_operator_code"] == "LNUD") & (result["line_name"] == "L3")
        ]["valid_from"]
        == "2025-01-12"
    ).all()

    assert (
        result[
            (result["national_operator_code"] == "LNUD") & (result["line_name"] == "L1")
        ]["valid_to"]
        == "2099-02-12"
    ).all()
    assert (
        result[
            (result["national_operator_code"] == "BLAC") & (result["line_name"] == "L2")
        ]["valid_to"]
        == "2099-02-12"
    ).all()
    assert (
        result[
            (result["national_operator_code"] == "LNUD") & (result["line_name"] == "L3")
        ]["valid_to"]
        == "2099-02-12"
    ).all()


@freeze_time("04/02/2025")
@pytest.mark.parametrize(
    "operating_period_end_date, last_updated, expected_result",
    [
        (
            date(2025, 1, 19),
<<<<<<< HEAD
            datetime(2023, 1, 2, 16, 17, 45),
=======
            date(2023, 1, 2),
>>>>>>> 26be79ec
            (True, True),
        ),
        (
            date(2025, 1, 19),
<<<<<<< HEAD
            datetime(2025, 1, 2, 16, 17, 45),
=======
            date(2025, 1, 2),
>>>>>>> 26be79ec
            (True, False),
        ),
        (
            date(2025, 6, 20),
<<<<<<< HEAD
            datetime(2023, 1, 2, 16, 17, 45),
=======
            date(2023, 1, 2),
>>>>>>> 26be79ec
            (False, True),
        ),
        (
            date(2025, 6, 20),
<<<<<<< HEAD
            datetime(2025, 1, 2, 16, 17, 45),
=======
            date(2025, 1, 25),
>>>>>>> 26be79ec
            (False, False),
        ),
        (
            None,
<<<<<<< HEAD
            datetime(2025, 1, 2, 16, 17, 45),
=======
            date(2025, 1, 2),
>>>>>>> 26be79ec
            (False, False),
        ),
    ],
)
def test_evaluate_fares_staleness(
    operating_period_end_date, last_updated, expected_result
):
    """
    Test for evaluate_fares_staleness function.
    """
    staleness_function_result = evaluate_fares_staleness(
        operating_period_end_date, last_updated
    )

    assert staleness_function_result == expected_result


@freeze_time("04/02/2025")
@pytest.mark.parametrize(
    "operating_period_end_date, last_updated, expected_result",
    [
        (
            date(2025, 1, 19),
<<<<<<< HEAD
            datetime(2023, 1, 2, 16, 17, 45),
=======
            date(2023, 1, 2),
>>>>>>> 26be79ec
            True,
        ),
        (
            date(2025, 1, 19),
<<<<<<< HEAD
            datetime(2025, 1, 2, 16, 17, 45),
=======
            date(2025, 1, 2),
>>>>>>> 26be79ec
            True,
        ),
        (
            date(2025, 6, 20),
<<<<<<< HEAD
            datetime(2023, 1, 2, 16, 17, 45),
=======
            date(2023, 1, 2),
>>>>>>> 26be79ec
            True,
        ),
        (
            date(2025, 6, 20),
<<<<<<< HEAD
            datetime(2025, 1, 2, 16, 17, 45),
=======
            date(2025, 1, 2),
>>>>>>> 26be79ec
            False,
        ),
    ],
)
def test_is_fares_stale(operating_period_end_date, last_updated, expected_result):
    """
    Test for is_fares_stale function.
    """
    is_fares_stale_function_result = is_fares_stale(
        operating_period_end_date, last_updated
    )

    assert is_fares_stale_function_result == expected_result


<<<<<<< HEAD
=======
@pytest.mark.parametrize(
    "fares_dataset_id, expected_result",
    [
        (
            12,
            "Published",
        ),
        (
            None,
            "Unpublished",
        ),
    ],
)
def test_get_fares_published_status(fares_dataset_id, expected_result):
    """
    Test for get_fares_published_status function.
    """
    fares_published_status = get_fares_published_status(fares_dataset_id)

    assert fares_published_status == expected_result


@pytest.mark.parametrize(
    "is_fares_compliant, expected_result",
    [
        (
            True,
            "Compliant",
        ),
        (
            False,
            "Non compliant",
        ),
    ],
)
def test_get_fares_compliance_status(is_fares_compliant, expected_result):
    """
    Test for get_fares_compliance_status function.
    """
    fares_compliance_status_status = get_fares_compliance_status(is_fares_compliant)

    assert fares_compliance_status_status == expected_result


@freeze_time("04/02/2025")
@pytest.mark.parametrize(
    "valid_to, last_updated_date, expected_result",
    [
        (
            date(2025, 1, 19),
            date(2023, 1, 2),
            "42 day look ahead is incomplete",
        ),
        (
            date(2025, 1, 19),
            date(2025, 1, 2),
            "42 day look ahead is incomplete",
        ),
        (
            date(2025, 6, 20),
            date(2023, 1, 2),
            "One year old",
        ),
        (
            date(2025, 6, 20),
            date(2025, 1, 2),
            "Not Stale",
        ),
        (
            None,
            None,
            "Not Stale",
        ),
    ],
)
def test_get_fares_timeliness_status(valid_to, last_updated_date, expected_result):
    """
    Test for get_fares_timeliness_status function.
    """
    fares_timeliness_status = get_fares_timeliness_status(valid_to, last_updated_date)

    assert fares_timeliness_status == expected_result


@pytest.mark.parametrize(
    "fares_published_status, fares_timeliness_status, fares_compliance_status, expected_result",
    [
        (
            "Published",
            "Not Stale",
            "Compliant",
            "No",
        ),
        (
            "Published",
            "42 day look ahead is incomplete",
            "Compliant",
            "Yes",
        ),
        (
            "Published",
            "One year old",
            "Compliant",
            "Yes",
        ),
        (
            "Unpublished",
            "42 day look ahead is incomplete",
            "Compliant",
            "Yes",
        ),
        (
            "Unpublished",
            "One year old",
            "Compliant",
            "Yes",
        ),
        (
            "Published",
            "One year old",
            "Non compliant",
            "Yes",
        ),
        (
            "Published",
            "Not Stale",
            "Non compliant",
            "Yes",
        ),
    ],
)
def test_get_fares_requires_attention(
    fares_published_status,
    fares_timeliness_status,
    fares_compliance_status,
    expected_result,
):
    """
    Test for get_fares_requires_attention function.
    """
    fares_requires_attention = get_fares_requires_attention(
        fares_published_status, fares_timeliness_status, fares_compliance_status
    )

    assert fares_requires_attention == expected_result


>>>>>>> 26be79ec
@override_flag("dqs_require_attention", active=True)
@override_flag("is_specific_feedback", active=True)
def test_dq_require_attention_without_services():
    services_list = [
        {
            "licence": f"PD000000{i}",
            "service_code": f"PD000000{i}:{i}",
            "line_name": [f"L{i}"],
        }
        for i in range(0, 11)
    ]

    txcfileattributes = []
    for service in services_list:
        txcfileattributes.append(
            TXCFileAttributesFactory(
                service_code=service["service_code"], line_names=service["line_name"]
            )
        )

    txc_files = {
        obj.id: obj for obj in TXCFileAttributes.objects.add_split_linenames().all()
    }
    dq_services = get_dq_critical_observation_services_map(txc_files)

    assert 0 == len(dq_services)<|MERGE_RESOLUTION|>--- conflicted
+++ resolved
@@ -1,16 +1,7 @@
 import random
-<<<<<<< HEAD
-import datetime
+from datetime import date, datetime
+
 import pytest
-from transit_odp.dqs.constants import Level, TaskResultsStatus
-from datetime import date, datetime
-
-import pytest
-=======
-from datetime import date, datetime
-
-import pytest
->>>>>>> 26be79ec
 from freezegun import freeze_time
 from waffle.testutils import override_flag
 
@@ -20,18 +11,6 @@
     ObservationResultsFactory,
     TaskResultsFactory,
 )
-<<<<<<< HEAD
-from transit_odp.organisation.factories import (
-    ConsumerFeedbackFactory,
-    FaresDatasetRevisionFactory,
-    TXCFileAttributesFactory,
-    OrganisationFactory,
-)
-from transit_odp.fares_validator.factories import FaresValidationResultFactory
-from transit_odp.fares.factories import FaresMetadataFactory
-from transit_odp.fares.factories import (
-    DataCatalogueMetaDataFactory,
-=======
 from transit_odp.fares.factories import (
     DataCatalogueMetaDataFactory,
     FaresMetadataFactory,
@@ -42,21 +21,16 @@
     FaresDatasetRevisionFactory,
     OrganisationFactory,
     TXCFileAttributesFactory,
->>>>>>> 26be79ec
 )
 from transit_odp.organisation.models.data import TXCFileAttributes
 from transit_odp.publish.requires_attention import (
     evaluate_fares_staleness,
     get_dq_critical_observation_services_map,
-<<<<<<< HEAD
-    get_fares_dataset_map,
-=======
     get_fares_compliance_status,
     get_fares_dataset_map,
     get_fares_published_status,
     get_fares_requires_attention,
     get_fares_timeliness_status,
->>>>>>> 26be79ec
     is_fares_stale,
 )
 from transit_odp.transmodel.factories import (
@@ -64,7 +38,6 @@
     ServicePatternFactory,
     ServicePatternStopFactory,
 )
-from waffle.testutils import override_flag
 
 pytestmark = pytest.mark.django_db
 
@@ -555,47 +528,27 @@
     [
         (
             date(2025, 1, 19),
-<<<<<<< HEAD
-            datetime(2023, 1, 2, 16, 17, 45),
-=======
             date(2023, 1, 2),
->>>>>>> 26be79ec
             (True, True),
         ),
         (
             date(2025, 1, 19),
-<<<<<<< HEAD
-            datetime(2025, 1, 2, 16, 17, 45),
-=======
             date(2025, 1, 2),
->>>>>>> 26be79ec
             (True, False),
         ),
         (
             date(2025, 6, 20),
-<<<<<<< HEAD
-            datetime(2023, 1, 2, 16, 17, 45),
-=======
             date(2023, 1, 2),
->>>>>>> 26be79ec
             (False, True),
         ),
         (
             date(2025, 6, 20),
-<<<<<<< HEAD
-            datetime(2025, 1, 2, 16, 17, 45),
-=======
             date(2025, 1, 25),
->>>>>>> 26be79ec
             (False, False),
         ),
         (
             None,
-<<<<<<< HEAD
-            datetime(2025, 1, 2, 16, 17, 45),
-=======
             date(2025, 1, 2),
->>>>>>> 26be79ec
             (False, False),
         ),
     ],
@@ -619,38 +572,22 @@
     [
         (
             date(2025, 1, 19),
-<<<<<<< HEAD
-            datetime(2023, 1, 2, 16, 17, 45),
-=======
             date(2023, 1, 2),
->>>>>>> 26be79ec
             True,
         ),
         (
             date(2025, 1, 19),
-<<<<<<< HEAD
-            datetime(2025, 1, 2, 16, 17, 45),
-=======
             date(2025, 1, 2),
->>>>>>> 26be79ec
             True,
         ),
         (
             date(2025, 6, 20),
-<<<<<<< HEAD
-            datetime(2023, 1, 2, 16, 17, 45),
-=======
             date(2023, 1, 2),
->>>>>>> 26be79ec
             True,
         ),
         (
             date(2025, 6, 20),
-<<<<<<< HEAD
-            datetime(2025, 1, 2, 16, 17, 45),
-=======
             date(2025, 1, 2),
->>>>>>> 26be79ec
             False,
         ),
     ],
@@ -666,8 +603,6 @@
     assert is_fares_stale_function_result == expected_result
 
 
-<<<<<<< HEAD
-=======
 @pytest.mark.parametrize(
     "fares_dataset_id, expected_result",
     [
@@ -815,7 +750,6 @@
     assert fares_requires_attention == expected_result
 
 
->>>>>>> 26be79ec
 @override_flag("dqs_require_attention", active=True)
 @override_flag("is_specific_feedback", active=True)
 def test_dq_require_attention_without_services():
