--- conflicted
+++ resolved
@@ -106,10 +106,6 @@
         # Each record requires a separate request to the database which is in no way
         # ideal. We need to rethink the data model, possibly making the otc licence and
         # the organisation licence a foreign key.
-<<<<<<< HEAD
-=======
-
->>>>>>> 33011b29
         org_list = []
         is_avl_require_attention_active = flag_is_active(
             "", FeatureFlags.AVL_REQUIRES_ATTENTION.value
@@ -118,11 +114,9 @@
             "", FeatureFlags.FARES_REQUIRE_ATTENTION.value
         )
 
-<<<<<<< HEAD
         is_complete_service_page_active = flag_is_active(
             "", FeatureFlags.COMPLETE_SERVICE_PAGES.value
         )
-=======
         uncounted_activity_df = pd.DataFrame()
         synced_in_last_month = []
 
@@ -131,12 +125,10 @@
             abods_registry = AbodsRegistery()
             synced_in_last_month = abods_registry.records()
 
->>>>>>> 33011b29
         for record in self.get_queryset():
             fares_sra = 0
             avl_sra = 0
 
-<<<<<<< HEAD
             if is_complete_service_page_active:
                 fares_sra = record.organisation.fares_sra
                 avl_sra = record.organisation.avl_sra
@@ -144,7 +136,9 @@
                 if is_avl_require_attention_active:
                     avl_sra = len(
                         get_avl_requires_attention_line_level_data(
-                            record.organisation_id
+                            record.organisation_id,
+                            uncounted_activity_df,
+                            synced_in_last_month
                         )
                     )
 
@@ -154,24 +148,6 @@
                             record.organisation_id
                         ).get_fares_requires_attention_line_level_data()
                     )
-=======
-            if is_avl_require_attention_active:
-                avl_sra = len(
-                    get_avl_requires_attention_line_level_data(
-                        record.organisation_id,
-                        uncounted_activity_df,
-                        synced_in_last_month,
-                    )
-                )
-
-            if is_fares_require_attention_active:
-                fares_sra = len(
-                    FaresRequiresAttention(
-                        record.organisation_id
-                    ).get_fares_requires_attention_line_level_data()
-                )
-
->>>>>>> 33011b29
             org_list.append(
                 {
                     "next": reverse(
