--- conflicted
+++ resolved
@@ -104,7 +104,6 @@
         and the object's attributes.
         """
         line = self.request.GET.get("line")
-<<<<<<< HEAD
         show_all_outbound_param = self.request.GET.get("showAllOutbound", "false")
         show_all_inbound_param = self.request.GET.get("showAllInbound", "false")
         date = self.request.GET.get("date", datetime.now().strftime("%Y-%m-%d"))
@@ -113,12 +112,8 @@
         show_all_inbound = show_all_inbound_param.lower() == "true"
         outbound_curr_page_param = int(self.request.GET.get("outboundPage", "1"))
         inbound_curr_page_param = int(self.request.GET.get("inboundPage", "1"))
-
-        service_code = self.request.GET.get("service_code")
-
-=======
         service_code = self.request.GET.get("service")
->>>>>>> 69cbefe6
+
         kwargs = super().get_context_data(**kwargs)
 
         dataset = self.object
