openapi: 3.0.3
info:
<<<<<<< HEAD
  description: |
    You can use the interactive documentation to customise your API
    response using the available query parameters. If you are registered and
    logged in, you will be given a full response. Otherwise you will be given
    an example response.

    ### Ready to use the API?

    [View developer documentation](/guidance/requirements/?section=api)

    ### First time API user?

    [Guide me](/guide-me/)

  title: Location Data API
  version: 1.1.0
=======
  title: Location data API
  version: 1.0.0
>>>>>>> 62b0bfbb

tags:
  - name: SIRI-VM Data feed
    description: Interact with SIRI-VM datafeeds2
  - name: SIRI-VM Subscriptions
    description: Interact with SIRI-VM subscriptions
  - name: GTFS RT Data feed
    description: Interact with GTFS-RT datafeeds

paths:
  /api/v1/datafeed:
    get:
      tags:
        - SIRI-VM Data feed
      description: Returns all published datafeeds
      parameters:
        - name: boundingBox
          in: query
          description: >
            Limit results to bus location data with vehicle position within the rectangular
            boundingBox you set using co-ordinates.
            [minLongitude, minLatitude, maxLongitude, maxLatitude].
            The default values shown are for the Liverpool area.
          schema:
            type: array
            items:
              type: number
            minItems: 4
            maxItems: 4
            example: [-2.930, 53.374, -3.085, 53.453]
          style: form
          explode: false

        - name: operatorRef
          in: query
          description: >
            Limit results to bus location data with the specified operatorRef.
            The National Operator Code is often used as the input for operatorRef.
            Comma separated list of values can be used for querying.
          schema:
            type: array
            items:
              type: string
            example: [SCGH, SCLI, HRBT]
          style: form
          explode: false

        - name: vehicleRef
          in: query
          description: Limit results to bus location data with the specified vehicleRef.
          schema:
            type: string
            example: BUSC

        - name: lineRef
          in: query
          description: Limit results to bus location data with the specified lineRef.
          schema:
            type: string
            example: 85A

        - name: producerRef
          in: query
          description: Limit results to bus location data with the specified producerRef.
          schema:
            type: string
            example: SCLI

        - name: originRef
          in: query
          description: Limit results to bus location data with the specified originRef.
          schema:
            type: string
            example: "21024515"

        - name: destinationRef
          in: query
          description: Limit results to bus location data with the specified destinationRef.
          schema:
            type: string
            example: "21027012"

      responses: {}

  /api/v1/siri-vm/subscriptions/:
    post:
      tags:
        - SIRI-VM Subscriptions
      description: Create a location data subscription
      requestBody:
        content:
          application/json:
            schema:
              $ref: "#/components/schemas/SiriSubscriptionRequest"
      responses:
        200:
          description: Success
          content:
            application/json:
              schema:
                  $ref: "#/components/schemas/CreateSubscriptionResponse"
        400:
          description: Invalid request
          content:
            application/json:
              schema:
                  $ref: "#/components/schemas/ApiError"
        404:
          description: Subscription not found
          content:
            application/json:
              schema:
                  $ref: "#/components/schemas/ApiError"
        429:
          description: Too many requests
          content:
            application/json:
              schema:
                  $ref: "#/components/schemas/ApiError"
        503:
          description: Service unavailable
          content:
            application/json:
              schema:
                  $ref: "#/components/schemas/ApiError"

    get:
      tags:
        - SIRI-VM Subscriptions
      description: Returns a list of location data subscriptions for the user
      responses:
        200:
          description: Success
          content:
            application/json:
              schema:
                  $ref: "#/components/schemas/GetConsumerSubscriptionsResponse"

  /api/v1/siri-vm/subscriptions/{subscriptionId}/:
    get:
      tags:
        - SIRI-VM Subscriptions
      description: Returns a single location data subscription for the user
      parameters:
        - name: subscriptionId
          description: The subscription ID
          in: path
          schema:
            type: string
          required: true
      responses:
        200:
          description: Success
          content:
            application/json:
              schema:
                  $ref: "#/components/schemas/GetConsumerSubscriptionResponse"
        400:
          description: Invalid request
          content:
            application/json:
              schema:
                  $ref: "#/components/schemas/ApiError"
        404:
          description: Subscription not found
          content:
            application/json:
              schema:
                  $ref: "#/components/schemas/ApiError"

    delete:
      tags:
        - SIRI-VM Subscriptions
      description: Unsubscribe a location data subscription
      parameters:
        - name: subscriptionId
          description: The subscription ID
          in: path
          schema:
            type: string
          required: true
      responses:
        204:
          description: Success
        404:
          description: Subscription not found
          content:
            application/json:
              schema:
                  $ref: "#/components/schemas/ApiError"
        429:
          description: Too many requests
          content:
            application/json:
              schema:
                  $ref: "#/components/schemas/ApiError"
        503:
          description: Service unavailable
          content:
            application/json:
              schema:
                  $ref: "#/components/schemas/ApiError"

  /api/v1/datafeed/{datafeedID}/:
    get:
      tags:
        - SIRI-VM Data feed
      summary: Find datafeed by ID
      description: Returns a single datafeed
      parameters:
        - name: datafeedID
          description: Limit results to a specific data feed of a publisher using the data feed ID.
          in: path
          schema:
            type: integer
            format: int64
          required: true
      responses: {}

  /api/v1/gtfsrtdatafeed/:
    get:
      tags:
        - GTFS RT Data feed
      summary: Returns all vehicles in GTFS RT format
      produces:
        - application/bin
        - application/protobuf
      description: Returns all published datafeeds
      responses:
        200:
          description: Successfully retrieved all datafeeds
        400:
          description: Invalid data supplied
      parameters:
        - name: boundingBox
          in: query
          description: >
            Limit results to bus location data with vehicle position within the
            rectangular boundingBox you set using co-ordinates.
            [minLongitude, minLatitude, maxLongitude, maxLatitude]
            The default values shown are for the Liverpool area.
          schema:
            type: array
            items:
              type: number
            minItems: 4
            maxItems: 4
            example: [-2.930, 53.374, -3.085, 53.453]
          style: form
          explode: false

        - name: routeId
          in: query
          description: >
            Limit results to bus location data with the specified routeId.
            Use a comma-separated list to specify multiple routeId values.
          schema:
            type: array
            items:
              type: string
            example: ["45", "26"]
          style: form
          explode: false

        - name: startTimeAfter
          in: query
          description: Limit results to bus location data with a start time after startTimeAfter.
          schema:
            type: integer
            format: int64
            example: 1609518528

        - name: startTimeBefore
          in: query
          description: Limit results to bus location data with a start time before startTimeBefore.
          schema:
            type: integer
            format: int64
            example: 1609518528

components:
  schemas:
    ApiError:
      type: object
      properties:
        errors:
          type: array
          items:
            type: string
          example: ["Example error message"]

    CreateSubscriptionResponse:
      type: object
      properties:
        subscriptionId:
          type: string
          example: "1234"

    ServiceDelivery:
      type: object
      properties:
        ResponseTimestamp:
          type: string
          format: date-time
          example: "2021-10-22T13:08:36.396022+00:00"
        ProducerRef:
          type: string
          example: STCL
        VehicleMonitoringDelivery:
          $ref: "#/components/schemas/VehicleMonitoringDelivery"

    VehicleMonitoringDelivery:
      type: object
      properties:
        ResponseTimestamp:
          type: string
          format: date-time
          example: "2021-10-22T13:08:36.396022+00:00"
        RequestMessageRef:
          type: string
          example: 5171f862-f34a-4053-8eac-5dc07a018398
        ValidUntil:
          type: string
          format: date-time
          example: "2021-10-22T13:13:36.396022+00:00"
        ShortestPossibleCycle:
          type: string
          example: PT5S
        VehicleActivity:
          $ref: "#/components/schemas/VehicleActivity"

    VehicleActivity:
      type: object
      properties:
        RecordedAtTime:
          type: string
          format: date-time
          example: "2021-10-22T13:02:54+00:00"
        ItemIdentifier:
          type: string
          example: 002c735-b0b8-4644-b7d2-38b2f1518728
        ValidUntilTime:
          type: string
          format: date-time
          example: "2021-10-22T13:13:36.396175"
        MonitoredVehicleJourney:
          $ref: "#/components/schemas/MonitoredVehicleJourney"
        Extensions:
          type: object
          nullable: true

    MonitoredVehicleJourney:
      type: object
      properties:
        LineRef:
          type: string
          example: 85A
        DirectionRef:
          type: string
          example: outbound
        PublishedLineName:
          type: string
          example: 85A
        OperatorRef:
          type: string
          example: HRBT
        OriginRef:
          type: string
          example: "21024515"
        OriginName:
          type: string
          example: Sainsburys
        DestinationRef:
          type: string
          example: "21024515"
        DestinationName:
          type: string
          example: Sainsburys
        VehicleLocation:
          $ref: "#/components/schemas/VehicleLocation"
        Bearing:
          type: number
          example: 357.0
        BlockRef:
          type: string
          example: 85A
        VehicleRef:
          type: string
          example: BUSC

    VehicleLocation:
      type: object
      properties:
        Longitude:
          type: number
          example: -0.26257728
        Latitude:
          type: number
          example: 52.09376837

    SiriSubscriptionRequest:
      type: object
      properties:
        name:
          type: string
          description: Set a user-friendly name for the subscription
          example: "My subscription"
        dataFeedIds:
          type: array
          description: List of data feed IDs to subscribe to. The Data feed(s) must be live. At least one is required, and up to 5 can be included.
          items:
            type: string
          minItems: 1
          maxItems: 5
          example: ["example-data-feed-id"]
        url:
          type: string
          description: The URL to send the data to
          example: "https://example.com"
        updateInterval:
          type: string
          description: The interval in seconds in which data will be sent
          enum: [PT10S, PT15S, PT20S, PT30S]
          example: PT10S
        boundingBox:
          type: array
          items:
            type: number
          minItems: 4
          maxItems: 4
          example: [-2.930, 53.374, -3.085, 53.453]
        operatorRef:
          type: array
          items:
            type: string
          example: [SCGH, SCLI, HRBT]
        vehicleRef:
          type: string
          example: BUSC
        lineRef:
          type: string
          example: 85A
        producerRef:
          type: string
          example: SCLI
        originRef:
          type: string
          example: "21024515"
        destinationRef:
          type: string
          example: "21027012"

    ConsumerSubscriptionQueryParams:
      type: object
      properties:
        subscriptionId:
          type: array
          items:
            type: string
          minItems: 1
          maxItems: 5
          example: ["example-data-feed-id"]

        boundingBox:
          type: array
          items:
            type: number
          minItems: 4
          maxItems: 4
          example: [-2.930, 53.374, -3.085, 53.453]

        operatorRef:
          type: array
          items:
            type: string
          example: [SCGH, SCLI, HRBT]

        vehicleRef:
          type: string
          example: BUSC

        lineRef:
          type: string
          example: 85A

        producerRef:
          type: string
          example: SCLI

        originRef:
          type: string
          example: "21024515"

        destinationRef:
          type: string
          example: "21027012"

    ConsumerSubscription:
      type: object
      properties:
        id:
          type: string
          example: "123e4567-e89b-12d3-a456-426614174000"
        subscriptionId:
          type: string
          example: "1234"
        status:
          type: string
          enum: [live, inactive, error]
          example: inactive
        url:
          type: string
          example: "https://example.com"
        requestorRef:
          type: string
          example: "my-ref"
        updateInterval:
          type: string
          enum: [PT10S, PT15S, PT20S, PT30S]
          example: "PT10S"
        heartbeatInterval:
          type: string
          enum: [PT30S]
          example: "PT30S"
        initialTerminationTime:
          type: string
          format: date-time
          example: "2050-01-01T00:00:00.000Z"
        requestTimestamp:
          type: string
          format: date-time
          example: "2024-01-01T00:00:00.000Z"
        queryParams:
          $ref: "#/components/schemas/ConsumerSubscriptionQueryParams"

    GetConsumerSubscriptionsResponse:
      type: array
      items:
        type: object
        properties:
          ConsumerSubscription:
            $ref: "#/components/schemas/ConsumerSubscription"

    GetConsumerSubscriptionResponse:
      type: object
      properties:
        ConsumerSubscription:
          $ref: "#/components/schemas/ConsumerSubscription"<|MERGE_RESOLUTION|>--- conflicted
+++ resolved
@@ -1,6 +1,7 @@
 openapi: 3.0.3
 info:
-<<<<<<< HEAD
+  title: Location data API
+  version: 1.0.0
   description: |
     You can use the interactive documentation to customise your API
     response using the available query parameters. If you are registered and
@@ -15,12 +16,7 @@
 
     [Guide me](/guide-me/)
 
-  title: Location Data API
-  version: 1.1.0
-=======
-  title: Location data API
-  version: 1.0.0
->>>>>>> 62b0bfbb
+
 
 tags:
   - name: SIRI-VM Data feed
