--- conflicted
+++ resolved
@@ -17,16 +17,9 @@
       description: Returns all cancellations
       responses:
         200:
-<<<<<<< HEAD
-          description: Successfully retrieved all cancellations
-        403:
-          description: Not authorised
-
-=======
           description: Success
         403:
           description: Not authorised
->>>>>>> 0ad6c544
 
 components:
   schemas:
