import os
from typing import Final
from ddtrace import patch_all

patch_all()

from celery import Celery
from celery.schedules import crontab
from django.apps import AppConfig, apps
from django.conf import settings


if os.environ.get("DD_PROFILING_ENABLED") == "true":
    import ddtrace.profiling.auto

<<<<<<< HEAD

if os.environ.get("DD_PROFILING_ENABLED") == "true":
    import ddtrace.profiling.auto

=======
>>>>>>> 63f70dbb
if not settings.configured:
    # set the default Django settings module for the 'celery' program.
    os.environ.setdefault(
        "DJANGO_SETTINGS_MODULE", "config.settings.local"
    )  # pragma: no cover

app = Celery("transit_odp")

OTC_TASKS: Final = "transit_odp.otc.tasks."
PIPELINE_TASKS: Final = "transit_odp.pipelines.tasks."
TIMETABLE_TASKS: Final = "transit_odp.timetables.tasks."
AVL_TASKS: Final = "transit_odp.avl.tasks."
FARES_TASKS: Final = "transit_odp.fares.tasks."
ADMIN_TASKS: Final = "transit_odp.site_admin.tasks."
BROWSE_TASKS: Final = "transit_odp.browse.tasks."
PUBLISH_TASKS: Final = "transit_odp.publish.tasks."


class CeleryAppConfig(AppConfig):
    name = "transit_odp.taskapp"
    verbose_name = "Celery Config"

    def ready(self):
        # Using a string here means the worker will not have to
        # pickle the object when using Windows.
        # - namespace='CELERY' means all celery-related configuration keys
        #   should have a `CELERY_` prefix.
        app.config_from_object("django.conf:settings", namespace="CELERY")
        installed_apps = [app_config.name for app_config in apps.get_app_configs()]
        app.autodiscover_tasks(lambda: installed_apps, force=True)

        app.conf.beat_schedule = {
            "monitor_feeds": {
                "task": TIMETABLE_TASKS + "task_update_remote_timetables",
                "schedule": crontab(minute=0, hour=4),
            },
            "monitor_feeds_afternoon": {
                "task": TIMETABLE_TASKS + "task_update_remote_timetables",
                "schedule": crontab(minute=0, hour=16),
            },
            "retry_unavailable_feeds": {
                "task": TIMETABLE_TASKS + "task_retry_unavailable_timetables",
                "schedule": crontab(minute=0),
            },
            "monitor_fares_dataset": {
                "task": FARES_TASKS + "task_update_remote_fares",
                "schedule": crontab(minute=0, hour=4),
            },
            "monitor_fares_dataset_afternoon": {
                "task": FARES_TASKS + "task_update_remote_fares",
                "schedule": crontab(minute=0, hour=16),
            },
            "retry_unavailable_fares_datasets": {
                "task": FARES_TASKS + "task_retry_unavailable_fares",
                "schedule": crontab(minute=0),
            },
            # scheduled 1 hour after task_set_expired_feeds to ensure archive
            # excluded newly expired datasets
            "create_bulk_data_archive": {
                "task": BROWSE_TASKS + "task_create_bulk_data_archive",
                "schedule": crontab(minute=0, hour=6),
            },
            # scheduled 1 hour after task_set_expired_feeds to ensure archive
            # excluded newly expired datasets
            "create_change_data_archive": {
                "task": BROWSE_TASKS + "task_create_change_data_archive",
                "schedule": crontab(minute=0, hour=6),
            },
            # scheduled at 1am and this task should be the first that runs
            # before other tasks
            "run_naptan_etl": {
                "task": PIPELINE_TASKS + "task_run_naptan_etl",
                "schedule": crontab(minute=0, hour=1),
            },
            "dqs_monitor": {
                "task": PIPELINE_TASKS + "task_dqs_monitor",
                "schedule": 60.0,
            },
            "update_bods_xsd_zip_files": {
                "task": PIPELINE_TASKS + "task_update_xsd_zip_cache",
                "schedule": crontab(
                    minute=0,
                    hour=0,
                    day_of_month=1,
                    month_of_year="*/3",
                    day_of_week="*",
                ),
            },
            "monitor_avl_feeds": {
                "task": AVL_TASKS + "task_monitor_avl_feeds",
                "schedule": 30.0,
            },
            "create_siri_zip": {
                "task": AVL_TASKS + "task_create_sirivm_zipfile",
                "schedule": 10.0,
            },
            "create_gtfsrt_zip": {
                "task": AVL_TASKS + "task_create_gtfsrt_zipfile",
                "schedule": 10.0,
            },
            "create_siri_tfl_zip": {
                "task": AVL_TASKS + "task_create_sirivm_tfl_zipfile",
                "schedule": 10.0,
            },
            "log_stuck_tasks": {
                "task": TIMETABLE_TASKS + "task_log_stuck_revisions",
                "schedule": crontab(minute=0, hour=18),
            },
            "create_daily_api_stats": {
                "task": ADMIN_TASKS + "task_create_daily_api_stats",
                "schedule": crontab(minute=10, hour=0),
            },
            "save_operational_stats": {
                "task": ADMIN_TASKS + "task_save_operational_stats",
                "schedule": crontab(minute=0, hour=23),
            },
            "save_operational_exports": {
                "task": ADMIN_TASKS + "task_create_operational_exports_archive",
                "schedule": 1.0 * 60.0 * 60.0,
            },
            "task_delete_unwanted_data": {
                "task": ADMIN_TASKS + "task_delete_unwanted_data",
                "schedule": crontab(minute=45, hour=0),
            },
            "save_data_catalogue_exports": {
                "task": BROWSE_TASKS + "task_create_data_catalogue_archive",
                "schedule": 1.0 * 60.0 * 60.0,
            },
            "update_otc_data": {
                "task": OTC_TASKS + "task_refresh_otc_data",
                "schedule": crontab(minute=30, hour=23),
            },
            "refresh_monthly_breakdown_csv": {
                "task": PUBLISH_TASKS
                + "task_generate_monthly_consumer_interaction_breakdowns",
                "schedule": crontab(minute=0, hour=3, day_of_month=1),
            },
            "refresh_weekly_consumer_interactions_stats": {
                "task": PUBLISH_TASKS + "task_generate_consumer_interaction_stats",
                "schedule": crontab(day_of_week=6, hour=23, minute=0),
            },
            "weekly_post_publishing_checks_report": {
                "task": AVL_TASKS
                + "task_weekly_assimilate_post_publishing_check_reports",
                "schedule": crontab(day_of_week=0, hour=23, minute=0),
            },
            "task_seasonal_service_updated_dates": {
                "task": ADMIN_TASKS + "task_seasonal_service_updated_dates",
                "schedule": crontab(hour=23),
            },
            "task_update_fares_validation_existing_dataset": {
                "task": FARES_TASKS + "task_update_fares_validation_existing_dataset",
                "schedule": crontab(minute=0, hour=20),
            },
        }<|MERGE_RESOLUTION|>--- conflicted
+++ resolved
@@ -13,13 +13,6 @@
 if os.environ.get("DD_PROFILING_ENABLED") == "true":
     import ddtrace.profiling.auto
 
-<<<<<<< HEAD
-
-if os.environ.get("DD_PROFILING_ENABLED") == "true":
-    import ddtrace.profiling.auto
-
-=======
->>>>>>> 63f70dbb
 if not settings.configured:
     # set the default Django settings module for the 'celery' program.
     os.environ.setdefault(
