import os
from typing import Final

import environ
from celery import Celery
from celery.schedules import crontab
from ddtrace import patch_all
from django.apps import AppConfig, apps
from django.conf import settings

patch_all()
env = environ.Env()

if env.bool("DD_PROFILING_ENABLED", False):
    import ddtrace.profiling.auto

if not settings.configured:
    # set the default Django settings module for the 'celery' program.
    os.environ.setdefault(
        "DJANGO_SETTINGS_MODULE", "config.settings.local"
    )  # pragma: no cover

app = Celery("transit_odp")

OTC_TASKS: Final = "transit_odp.otc.tasks."
PIPELINE_TASKS: Final = "transit_odp.pipelines.tasks."
TIMETABLE_TASKS: Final = "transit_odp.timetables.tasks."
AVL_TASKS: Final = "transit_odp.avl.tasks."
FARES_TASKS: Final = "transit_odp.fares.tasks."
ADMIN_TASKS: Final = "transit_odp.site_admin.tasks."
BROWSE_TASKS: Final = "transit_odp.browse.tasks."
PUBLISH_TASKS: Final = "transit_odp.publish.tasks."
DISRUPTIONS_TASKS: Final = "transit_odp.disruptions.tasks."


class CeleryAppConfig(AppConfig):
    name = "transit_odp.taskapp"
    verbose_name = "Celery Config"

    def ready(self):
        # Using a string here means the worker will not have to
        # pickle the object when using Windows.
        # - namespace='CELERY' means all celery-related configuration keys
        #   should have a `CELERY_` prefix.
        app.config_from_object("django.conf:settings", namespace="CELERY")
        installed_apps = [app_config.name for app_config in apps.get_app_configs()]
        app.autodiscover_tasks(lambda: installed_apps, force=True)

        app.conf.beat_schedule = {
            "monitor_feeds": {
                "task": TIMETABLE_TASKS + "task_update_remote_timetables",
                "schedule": crontab(minute=0, hour=4),
            },
            "monitor_feeds_afternoon": {
                "task": TIMETABLE_TASKS + "task_update_remote_timetables",
                "schedule": crontab(minute=0, hour=16),
            },
            "retry_unavailable_feeds": {
                "task": TIMETABLE_TASKS + "task_retry_unavailable_timetables",
                "schedule": crontab(minute=0),
            },
            "monitor_fares_dataset": {
                "task": FARES_TASKS + "task_update_remote_fares",
                "schedule": crontab(minute=0, hour=4),
            },
            "monitor_fares_dataset_afternoon": {
                "task": FARES_TASKS + "task_update_remote_fares",
                "schedule": crontab(minute=0, hour=16),
            },
            "retry_unavailable_fares_datasets": {
                "task": FARES_TASKS + "task_retry_unavailable_fares",
                "schedule": crontab(minute=0),
            },
            # scheduled 1 hour after task_set_expired_feeds to ensure archive
            # excluded newly expired datasets
            "create_bulk_data_archive": {
                "task": BROWSE_TASKS + "task_create_bulk_data_archive",
                "schedule": crontab(minute=30, hour=0),
            },
            # scheduled 1 hour after task_set_expired_feeds to ensure archive
            # excluded newly expired datasets
            "create_change_data_archive": {
                "task": BROWSE_TASKS + "task_create_change_data_archive",
                "schedule": crontab(minute=30, hour=0),
            },
            # scheduled at 1am and this task should be the first that runs
            # before other tasks
            "run_naptan_etl": {
                "task": PIPELINE_TASKS + "task_run_naptan_etl",
                "schedule": crontab(minute=0, hour=1),
            },
            "dqs_monitor": {
                "task": PIPELINE_TASKS + "task_dqs_monitor",
                "schedule": 60.0,
            },
            "update_bods_xsd_zip_files": {
                "task": PIPELINE_TASKS + "task_update_xsd_zip_cache",
                "schedule": crontab(
                    minute=0,
                    hour=0,
                    day_of_month=1,
                    month_of_year="*/3",
                    day_of_week="*",
                ),
            },
            "monitor_avl_feeds": {
                "task": AVL_TASKS + "task_monitor_avl_feeds",
                "schedule": 30.0,
            },
            "create_siri_zip": {
                "task": AVL_TASKS + "task_create_sirivm_zipfile",
                "schedule": 10.0,
            },
            "create_gtfsrt_zip": {
                "task": AVL_TASKS + "task_create_gtfsrt_zipfile",
                "schedule": 10.0,
            },
            "create_siri_tfl_zip": {
                "task": AVL_TASKS + "task_create_sirivm_tfl_zipfile",
                "schedule": 10.0,
            },
            "log_stuck_tasks": {
                "task": TIMETABLE_TASKS + "task_log_stuck_revisions",
                "schedule": crontab(minute=0, hour="*"),
            },
            "create_daily_api_stats": {
                "task": ADMIN_TASKS + "task_create_daily_api_stats",
                "schedule": crontab(minute=10, hour=0),
            },
            "save_operational_stats": {
                "task": ADMIN_TASKS + "task_save_operational_stats",
                "schedule": crontab(minute=0, hour=23),
            },
            "save_operational_exports": {
                "task": ADMIN_TASKS + "task_create_operational_exports_archive",
                "schedule": 1.0 * 60.0 * 60.0,
            },
            "task_delete_unwanted_data": {
                "task": ADMIN_TASKS + "task_delete_unwanted_data",
                "schedule": crontab(minute=45, hour=0),
            },
            "save_data_catalogue_exports": {
                "task": BROWSE_TASKS + "task_create_data_catalogue_archive",
                "schedule": 1.0 * 60.0 * 60.0,
            },
            "update_otc_data": {
                "task": OTC_TASKS + "task_refresh_otc_data",
                "schedule": crontab(minute=30, hour=23),
            },
            "refresh_monthly_breakdown_csv": {
                "task": PUBLISH_TASKS
                + "task_generate_monthly_consumer_interaction_breakdowns",
                "schedule": crontab(minute=0, hour=3, day_of_month=1),
            },
            "refresh_weekly_consumer_interactions_stats": {
                "task": PUBLISH_TASKS + "task_generate_consumer_interaction_stats",
                "schedule": crontab(day_of_week=6, hour=23, minute=0),
            },
            "weekly_post_publishing_checks_report": {
                "task": AVL_TASKS
                + "task_weekly_assimilate_post_publishing_check_reports",
                "schedule": crontab(day_of_week=0, hour=23, minute=0),
            },
            "task_seasonal_service_updated_dates": {
                "task": ADMIN_TASKS + "task_seasonal_service_updated_dates",
                "schedule": crontab(minute=30, hour=23),
            },
            "task_update_fares_validation_existing_dataset": {
                "task": FARES_TASKS + "task_update_fares_validation_existing_dataset",
                "schedule": crontab(minute=0, hour=20),
            },
            "create_disruptions_zip": {
                "task": DISRUPTIONS_TASKS + "task_create_sirisx_zipfile",
                "schedule": 60.0,
            },
            "task_avl_validation_all_feeds": {
                "task": AVL_TASKS + "task_run_avl_validations",
                "schedule": crontab(minute=0, hour=18),
            },
            "celery.backend_cleanup": {
                "task": "celery.backend_cleanup",
                "schedule": crontab(minute=0, hour=0),
            },
            "daily_post_publishing_checks_all_feeds": {
                "task": AVL_TASKS + "task_daily_post_publishing_checks_all_feeds",
                "schedule": crontab(minute=0, hour=18),
            },
<<<<<<< HEAD
            "update_weca_data": {
                "task": OTC_TASKS + "task_refresh_weca_data",
                "schedule": crontab(minute=30, hour=23),
=======
            "yearly_task_load_bank_holidays": {
                "task": TIMETABLE_TASKS + "task_load_bank_holidays",
                "schedule": crontab(minute=0, hour=0, day_of_month=1, month_of_year=1),
>>>>>>> 86463fa7
            },
        }<|MERGE_RESOLUTION|>--- conflicted
+++ resolved
@@ -185,14 +185,12 @@
                 "task": AVL_TASKS + "task_daily_post_publishing_checks_all_feeds",
                 "schedule": crontab(minute=0, hour=18),
             },
-<<<<<<< HEAD
             "update_weca_data": {
                 "task": OTC_TASKS + "task_refresh_weca_data",
                 "schedule": crontab(minute=30, hour=23),
-=======
+            },
             "yearly_task_load_bank_holidays": {
                 "task": TIMETABLE_TASKS + "task_load_bank_holidays",
                 "schedule": crontab(minute=0, hour=0, day_of_month=1, month_of_year=1),
->>>>>>> 86463fa7
             },
         }