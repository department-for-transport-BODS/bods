--- conflicted
+++ resolved
@@ -8,14 +8,9 @@
 {# c.f. https://petstore.swagger.io/?_ga=2.232423831.96874064.1570887934-705927868.1570887934 #}
 {% block breadcrumb.content %}
   {{ block.super }}
-<<<<<<< HEAD
   {% breadcrumb_url 'API services' 'api-select' host hosts.data %}
-  {% breadcrumb_url 'Disruption data API' 'api:disruptionsopenapi' host hosts.data %}
-=======
-  {% breadcrumb_url 'Try API Service' 'api-select' host hosts.data %}
   {% breadcrumb_url 'Disruptions data API' 'api:disruptionsapioverview' host hosts.data %}
   {% breadcrumb_url 'Disruptions data API' 'api:disruptionsopenapi' host hosts.data %}
->>>>>>> 62b0bfbb
 {% endblock %}
 {% block content %}
   <div class="govuk-grid-row">
