import datetime
from collections import OrderedDict
from logging import getLogger
from typing import List, Optional

import numpy as np
import pandas as pd
from pandas import Series
from waffle import flag_is_active

from transit_odp.avl.require_attention.abods.registery import AbodsRegistery
from transit_odp.avl.require_attention.weekly_ppc_zip_loader import (
    get_vehicle_activity_operatorref_linename,
)
from transit_odp.common.collections import Column
from transit_odp.common.constants import FeatureFlags
from transit_odp.organisation.constants import (
    ENGLISH_TRAVELINE_REGIONS,
    TravelineRegions,
)
from transit_odp.organisation.csv import EmptyDataFrame
from transit_odp.organisation.models import Licence as BODSLicence
from transit_odp.organisation.models import (
    Organisation,
    SeasonalService,
    ServiceCodeExemption,
    TXCFileAttributes,
)
from transit_odp.organisation.models.report import ComplianceReport
from transit_odp.otc.constants import (
    CANCELLED_SERVICE_STATUS,
    OTC_SCOPE_STATUS_IN_SCOPE,
    OTC_SCOPE_STATUS_OUT_OF_SCOPE,
    OTC_STATUS_REGISTERED,
    OTC_STATUS_UNREGISTERED,
    UNDER_MAINTENANCE,
)
from transit_odp.otc.models import Service as OTCService
from transit_odp.publish.requires_attention import (
    get_dq_critical_observation_services_map_from_dataframe,
    get_fares_compliance_status,
    get_fares_dataset_map,
    get_fares_requires_attention,
    get_fares_timeliness_status,
)

logger = getLogger(__name__)

TXC_COLUMNS = (
    "organisation_name",
    "dataset_id",
    "filename",
    "licence_number",
    "modification_datetime",
    "national_operator_code",
    "service_code",
    "public_use",
    "operating_period_start_date",
    "operating_period_end_date",
    "revision_number",
    "string_lines",
    "origin",
    "destination",
)

TXC_LINE_LEVEL_COLUMNS = TXC_COLUMNS + (
    "line_name_unnested",
    "revision_id",
    "id",
    "organisation_id",
)

OTC_COLUMNS = (
    "service_code",
    "otc_operator_id",
    "operator_name",
    "address",
    "otc_licence_number",
    "licence_status",
    "registration_number",
    "service_type_description",
    "variation_number",
    "service_number",
    "start_point",
    "finish_point",
    "via",
    "granted_date",
    "expiry_date",
    "effective_date",
    "received_date",
    "service_type_other_details",
    "traveline_region",
    "local_authority_ui_lta",
    "api_type",
    "registration_status",
    "local_authorities_ids",
)

SEASONAL_SERVICE_COLUMNS = ("registration_number", "start", "end")

TIMETABLE_COLUMN_MAP = OrderedDict(
    {
        "service_code": Column(
            "XML:Service Code",
            "The ServiceCode(s) as extracted from the files provided by "
            "the operator/publisher to BODS.",
        ),
        "string_lines": Column(
            "XML:Line Name",
            "The line name(s) as extracted from the files provided by "
            "the operator/publisher to BODS.",
        ),
        "requires_attention": Column(
            "Requires Attention",
            "No: </br>"
            "Default state for correctly published services, will be “No” "
            "unless any of the logic below is met. </br></br>"
            "Yes: </br>"
            "Yes If OTC status = Registered and Scope Status = In scope and "
            "Seasonal Status ≠ Out of season and Published Status = Unpublished. </br>"
            "Yes if OTC status = Registered and Scope Status = In scope and "
            "Seasonal Status ≠ Out of season and Published Status = Published "
            "and Timeliness Status ≠ Up to date. ",
        ),
        "published_status": Column(
            "Published Status",
            "Published: Published to BODS by an Operator/Agent. </br></br>"
            "Unpublished: Not published to BODS by an Operator/Agent.",
        ),
        "otc_status": Column(
            "OTC Status",
            "Registered: Registered and not cancelled within the OTC "
            "database. </br></br>"
            "Unregistered: Not Registered within the OTC.",
        ),
        "scope_status": Column(
            "Scope Status",
            "In scope: Default status for services registered with the OTC and "
            "other enhanced partnerships. </br></br>"
            "Out of Scope: Service code has been marked as exempt by the DVSA "
            "or the BODS team.",
        ),
        "seasonal_status": Column(
            "Seasonal Status",
            "In season: Service code has been marked as seasonal by the "
            "operator or their agent and todays date falls within the "
            "relevant date range for that service code.  </br></br>"
            "Out of Season: Service code has been marked as seasonal by "
            "the operator or their agent and todays date falls outside "
            "the relevant date range for that service code.  </br></br>"
            "Not Seasonal: Default status for published or unpublished services"
            "to BODS. </br> Assumed Not seasonal unless service code has been marked "
            "with a date range within the seasonal services flow.",
        ),
        "staleness_status": Column(
            "Timeliness Status",
            "Up to date: Default status for service codes published to BODS. </br></br>"
            "Timeliness checks are evaluated in this order: </br></br>"
            "1) OTC Variation not published: </br>"
            "If 'XML:Last modified date' is earlier than 'Date OTC variation needs "
            "to be published' </br> and </br> 'Date OTC variation needs to be "
            "published'is earlier than today's date.</br> and </br>"
            "No associated data has been published. </br>"
            "NB there are two association methods: </br> Method 1: </br>"
            "Data for that service code has been updated within 70 days before "
            "the OTC variation effective date.</br> Method 2: </br>"
            "Data for that service code has been updated with a 'XML:Operating "
            "Period Start Date' which equals OTC variation effective date. </br></br>"
            "2) 42 day look ahead is incomplete: </br> If not out of date due to  "
            "'OTC variation not published' </br> and </br> 'XML:Operating Period "
            "End Date' is earlier than 'Date for complete 42 day look "
            "ahead'. </br></br>"
            "3) Service hasn't been updated within a year: </br> If not out of date "
            "due to '42 day lookahead is incomplete' or 'OTC variation not published'"
            "</br> and </br> 'Date at which data is 1 year old' is earlier than "
            "today's date.",
        ),
        "organisation_name": Column(
            "Organisation Name",
            "The name of the operator/publisher providing data on BODS.",
        ),
        "dataset_id": Column(
            "Data set ID",
            "The internal BODS generated ID of the dataset "
            "that contains the data for this row.",
        ),
        "effective_stale_date_from_otc_effective": Column(
            "Date OTC variation needs to be published",
            "OTC:Effective date from timetable data catalogue minus 42 days.",
        ),
        "date_42_day_look_ahead": Column(
            "Date for complete 42 day look ahead",
            "Today's date + 42 days.",
        ),
        "effective_stale_date_from_last_modified": Column(
            "Date when data is over 1 year old",
            "'XML:Last Modified date' from timetable data catalogue plus 12 months.",
        ),
        "effective_seasonal_start": Column(
            "Date seasonal service should be published",
            "If Seasonal Start Date is present, then Seasonal Start Date minus "
            "42 days, else null.",
        ),
        "seasonal_start": Column(
            "Seasonal Start Date",
            "If service has been assigned a date range from within the seasonal "
            "services flow, then take start date, else null.",
        ),
        "seasonal_end": Column(
            "Seasonal End Date",
            "If service has been assigned a date range from within the "
            "seasonal services flow, then take end date, else null.",
        ),
        "filename": Column(
            "XML:Filename",
            "The exact name of the file provided to BODS. This is usually "
            "generated by the publisher or their supplier.",
        ),
        "last_modified_date": Column(
            "XML:Last Modified Date",
            "Date of last modified file within the service codes dataset.",
        ),
        "national_operator_code": Column(
            "XML:National Operator Code",
            "The National Operator Code(s) as extracted from the files provided "
            "by the operator/publisher to BODS.",
        ),
        "licence_number": Column(
            "XML:Licence Number",
            "The License number(s) as extracted from the files provided by "
            "the operator/publisher to BODS.",
        ),
        "public_use": Column(
            "XML:Public Use Flag",
            "The Public Use Flag element as extracted from the files provided "
            "by the operator/publisher to BODS.",
        ),
        "revision_number": Column(
            "XML:Revision Number",
            "The service revision number date as extracted from the files "
            "provided by the operator/publisher to BODS.",
        ),
        "operating_period_start_date": Column(
            "XML:Operating Period Start Date",
            "The operating period start date as extracted from the files provided "
            "by the operator/publisher to BODS.",
        ),
        "operating_period_end_date": Column(
            "XML:Operating Period End Date",
            "The operating period end date as extracted from the files "
            "provided by the operator/publisher to BODS.",
        ),
        "origin": Column(
            "OTC:Origin",
            "The origin element as extracted from the files provided by "
            "the operator/publisher to BODS.",
        ),
        "destination": Column(
            "OTC:Destination",
            "The destination element as extracted from the files provided "
            "by the operator/publisher to BODS.",
        ),
        "otc_operator_id": Column(
            "OTC:Operator ID",
            "The operator ID element as extracted from the OTC database.",
        ),
        "operator_name": Column(
            "OTC:Operator Name",
            "The operator name element as extracted from the OTC database.",
        ),
        "address": Column(
            "OTC:Address",
            "The address as extracted from the OTC database.",
        ),
        "otc_licence_number": Column(
            "OTC:Licence Number",
            "The licence number element as extracted from the OTC database.",
        ),
        "licence_status": Column(
            "OTC:Licence Status",
            "The licence status element as extracted from the OTC database.",
        ),
        "registration_number": Column(
            "OTC:Registration Number",
            "The registration number element as extracted from the OTC database.",
        ),
        "service_type_description": Column(
            "OTC:Service Type Description",
            "The service type description element as extracted from the OTC database.",
        ),
        "variation_number": Column(
            "OTC:Variation Number",
            "The variation number element as extracted from the OTC database.",
        ),
        "service_number": Column(
            "OTC:Service Number",
            "The service number element as extracted from the OTC database.",
        ),
        "start_point": Column(
            "OTC:Start Point",
            "The start point element as extracted from the OTC database.",
        ),
        "finish_point": Column(
            "OTC:Finish Point",
            "The finish point element as extracted from the OTC database.",
        ),
        "via": Column(
            "OTC:Via",
            "The via element as extracted from the OTC database.",
        ),
        "granted_date": Column(
            "OTC:Granted Date",
            "The granted date element as extracted from the OTC database.",
        ),
        "expiry_date": Column(
            "OTC:Expiry Date",
            "The expiry date element as extracted from the OTC database.",
        ),
        "effective_date": Column(
            "OTC:Effective Date",
            "The effective date element as extracted from the OTC database.",
        ),
        "received_date": Column(
            "OTC:Received Date",
            "The received date element as extracted from the OTC database.",
        ),
        "service_type_other_details": Column(
            "OTC:Service Type Other Details",
            "The service type other details element as extracted from the "
            "OTC database.",
        ),
        "traveline_region": Column(
            "Traveline Region",
            "The Traveline Region details element as extracted from the OTC database.",
        ),
        "local_authority_ui_lta": Column(
            "Local Transport Authority",
            "The Local Transport Authority element as extracted from the OTC database.",
        ),
    }
)

TIMETABLE_LINE_LEVEL_COLUMN_MAP = OrderedDict(
    {
        "registration_number": Column(
            "Registration:Registration Number",
            "The registration number element as extracted from the OTC database.",
        ),
        "service_number": Column(
            "Registration:Service Number",
            "The service number element as extracted from the OTC database.",
        ),
        "requires_attention": Column(
            "Requires Attention",
            "No: </br>"
            "Default state for correctly published services, will be “No” "
            "unless any of the logic below is met. </br></br>"
            "Yes: </br>"
            "Yes If OTC status = Registered and Scope Status = In scope and "
            "Seasonal Status ≠ Out of season and Published Status = Unpublished. </br>"
            "Yes if OTC status = Registered and Scope Status = In scope and "
            "Seasonal Status ≠ Out of season and Published Status = Published "
            "and Timeliness Status ≠ Up to date. ",
        ),
        "published_status": Column(
            "Published Status",
            "Published: Published to BODS by an Operator/Agent. </br></br>"
            "Unpublished: Not published to BODS by an Operator/Agent.",
        ),
        "otc_status": Column(
            "Registration Status",
            "Registered: Registered and not cancelled within the OTC "
            "database. </br></br>"
            "Unregistered: Not Registered within the OTC.",
        ),
        "scope_status": Column(
            "Scope Status",
            "In scope: Default status for services registered with the OTC and "
            "other enhanced partnerships. </br></br>"
            "Out of Scope: Service code has been marked as exempt by the DVSA "
            "or the BODS team.",
        ),
        "seasonal_status": Column(
            "Seasonal Status",
            "In season: Service code has been marked as seasonal by the "
            "operator or their agent and todays date falls within the "
            "relevant date range for that service code.  </br></br>"
            "Out of Season: Service code has been marked as seasonal by "
            "the operator or their agent and todays date falls outside "
            "the relevant date range for that service code.  </br></br>"
            "Not Seasonal: Default status for published or unpublished services"
            "to BODS. </br> Assumed Not seasonal unless service code has been marked "
            "with a date range within the seasonal services flow.",
        ),
        "staleness_status": Column(
            "Timeliness Status",
            "Up to date: Default status for service codes published to BODS. </br></br>"
            "Timeliness checks are evaluated in this order: </br></br>"
            "1) OTC Variation not published: </br>"
            "If 'XML:Last modified date' is earlier than 'Date OTC variation needs "
            "to be published' </br> and </br> 'Date OTC variation needs to be "
            "published'is earlier than today's date.</br> and </br>"
            "No associated data has been published. </br>"
            "NB there are two association methods: </br> Method 1: </br>"
            "Data for that service code has been updated within 70 days before "
            "the OTC variation effective date.</br> Method 2: </br>"
            "Data for that service code has been updated with a 'XML:Operating "
            "Period Start Date' which equals OTC variation effective date. </br></br>"
            "2) 42 day look ahead is incomplete: </br> If not out of date due to  "
            "'OTC variation not published' </br> and </br> 'XML:Operating Period "
            "End Date' is earlier than 'Date for complete 42 day look "
            "ahead'. </br></br>"
            "3) Service hasn't been updated within a year: </br> If not out of date "
            "due to '42 day lookahead is incomplete' or 'OTC variation not published'"
            "</br> and </br> 'Date at which data is 1 year old' is earlier than "
            "today's date.",
        ),
        "organisation_name": Column(
            "Organisation Name",
            "The name of the operator/publisher providing data on BODS.",
        ),
        "dataset_id": Column(
            "Data set ID",
            "The internal BODS generated ID of the dataset "
            "that contains the data for this row.",
        ),
        "filename": Column(
            "XML:Filename",
            "The exact name of the file provided to BODS. This is usually "
            "generated by the publisher or their supplier.",
        ),
        "last_modified_date": Column(
            "XML:Last Modified Date",
            "Date of last modified file within the service codes dataset.",
        ),
        "operating_period_end_date": Column(
            "XML:Operating Period End Date",
            "The operating period end date as extracted from the files "
            "provided by the operator/publisher to BODS.",
        ),
        "effective_stale_date_from_otc_effective": Column(
            "Date Registration variation needs to be published",
            "Registration:Effective date from timetable data catalogue minus 42 days.",
        ),
        "date_42_day_look_ahead": Column(
            "Date for complete 42 day look ahead",
            "Today's date + 42 days.",
        ),
        "effective_stale_date_from_last_modified": Column(
            "Date when data is over 1 year old",
            "'XML:Last Modified date' from timetable data catalogue plus 12 months.",
        ),
        "effective_seasonal_start": Column(
            "Date seasonal service should be published",
            "If Seasonal Start Date is present, then Seasonal Start Date minus "
            "42 days, else null.",
        ),
        "seasonal_start": Column(
            "Seasonal Start Date",
            "If service has been assigned a date range from within the seasonal "
            "services flow, then take start date, else null.",
        ),
        "seasonal_end": Column(
            "Seasonal End Date",
            "If service has been assigned a date range from within the "
            "seasonal services flow, then take end date, else null.",
        ),
        "operator_name": Column(
            "Registration:Operator Name",
            "The operator name element as extracted from the OTC database.",
        ),
        "otc_licence_number": Column(
            "Registration:Licence Number",
            "The licence number element as extracted from the OTC database.",
        ),
        "service_type_description": Column(
            "Registration:Service Type Description",
            "The service type description element as extracted from the OTC database.",
        ),
        "variation_number": Column(
            "Registration:Variation Number",
            "The variation number element as extracted from the OTC database.",
        ),
        "expiry_date": Column(
            "Registration:Expiry Date",
            "The expiry date element as extracted from the OTC database.",
        ),
        "effective_date": Column(
            "Registration:Effective Date",
            "The effective date element as extracted from the OTC database.",
        ),
        "received_date": Column(
            "Registration:Received Date",
            "The received date element as extracted from the OTC database.",
        ),
        "traveline_region": Column(
            "Traveline Region",
            "The Traveline Region details element as extracted from the OTC database.",
        ),
        "local_authority_ui_lta": Column(
            "Local Transport Authority",
            "The Local Transport Authority element as extracted from the OTC database.",
        ),
    }
)

TIMETABLE_COMPLIANCE_REPORT_COLUMN_MAP = OrderedDict(
    {
        "registration_number": Column(
            "Registration:Registration Number",
            "The registration number element as extracted from the OTC database.",
        ),
        "service_number": Column(
            "Registration:Service Number",
            "The service number element as extracted from the OTC database.",
        ),
        "otc_status": Column(
            "Registration Status",
            "Registered: Registered and not cancelled within the OTC "
            "database. </br></br>"
            "Unregistered: Not Registered within the OTC.",
        ),
        "scope_status": Column(
            "Scope Status",
            "In scope: Default status for services registered with the OTC and "
            "other enhanced partnerships. </br></br>"
            "Out of Scope: Service code has been marked as exempt by the DVSA "
            "or the BODS team.",
        ),
        "seasonal_status": Column(
            "Seasonal Status",
            "In season: Service code has been marked as seasonal by the "
            "operator or their agent and todays date falls within the "
            "relevant date range for that service code.  </br></br>"
            "Out of Season: Service code has been marked as seasonal by "
            "the operator or their agent and todays date falls outside "
            "the relevant date range for that service code.  </br></br>"
            "Not Seasonal: Default status for published or unpublished services"
            "to BODS. </br> Assumed Not seasonal unless service code has been marked "
            "with a date range within the seasonal services flow.",
        ),
        "organisation_name": Column(
            "Organisation Name",
            "The name of the operator/publisher providing data on BODS.",
        ),
        "overall_requires_attention": Column(
            "Requires Attention",
            "Overall Requires Attention.",
        ),
        "requires_attention": Column(
            "Timetables requires attention",
            "No: </br>"
            "Default state for correctly published services, will be “No” "
            "unless any of the logic below is met. </br></br>"
            "Yes: </br>"
            "Yes If OTC status = Registered and Scope Status = In scope and "
            "Seasonal Status ≠ Out of season and Published Status = Unpublished. </br>"
            "Yes if OTC status = Registered and Scope Status = In scope and "
            "Seasonal Status ≠ Out of season and Published Status = Published "
            "and Timeliness Status ≠ Up to date. ",
        ),
        "published_status": Column(
            "Timetables Published Status",
            "Published: Published to BODS by an Operator/Agent. </br></br>"
            "Unpublished: Not published to BODS by an Operator/Agent.",
        ),
        "staleness_status": Column(
            "Timetables Timeliness Status",
            "Up to date: Default status for service codes published to BODS. </br></br>"
            "Timeliness checks are evaluated in this order: </br></br>"
            "1) OTC Variation not published: </br>"
            "If 'XML:Last modified date' is earlier than 'Date OTC variation needs "
            "to be published' </br> and </br> 'Date OTC variation needs to be "
            "published'is earlier than today's date.</br> and </br>"
            "No associated data has been published. </br>"
            "NB there are two association methods: </br> Method 1: </br>"
            "Data for that service code has been updated within 70 days before "
            "the OTC variation effective date.</br> Method 2: </br>"
            "Data for that service code has been updated with a 'XML:Operating "
            "Period Start Date' which equals OTC variation effective date. </br></br>"
            "2) 42 day look ahead is incomplete: </br> If not out of date due to  "
            "'OTC variation not published' </br> and </br> 'XML:Operating Period "
            "End Date' is earlier than 'Date for complete 42 day look "
            "ahead'. </br></br>"
            "3) Service hasn't been updated within a year: </br> If not out of date "
            "due to '42 day lookahead is incomplete' or 'OTC variation not published'"
            "</br> and </br> 'Date at which data is 1 year old' is earlier than "
            "today's date.",
        ),
        "critical_dq_issues": Column(
            "Timetables critical DQ issues",
            "Under maintenance.",
        ),
        "avl_requires_attention": Column(
            "AVL requires attention",
            "AVL requires attention.",
        ),
        "avl_published_status": Column(
            "AVL Published Status",
            "AVL Published Status.",
        ),
        "error_in_avl_to_timetable_matching": Column(
            "Error in AVL to Timetable Matching",
            "Error in AVL to Timetable Matching.",
        ),
        "fares_requires_attention": Column(
            "Fares requires attention",
            "Under maintenance.",
        ),
        "fares_published_status": Column(
            "Fares Published Status",
            "Under maintenance.",
        ),
        "fares_timeliness_status": Column(
            "Fares Timeliness Status",
            "Under maintenance.",
        ),
        "fares_compliance_status": Column(
            "Fares Compliance Status",
            "Under maintenance.",
        ),
        "dataset_id": Column(
            "Timetables Data set ID",
            "The internal BODS generated ID of the dataset "
            "that contains the data for this row.",
        ),
        "filename": Column(
            "TXC:Filename",
            "The exact name of the file provided to BODS. This is usually "
            "generated by the publisher or their supplier.",
        ),
        "national_operator_code": Column(
            "TXC:NOC",
            "The National Operator Code(s) as extracted from the files provided "
            "by the operator/publisher to BODS.",
        ),
        "last_modified_date": Column(
            "TXC:Last Modified Date",
            "Date of last modified file within the service codes dataset.",
        ),
        "effective_stale_date_from_last_modified": Column(
            "Date when timetable data is over 1 year old",
            "'XML:Last Modified date' from timetable data catalogue plus 12 months.",
        ),
        "operating_period_end_date": Column(
            "TXC:Operating Period End Date",
            "The operating period end date as extracted from the files "
            "provided by the operator/publisher to BODS.",
        ),
        "fares_dataset_id": Column(
            "Fares Data set ID",
            "Under maintenance.",
        ),
        "fares_filename": Column(
            "NETEX:Filename",
            "Under maintenance.",
        ),
        "fares_last_modified_date": Column(
            "NETEX:Last Modified Date",
            "Under maintenance.",
        ),
        "fares_effective_stale_date_from_last_modified": Column(
            "Date when fares data is over 1 year old",
            "Under maintenance.",
        ),
        "fares_operating_period_end_date": Column(
            "NETEX:Operating Period End Date",
            "Under maintenance.",
        ),
        "effective_stale_date_from_otc_effective": Column(
            "Date Registration variation needs to be published",
            "Registration:Effective date from timetable data catalogue minus 42 days.",
        ),
        "date_42_day_look_ahead": Column(
            "Date for complete 42 day look ahead",
            "Today's date + 42 days.",
        ),
        "effective_seasonal_start": Column(
            "Date seasonal service should be published",
            "If Seasonal Start Date is present, then Seasonal Start Date minus "
            "42 days, else null.",
        ),
        "seasonal_start": Column(
            "Seasonal Start Date",
            "If service has been assigned a date range from within the seasonal "
            "services flow, then take start date, else null.",
        ),
        "seasonal_end": Column(
            "Seasonal End Date",
            "If service has been assigned a date range from within the "
            "seasonal services flow, then take end date, else null.",
        ),
        "operator_name": Column(
            "Registration:Operator Name",
            "The operator name element as extracted from the OTC database.",
        ),
        "otc_licence_number": Column(
            "Registration:Licence Number",
            "The licence number element as extracted from the OTC database.",
        ),
        "service_type_description": Column(
            "Registration:Service Type Description",
            "The service type description element as extracted from the OTC database.",
        ),
        "variation_number": Column(
            "Registration:Variation Number",
            "The variation number element as extracted from the OTC database.",
        ),
        "expiry_date": Column(
            "Registration:Expiry Date",
            "The expiry date element as extracted from the OTC database.",
        ),
        "effective_date": Column(
            "Registration:Effective Date",
            "The effective date element as extracted from the OTC database.",
        ),
        "received_date": Column(
            "Registration:Received Date",
            "The received date element as extracted from the OTC database.",
        ),
        "traveline_region": Column(
            "Traveline Region",
            "The Traveline Region details element as extracted from the OTC database.",
        ),
        "local_authority_ui_lta": Column(
            "Local Transport Authority",
            "The Local Transport Authority element as extracted from the OTC database.",
        ),
    }
)

TIMETABLE_COMPLIANCE_REPORT_WITH_CANCELLATION_COLUMN_MAP = (
    TIMETABLE_COMPLIANCE_REPORT_COLUMN_MAP.copy()
)
TIMETABLE_COMPLIANCE_REPORT_WITH_CANCELLATION_COLUMN_MAP["cancelled_date"] = Column(
    "Registration: Cancellation Date",
    "The Cancelled date for OTC Service.",
)

LOG_PREFIX = "OVERALL-COMPLIANCE-REPORT : "


def get_organisation(reg_number: str) -> Organisation:
    """
    Returns the organisation object based on registration number from the report dataframe.

    Args:
        reg_number (str): Registration number

    Returns:
        Organisation: Organisation object
    """
    otc_atco_code = OTCService.objects.filter(
        registration_number=reg_number
    ).values_list("atco_code", flat=True)
    return Organisation.objects.filter(admin_areas__atco_code__in=otc_atco_code).first()


def add_operator_name(row: Series) -> str:
    """
    Returns value for 'Organisation Name' column in report.

    Args:
        row (Series): Row from dataframe

    Returns:
        str: Organisation name
    """
    is_franchise_organisation_active = flag_is_active(
        "", FeatureFlags.FRANCHISE_ORGANISATION.value
    )

    if row["organisation_name"] is None or pd.isna(row["organisation_name"]):
        otc_licence_number = row["otc_licence_number"]
        operator_name = Organisation.objects.get_organisation_name(otc_licence_number)
        if is_franchise_organisation_active:
            organisation = get_organisation(row["registration_number"])

        if not operator_name:
            if is_franchise_organisation_active:
                if organisation and organisation.is_franchise:
                    return organisation.name
            return "Organisation not yet created"
        else:
            return operator_name
    else:
        return row["organisation_name"]


def scope_status(row, exempted_reg_numbers):
    """
    Column “Scope” for a service
    A service should be deemed “in scope” if:
    Registered with OTC or WECA and has not been marked out of scope by the DVSA.
    If at least one of the Traveline Region values for that row is mapped to England.
    Args:
        row (df): Dataframe row
        exempted_reg_numbers (array): array of dataframe with registration number

    Returns:
        df: df
    """
    is_exempted = row["registration_number"] in exempted_reg_numbers
    traveline_regions = row["traveline_region"].split("|")
    isin_english_region = list(set(ENGLISH_TRAVELINE_REGIONS) & set(traveline_regions))

    row["scope_status"] = OTC_SCOPE_STATUS_OUT_OF_SCOPE
    if (
        row["otc_status"] == OTC_STATUS_REGISTERED
        and not is_exempted
        and isin_english_region
    ):
        row["scope_status"] = OTC_SCOPE_STATUS_IN_SCOPE

    return row


def traveline_regions(row, traveline_regions_dict):
    """
    Traveline region need to mapped with Value metioned in TravelineRegions

    Args:
        row (df): df row
        traveline_regions_dict (dict): Dictionary of tavelineregion key value map

    Returns:
        df: modified row of df
    """
    traveline_regions = row["traveline_region"].split("|")
    travelines = [
        traveline_regions_dict.get(region, region)
        for region in traveline_regions
        if region != "None"
    ]
    if travelines:
        row["traveline_region"] = "|".join(map(str, travelines))
    return row


def add_traveline_regions(df: pd.DataFrame) -> pd.DataFrame:
    """
    Traveline Regions short form is fetched from DB and
    it need to be replaced by label assigned in TravelineRegions

    Args:
        row (df): Merged df

    Returns:
        df: modified row of df
    """
    traveline_regions_dict = {
        region_code: pretty_name_region_code
        for region_code, pretty_name_region_code in TravelineRegions.choices
    }
    return df.apply(traveline_regions, args=[traveline_regions_dict], axis=1)


def add_fares_status_columns(df: pd.DataFrame) -> pd.DataFrame:
    exists_in_fares = np.invert(pd.isna(df["fares_dataset_id"]))
    df["fares_published_status"] = np.where(exists_in_fares, "Published", "Unpublished")
    return df


def add_status_columns(df: pd.DataFrame) -> pd.DataFrame:
    """Status columns of published, otc and scopes will be modified

    Args:
        df (pd.DataFrame): Merged df

    Returns:
        pd.DataFrame: Modified df
    """
    exists_in_bods = np.invert(pd.isna(df["dataset_id"]))
    exists_in_otc = np.invert(pd.isna(df["otc_licence_number"]))
    exempted_reg_numbers = (
        ServiceCodeExemption.objects.add_registration_number()
        .values_list("registration_number", flat=True)
        .all()
    )
    df["published_status"] = np.where(exists_in_bods, "Published", "Unpublished")
    df["otc_status"] = np.where(
        exists_in_otc, OTC_STATUS_REGISTERED, OTC_STATUS_UNREGISTERED
    )
    df["traveline_region"] = df["traveline_region"].fillna("").astype(str)
    df = df.apply(scope_status, args=[exempted_reg_numbers], axis=1)
    return df


def add_seasonal_status(df: pd.DataFrame, today: datetime.date) -> pd.DataFrame:
    seasonal_services_df = pd.DataFrame.from_records(
        SeasonalService.objects.add_registration_number().values(
            *SEASONAL_SERVICE_COLUMNS
        )
    )
    if seasonal_services_df.empty:
        df["seasonal_start"] = pd.NaT
        df["seasonal_end"] = pd.NaT
        df["seasonal_status"] = "Not Seasonal"
        return df

    seasonal_services_df.rename(
        columns={"start": "seasonal_start", "end": "seasonal_end"}, inplace=True
    )
    annotated_df = pd.merge(
        df, seasonal_services_df, on="registration_number", how="left"
    )

    not_seasonal = pd.isna(annotated_df["seasonal_start"])
    in_season = (annotated_df["seasonal_start"] <= today) & (
        annotated_df["seasonal_end"] >= today
    )
    annotated_df["seasonal_status"] = np.select(
        condlist=[not_seasonal, in_season],
        choicelist=["Not Seasonal", "In Season"],
        default="Out of Season",
    )

    return annotated_df


def defer_one_year(d):
    return d if pd.isna(d) else (d + pd.DateOffset(years=1)).date()


def find_minimum_timeliness_date(row: Series) -> datetime.date:
    forty_two_days_from_today = np.datetime64(datetime.date.today()) + np.timedelta64(
        42, "D"
    )

    if row["registration_status"] in CANCELLED_SERVICE_STATUS:
        if forty_two_days_from_today > row["effective_date"] and (
            ~pd.notna(row["expiry_date"])
            or (
                pd.notna(row["expiry_date"])
                and row["expiry_date"] > row["effective_date"]
            )
        ):
            return row["effective_date"]
        elif (
            pd.notna(row["expiry_date"])
            and forty_two_days_from_today > row["expiry_date"]
        ):
            return row["expiry_date"]
    else:
        if (
            pd.notna(row["expiry_date"])
            and forty_two_days_from_today > row["expiry_date"]
        ):
            return row["expiry_date"]
    return forty_two_days_from_today


def add_staleness_metrics(df: pd.DataFrame, today: datetime.date) -> pd.DataFrame:
    is_cancellation_logic_active = flag_is_active(
        "", FeatureFlags.CANCELLATION_LOGIC.value
    )
    today = np.datetime64(today)
    df["last_modified_date"] = df["modification_datetime"].dt.date
    df["effective_last_modified_date"] = df["last_modified_date"]

    df["effective_seasonal_start"] = df["seasonal_start"] - pd.Timedelta(days=42)

    df["effective_stale_date_from_end_date"] = df[
        "operating_period_end_date"
    ] - pd.Timedelta(days=42)

    df["effective_stale_date_from_last_modified"] = df[
        "effective_last_modified_date"
    ].apply(defer_one_year)
    df["effective_stale_date_from_otc_effective"] = df["effective_date"] - pd.Timedelta(
        days=42
    )
    df["association_date_otc_effective_date"] = df["effective_date"] - pd.Timedelta(
        days=70
    )

    df["last_modified_lt_effective_stale_date_otc"] = (
        df["last_modified_date"] < df["effective_stale_date_from_otc_effective"]
    )

    df["today_lt_effective_stale_date_otc"] = (
        today < df["effective_stale_date_from_otc_effective"]
    )

    df["is_data_associated"] = (
        df["last_modified_date"] >= df["association_date_otc_effective_date"]
    ) | (df["operating_period_start_date"] == df["effective_date"])

    """
    today_lt_effective_stale_date_otc is True if effective_stale_date_from_otc_effective
    is less than today where
    effective_stale_date_from_otc_effective = effective_date - 42 days.
    is_data_associated is set to true if operating period start date equals
    effective date or last modified date is greater than (effective_date - 70 days)
    """
    if is_cancellation_logic_active:
        not_stale_otc = df["registration_status"].isin(CANCELLED_SERVICE_STATUS) | (
            df["today_lt_effective_stale_date_otc"] | df["is_data_associated"]
        )
        staleness_otc = ~(not_stale_otc)

        df["least_timeliness_date"] = df.apply(find_minimum_timeliness_date, axis=1)
        staleness_42_day_look_ahead = (
            (staleness_otc == False)
            & pd.notna(df["operating_period_end_date"])
            & pd.notna(df["least_timeliness_date"])
            & (df["operating_period_end_date"] < df["least_timeliness_date"])
        )
    else:
        not_stale_otc = (
            df["today_lt_effective_stale_date_otc"] | df["is_data_associated"]
        )
        staleness_otc = ~not_stale_otc

        forty_two_days_from_today = today + np.timedelta64(42, "D")
        staleness_42_day_look_ahead = (
            (staleness_otc == False)
            & pd.notna(df["operating_period_end_date"])
            & (df["operating_period_end_date"] < forty_two_days_from_today)
        )

    """
    effective_stale_date_from_end_date = effective_date - 42 days
    effective_stale_date_from_last_modified = last_modified_date - 365 days (or 1 year)
    """
    staleness_12_months = (
        (staleness_otc == False)
        & (staleness_42_day_look_ahead == False)
        & (
            pd.to_datetime(df["last_modified_date"]).values.astype("datetime64")
            + np.timedelta64(365, "D")
            <= today
        )
    )

    df["staleness_status"] = np.select(
        condlist=[staleness_42_day_look_ahead, staleness_12_months, staleness_otc],
        choicelist=[
            "42 day look ahead is incomplete",
            "Service hasn't been updated within a year",
            "OTC variation not published",
        ],
        default="Up to date",
    )
    df["date_42_day_look_ahead"] = today + 42

    if is_cancellation_logic_active:
        df.loc[
            df["published_status"] == "Unpublished", "staleness_status"
        ] = "OTC variation not published"

    return df


def add_timetables_requires_attention_column(df: pd.DataFrame) -> pd.DataFrame:
    """
    Logic for Requires Attention:
    Yes if all of these are true:
        Scope Status = In scope AND
        Seasonal Status = Not Seasonal or In Season AND
        Registration Status = Registered

        AND

        Published Status = Unpublished OR
        Timeliness Status != Up to Date OR
        Critical DQ Issues = Yes
    No if all of these are true:
        Scope Status = Out of Scope OR
        Seasonal Status = Out of Season

        Scope Status = In scope AND
        Seasonal Status = Not Seasonal or In Season AND
        Registration Status = Registered AND
        Published Status = Published AND
        Timeliness Status = Up to Date AND
        Critical DQ Issues = No
    """
    timetables_requires_attention_unpublished = (
        (df["scope_status"] == OTC_SCOPE_STATUS_IN_SCOPE)
        & (
            (df["seasonal_status"] == "Not Seasonal")
            | (df["seasonal_status"] == "In Season")
        )
        & (df["otc_status"] == "Registered")
    ) & (
        (df["published_status"] == "Unpublished")
        | (df["staleness_status"] != "Up to date")
        | (df["critical_dq_issues"] == "Yes")
    )

    df["requires_attention"] = np.where(
        timetables_requires_attention_unpublished, "Yes", "No"
    )

    return df


def add_critical_dq_issue_status(x, dq_issue_services: List[tuple]) -> str:
    if (x["service_code"], x["line_name_unnested"]) in dq_issue_services:
        return "Yes"
    return "No"


def add_requires_attention_column(df: pd.DataFrame) -> pd.DataFrame:
    """
    Logic for Requires Attention:
    Yes if all of these are true:
        OTC status = Registered
        Scope Status = In scope
        Seasonal Status = Not Seasonal or In Season
        Published Status = Unpublished
    Yes if all these are true:
        OTC status = Registered
        Scope Status = In scope
        Seasonal Status = Not Seasonal or In Season
        Published Status = Published
        Timeliness Status ≠ Up to date
    """
    requires_attention_unpublished = (
        (df["otc_status"] == "Registered")
        & (df["scope_status"] == OTC_SCOPE_STATUS_IN_SCOPE)
        & (
            (df["seasonal_status"] == "Not Seasonal")
            | (df["seasonal_status"] == "In Season")
        )
        & (df["published_status"] == "Unpublished")
    )

    requires_attention_published = (
        (df["otc_status"] == "Registered")
        & (df["scope_status"] == OTC_SCOPE_STATUS_IN_SCOPE)
        & (
            (df["seasonal_status"] == "Not Seasonal")
            | (df["seasonal_status"] == "In Season")
        )
        & (df["published_status"] == "Published")
        & (df["staleness_status"] != "Up to date")
    )
    df["requires_attention"] = np.where(
        (requires_attention_unpublished) | (requires_attention_published), "Yes", "No"
    )
    return df


def cast_boolean_to_string(value: Optional[bool]) -> str:
    if value:
        return "YES"
    elif value is None:
        return ""
    else:
        return "NO"


def add_under_maintenance_columns(df: pd.DataFrame) -> pd.DataFrame:
    """
    Adds string value to specific columns that are under maintenance.

    Args:
        df (pd.DataFrame): Dataframe

    Returns:
        pd.DataFrame: Updated dataframe
    """
    df["fares_requires_attention"] = "Under maintenance"
    df["fares_published_status"] = "Under maintenance"
    df["fares_timeliness_status"] = "Under maintenance"
    df["fares_compliance_status"] = "Under maintenance"
    df["fares_dataset_id"] = "Under maintenance"
    df["fares_filename"] = "Under maintenance"
    df["fares_last_modified_date"] = "Under maintenance"
    df["fares_effective_stale_date_from_last_modified"] = "Under maintenance"
    df["fares_operating_period_end_date"] = "Under maintenance"

    return df


def add_avl_published_status(row: Series, synced_in_last_month) -> str:
    """
    Returns value for 'AVL Published Status' column.

    Args:
        row (Series): Row of the dataframe
        synced_in_last_month: Records from ABODS API

    Returns:
        str: Yes or No for 'AVL Published Status' column
    """
    line_name = row["service_number"]
    operator_ref = row["national_operator_code"]

    if f"{line_name}__{operator_ref}" in synced_in_last_month:
        return "Yes"
    return "No"


def add_error_in_avl_to_timetable_matching(
    row: Series, uncounted_activity_df: pd.DataFrame
) -> str:
    """
    Returns value for 'Error in AVL to Timetable Matching' column.

    Args:
        row (Series): Row of the dataframe

    Returns:
        str: Yes or No for 'Error in AVL to Timetable Matching' column
    """
    line_name = str(row["service_number"])
    operator_ref = row["national_operator_code"]

    if not uncounted_activity_df.loc[
        (uncounted_activity_df["OperatorRef"] == operator_ref)
        & (
            uncounted_activity_df["LineRef"].isin(
                [line_name, line_name.replace(" ", "_")]
            )
        )
    ].empty:
        return "Yes"
    return "No"


def add_avl_requires_attention(row: Series) -> str:
    """
    Returns value for 'AVL requires attention' column based on the following logic:

    If service is out of scope or out of season, AVL require attention is No

    If both 'AVL Published Status' equal to Yes
    and 'Error in AVL to Timetable Matching' equal to No,
    then 'AVL requires attention' = No.
    else
    the value 'AVL requires attention' = Yes.

    Args:
        row (Series): Row of the dataframe

    Returns:
        str: Yes or No for 'AVL requires attention' column
    """
    avl_published_status = row["avl_published_status"]
    error_in_avl_to_timetable_matching = row["error_in_avl_to_timetable_matching"]

    if (
        row["scope_status"] == OTC_SCOPE_STATUS_OUT_OF_SCOPE
        or row["seasonal_status"] == "Out of Season"
    ):
        return "No"

    if (avl_published_status == "Yes") and (error_in_avl_to_timetable_matching == "No"):
        return "No"
    return "Yes"


def get_fares_requires_attention_with_scope_check(row: Series) -> str:
    """Get Fares require attention column value with the In Scope and In Season check
    If service is out of scope and out of season, then service

    Args:
        row (Series): Service record

    Returns:
        str: Yes or No for 'fares require attention' column
    """
    if (
        row["scope_status"] == OTC_SCOPE_STATUS_OUT_OF_SCOPE
        or row["seasonal_status"] == "Out of Season"
    ):
        return "No"
    return get_fares_requires_attention(
        row.fares_published_status,
        row.fares_timeliness_status,
        row.fares_compliance_status,
    )


def add_overall_requires_attention(row: Series) -> str:
    """
    Updates value for 'Requires attention' column based on the following logic:

    If 'Scope Status' = Out of Scope OR 'Seasonal Status' = Out of Season,
    then 'Requires attention' = No.
    If 'Timetables requires attention' = No AND 'AVL requires attention' = No
    AND 'Fares requires attention' = No,
    then 'Requires attention' = No.
    If 'Timetables requires attention' = Yes OR 'AVL requires attention' = Yes
    AND 'Fares requires attention' = Yes,
    then 'Requires attention' = Yes.

    Args:
        row (Series): Row of the dataframe

    Returns:
        str: Value for the column
    """
    is_fares_require_attention_active = flag_is_active(
        "", FeatureFlags.FARES_REQUIRE_ATTENTION.value
    )
    exempted = row["scope_status"]
    seasonal_service = row["seasonal_status"]
    timetable_requires_attention = row["requires_attention"]
    avl_requires_attention = row["avl_requires_attention"]
    if is_fares_require_attention_active:
        fares_requires_attention = row["fares_requires_attention"]

    if (exempted == "Out of Scope") or (seasonal_service == "Out of Season"):
        return "No"
    if is_fares_require_attention_active:
        if (
            (timetable_requires_attention == "No")
            and (avl_requires_attention == "No")
            and (fares_requires_attention == "No")
        ):
            return "No"
    else:
        if (timetable_requires_attention == "No") and (avl_requires_attention == "No"):
            return "No"
    return "Yes"


def _get_timetable_catalogue_dataframe() -> pd.DataFrame:
    today = datetime.date.today()

    txc_df = pd.DataFrame.from_records(
        TXCFileAttributes.objects.get_active_txc_files().values(*TXC_COLUMNS)
    )
    otc_df = pd.DataFrame.from_records(
        OTCService.objects.add_timetable_data_annotations().values(*OTC_COLUMNS)
    )
    if txc_df.empty or otc_df.empty:
        raise EmptyDataFrame()

    castings = (
        ("dataset_id", "Int64"),
        ("revision_number", "Int64"),
        ("public_use", "boolean"),
        ("variation_number", "Int64"),
        ("otc_operator_id", "Int64"),
    )

    merged = pd.merge(otc_df, txc_df, on="service_code", how="outer")

    for field, type_ in castings:
        merged[field] = merged[field].astype(type_)

    merged.sort_values("dataset_id", inplace=True)
    merged["organisation_name"] = merged.apply(lambda x: add_operator_name(x), axis=1)
    merged = add_status_columns(merged)
    merged = add_seasonal_status(merged, today)
    merged = add_staleness_metrics(merged, today)
    merged = add_requires_attention_column(merged)
    merged = add_traveline_regions(merged)

    rename_map = {
        old_name: column_tuple.field_name
        for old_name, column_tuple in TIMETABLE_COLUMN_MAP.items()
    }
    merged = merged[TIMETABLE_COLUMN_MAP.keys()].rename(columns=rename_map)
    return merged


def _get_timetable_line_level_catalogue_dataframe() -> pd.DataFrame:
    today = datetime.date.today()

    txc_df = pd.DataFrame.from_records(
        TXCFileAttributes.objects.get_active_txc_files_line_level().values(
            *TXC_LINE_LEVEL_COLUMNS
        )
    )
    otc_df = pd.DataFrame.from_records(
        OTCService.objects.add_timetable_data_annotations().values(*OTC_COLUMNS)
    )
    if txc_df.empty or otc_df.empty:
        raise EmptyDataFrame()

    otc_df["service_number"] = otc_df["service_number"].str.split("|")
    otc_df = otc_df.explode("service_number")

    castings = (
        ("dataset_id", "Int64"),
        ("revision_number", "Int64"),
        ("public_use", "boolean"),
        ("variation_number", "Int64"),
        ("otc_operator_id", "Int64"),
    )

    merged = pd.merge(
        otc_df,
        txc_df,
        left_on=["service_code", "service_number"],
        right_on=["service_code", "line_name_unnested"],
        how="outer",
    )

    for field, type_ in castings:
        merged[field] = merged[field].astype(type_)

    merged.sort_values("dataset_id", inplace=True)
    merged["organisation_name"] = merged.apply(lambda x: add_operator_name(x), axis=1)
    merged = add_status_columns(merged)
    merged = add_seasonal_status(merged, today)
    merged = add_staleness_metrics(merged, today)
    merged = add_requires_attention_column(merged)
    merged = add_traveline_regions(merged)

    merged = merged[merged["otc_status"] == OTC_STATUS_REGISTERED]

    rename_map = {
        old_name: column_tuple.field_name
        for old_name, column_tuple in TIMETABLE_LINE_LEVEL_COLUMN_MAP.items()
    }
    merged = merged[TIMETABLE_LINE_LEVEL_COLUMN_MAP.keys()].rename(columns=rename_map)
    return merged


def _get_timetable_compliance_report_dataframe() -> pd.DataFrame:
    today = datetime.date.today()
    abods_registry = AbodsRegistery()
    synced_in_last_month = abods_registry.records()
    uncounted_activity_df = get_vehicle_activity_operatorref_linename()

    txc_service_map = {}
    txc_attributes = TXCFileAttributes.objects.get_active_txc_files_line_level()
    txc_df = pd.DataFrame.from_records(txc_attributes.values(*TXC_LINE_LEVEL_COLUMNS))
    otc_df = pd.DataFrame.from_records(
        OTCService.objects.add_timetable_data_annotations().values(*OTC_COLUMNS)
    )
    if txc_df.empty or otc_df.empty:
        raise EmptyDataFrame()
    otc_df["service_number"] = otc_df["service_number"].str.split("|")
    otc_df = otc_df.explode("service_number")
    dq_require_attention_active = flag_is_active(
        "", FeatureFlags.DQS_REQUIRE_ATTENTION_COMPLIANCE_REPORT.value
    )
    logger.info("{} Prepared txc and otc dataframes".format(LOG_PREFIX))
    if dq_require_attention_active:
        logger.info("{} Fetching the dqs information".format(LOG_PREFIX))
        dq_critical_observations_map = (
            get_dq_critical_observation_services_map_from_dataframe(txc_df)
        )
        logger.info("{} Fetched the dqs information".format(LOG_PREFIX))

    castings = (
        ("dataset_id", "Int64"),
        ("revision_id", "Int64"),
        ("revision_number", "Int64"),
        ("public_use", "boolean"),
        ("variation_number", "Int64"),
        ("otc_operator_id", "Int64"),
    )

    is_fares_require_attention_active = flag_is_active(
        "", FeatureFlags.FARES_REQUIRE_ATTENTION_COMPLIANCE_REPORT.value
    )
    if is_fares_require_attention_active:
        logger.info("{} Calculating Fares SRA".format(LOG_PREFIX))
        for txc_attribute in txc_attributes:
            txc_service_map[txc_attribute.service_code] = txc_attribute
        logger.info(
            "{} Preparing Fares dataframe for total {} txc files".format(
                LOG_PREFIX, len(list(txc_service_map.values()))
            )
        )
        fares_df = get_fares_dataset_map(txc_map=txc_service_map)
        logger.info("{} Done preparing Fares dataframe".format(LOG_PREFIX))
        fares_df["valid_to"] = fares_df["valid_to"].dt.date
        fares_df["last_updated_date"] = fares_df["last_updated_date"].dt.date
        fares_df["is_fares_compliant"] = fares_df.apply(
            lambda row: get_fares_compliance_status(row["is_fares_compliant"]), axis=1
        )
        fares_df["fares_effective_stale_date_from_last_modified"] = fares_df[
            "last_updated_date"
        ] + pd.Timedelta(days=365)
        fares_df.rename(
            columns={
                "is_fares_compliant": "fares_compliance_status",
                "xml_file_name": "fares_filename",
                "last_updated_date": "fares_last_modified_date",
                "valid_to": "fares_operating_period_end_date",
                "dataset_id": "fares_dataset_id",
            },
            inplace=True,
        )
        txc_df = pd.merge(
            txc_df,
            fares_df,
            left_on=["national_operator_code", "line_name_unnested"],
            right_on=["national_operator_code", "line_name"],
            how="outer",
        )
        logger.info("{} Finished calculating Fares SRA".format(LOG_PREFIX))

    logger.info("{} merging txc df with otc df".format(LOG_PREFIX))
    merged = pd.merge(
        otc_df,
        txc_df,
        left_on=["service_code", "service_number"],
        right_on=["service_code", "line_name_unnested"],
        how="outer",
    )

    for field, type_ in castings:
        merged[field] = merged[field].astype(type_)

    merged.sort_values("dataset_id", inplace=True)

    is_cancellation_logic_active = flag_is_active(
        "", FeatureFlags.CANCELLATION_LOGIC.value
    )
    if is_cancellation_logic_active:
        logger.info("{} Found cancellation logic active".format(LOG_PREFIX))
        condition = merged["registration_status"].isin(CANCELLED_SERVICE_STATUS)
        merged["cancelled_date"] = np.where(condition, merged["effective_date"], "")
        logger.info("{} Added cancelled date in the new column".format(LOG_PREFIX))

    logger.info("{} Adding Status Column".format(LOG_PREFIX))
    merged = add_status_columns(merged)
    logger.info("{} Adding Seasonal Status".format(LOG_PREFIX))
    merged = add_seasonal_status(merged, today)
    logger.info("{} Adding Staleness Metrics".format(LOG_PREFIX))
    merged = add_staleness_metrics(merged, today)
    if dq_require_attention_active:
        logger.info("{} Adding DQ Status ".format(LOG_PREFIX))
        merged["critical_dq_issues"] = merged.apply(
            lambda x: add_critical_dq_issue_status(x, dq_critical_observations_map),
            axis=1,
        )
    else:
        merged["critical_dq_issues"] = UNDER_MAINTENANCE
    logger.info("{} Adding timetable SRA column value".format(LOG_PREFIX))
    merged = add_timetables_requires_attention_column(merged)
    logger.info("{} Adding traveling region".format(LOG_PREFIX))
    merged = add_traveline_regions(merged)
    if not is_fares_require_attention_active:
        merged = add_under_maintenance_columns(merged)

    logger.info("{} Adding AVL Publishing status column".format(LOG_PREFIX))
    merged["avl_published_status"] = merged.apply(
        lambda x: add_avl_published_status(x, synced_in_last_month), axis=1
    )
    logger.info(
        "{} Adding Error maching in timetable catalogue and avl require attention column".format(
            LOG_PREFIX
        )
    )
    merged["error_in_avl_to_timetable_matching"] = merged.apply(
        lambda x: add_error_in_avl_to_timetable_matching(x, uncounted_activity_df),
        axis=1,
    )
    merged["avl_requires_attention"] = merged.apply(
        lambda x: add_avl_requires_attention(x), axis=1
    )

    merged = merged[merged["otc_status"] == OTC_STATUS_REGISTERED]
    logger.info("{} Only selected registered services".format(LOG_PREFIX))
    if is_fares_require_attention_active:
        logger.info("{} Adding Fares column in value".format(LOG_PREFIX))
        merged = add_fares_status_columns(merged)

        logger.info("{} Adding Fares timeliness column value".format(LOG_PREFIX))
        merged["fares_timeliness_status"] = merged.apply(
            lambda row: get_fares_timeliness_status(
                row["fares_operating_period_end_date"],
                row["fares_last_modified_date"],
            ),
            axis=1,
        )

        logger.info("{} Adding Fares compliance column value".format(LOG_PREFIX))
        merged["fares_compliance_status"] = merged["fares_compliance_status"].apply(
            lambda x: (
                "No"
                if pd.isna(x) or str(x).strip() == "" or x.lower() == "no"
                else "Yes"
            )
        )

        logger.info("{} Adding Fares require attention column value".format(LOG_PREFIX))
        merged["fares_requires_attention"] = merged.apply(
            lambda row: get_fares_requires_attention_with_scope_check(row),
            axis=1,
        )

    logger.info("{} Adding overall require attention column value".format(LOG_PREFIX))
    merged["overall_requires_attention"] = merged.apply(
        lambda x: add_overall_requires_attention(x), axis=1
    )

    is_prefetch_db_compliance_report_flag_active = flag_is_active(
        "", FeatureFlags.PREFETCH_DATABASE_COMPLIANCE_REPORT.value
    )

    if is_prefetch_db_compliance_report_flag_active:
        try:
            logger.info("{} Storing prefetched values in db".format(LOG_PREFIX))
            merged = store_compliance_report_in_db(merged)
            logger.info("{} Stored prefetched values in db".format(LOG_PREFIX))
        except Exception as e:
            logger.error(
                "OPERATOR_PREFETCH_COMPLIANCE_REPORT: Error occured while saving report in db"
            )
            logger.exception(e)
    else:
        merged["organisation_name"] = merged.apply(
            lambda x: add_operator_name(x), axis=1
        )

    if is_cancellation_logic_active:
        TIMETABLE_COMPLIANCE_REPORT_COLUMN_MAP_FIELDS = (
            TIMETABLE_COMPLIANCE_REPORT_WITH_CANCELLATION_COLUMN_MAP
        )
    else:
        TIMETABLE_COMPLIANCE_REPORT_COLUMN_MAP_FIELDS = (
            TIMETABLE_COMPLIANCE_REPORT_COLUMN_MAP
        )

    rename_map = {
        old_name: column_tuple.field_name
        for old_name, column_tuple in TIMETABLE_COMPLIANCE_REPORT_COLUMN_MAP_FIELDS.items()
    }
    merged = merged[TIMETABLE_COMPLIANCE_REPORT_COLUMN_MAP_FIELDS.keys()].rename(
        columns=rename_map
    )

    logger.info("{} Last line of the compliance report".format(LOG_PREFIX))
    return merged


def store_compliance_report_in_db(merged: pd.DataFrame) -> pd.DataFrame:
    """Save report values in database

    Args:
        merged (pd.DataFrame): Final Report Dataframe
    """
    merged.rename(columns={"organisation_id": "publish_organisation_id"}, inplace=True)
    licence_org_df = pd.DataFrame.from_records(
        BODSLicence.objects.values("number", "organisation_id", "organisation__name")
    )

    logger.info("{} Found all the liences for organisation".format(LOG_PREFIX))
    licence_org_df.rename(
        columns={
            "organisation_id": "licence_organisation_id",
            "organisation__name": "licence_organisation_name",
        },
        inplace=True,
    )
    licence_org_df.drop_duplicates(subset=["number"], inplace=True)
    merged = pd.merge(
        merged,
        licence_org_df,
        left_on="otc_licence_number",
        right_on="number",
        how="left",
    )

<<<<<<< HEAD
    merged["organisation_name"] = merged.apply(lambda x: add_operator_name(x), axis=1)
=======
    logger.info("{} Merged licence details".format(LOG_PREFIX))

    merged["licence_organisation_name"] = merged["licence_organisation_name"].fillna(
        "Organisation not yet created"
    )
    merged["organisation_name"] = merged["licence_organisation_name"]
>>>>>>> d43ef160

    logger.info("{} Renaming columns".format(LOG_PREFIX))
    report_columns = list(TIMETABLE_COMPLIANCE_REPORT_COLUMN_MAP.keys()) + [
        "publish_organisation_id",
        "licence_organisation_id",
        "licence_organisation_name",
        "local_authorities_ids",
    ]

    report_columns.remove("otc_status")

    db_report = merged[report_columns]
    db_report.loc[
        db_report["local_authority_ui_lta"] == "", "local_authorities_ids"
    ] = []
    db_report = db_report.replace({np.nan: None})
    db_report = db_report.where(pd.notna(db_report), None)

    logger.info("{} Creating db report instances".format(LOG_PREFIX))
    db_report_instances = [
        ComplianceReport(**clean_localauthorities_ids(row))
        for _, row in db_report.iterrows()
    ]
    logger.info("{} Storing prefetched values in db".format(LOG_PREFIX))
    ComplianceReport.objects.all().delete()
    ComplianceReport.objects.bulk_create(db_report_instances, batch_size=1000)
    logger.info("{} Done for each batch".format(LOG_PREFIX))
    return merged


def clean_localauthorities_ids(row: Series) -> dict:
    """Convert service to dict as well as clear localauthority ids

    Args:
        row (Series): Registration record

    Returns:
        dict: dict to be saved in db
    """
    if None in row["local_authorities_ids"]:
        row["local_authorities_ids"] = row["local_authorities_ids"].remove(None)

    if UNDER_MAINTENANCE == row["fares_filename"]:
        row["fares_dataset_id"] = None
        row["fares_last_modified_date"] = None
        row["fares_effective_stale_date_from_last_modified"] = None
        row["fares_operating_period_end_date"] = None

    return row.to_dict()


def get_timetable_catalogue_csv():
    return _get_timetable_catalogue_dataframe().to_csv(index=False)


def get_line_level_timetable_catalogue_csv():
    return _get_timetable_line_level_catalogue_dataframe().to_csv(index=False)


def get_timetable_compliance_report():
    return _get_timetable_compliance_report_dataframe().to_csv(index=False)<|MERGE_RESOLUTION|>--- conflicted
+++ resolved
@@ -1655,16 +1655,9 @@
         how="left",
     )
 
-<<<<<<< HEAD
+    logger.info("{} Merged licence details".format(LOG_PREFIX))
+
     merged["organisation_name"] = merged.apply(lambda x: add_operator_name(x), axis=1)
-=======
-    logger.info("{} Merged licence details".format(LOG_PREFIX))
-
-    merged["licence_organisation_name"] = merged["licence_organisation_name"].fillna(
-        "Organisation not yet created"
-    )
-    merged["organisation_name"] = merged["licence_organisation_name"]
->>>>>>> d43ef160
 
     logger.info("{} Renaming columns".format(LOG_PREFIX))
     report_columns = list(TIMETABLE_COMPLIANCE_REPORT_COLUMN_MAP.keys()) + [
