--- conflicted
+++ resolved
@@ -258,7 +258,6 @@
     return pd.DataFrame(all_vechicle_journeys)
 
 
-<<<<<<< HEAD
 def flexible_operation_period_to_dataframe(flexible_vechicle_journeys):
     flexible_operation_periods = []
     if flexible_vechicle_journeys is not None:
@@ -303,12 +302,6 @@
     return pd.DataFrame(flexible_operation_periods)
 
 
-def operating_profile_to_df(operating_profiles):
-    serviced_orgs_refs_df = []
-    for operating_profile in operating_profiles:
-        serviced_organisation_day_type = operating_profile.get_element_or_none(
-            ["ServicedOrganisationDayType"]
-=======
 def populate_operating_profiles(operating_profile_services):
     serviced_org_ref = ""
     days_of_week = ""
@@ -327,7 +320,6 @@
     if serviced_organisation_day_type:
         days_of_operation = serviced_organisation_day_type.get_element_or_none(
             ["DaysOfOperation"]
->>>>>>> 3ee198c2
         )
         days_of_non_operation = serviced_organisation_day_type.get_element_or_none(
             ["DaysOfNonOperation"]
