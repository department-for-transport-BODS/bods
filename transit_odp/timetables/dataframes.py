""" dataframes.py a collection of utility functions to convert
    TransXChangeDocuments to and from pandas dataframes.
"""

import logging

import pandas as pd

from transit_odp.common.utils.geometry import grid_gemotry_from_str, wsg84_from_str
from transit_odp.common.utils.timestamps import extract_timestamp
from transit_odp.timetables.exceptions import MissingLines
from transit_odp.timetables.transxchange import GRID_LOCATION, WSG84_LOCATION
from datetime import datetime, timedelta

from transit_odp.transmodel.models import BankHolidays

logger = logging.getLogger(__name__)


def services_to_dataframe(services):
    """Convert a TransXChange Service XMLElement to a pandas DataFrame"""
    items = []
    for service in services:
        service_code = service.get_element("ServiceCode").text
        start_date = service.get_element(["OperatingPeriod", "StartDate"]).text
        end_date = service.get_element_or_none(["OperatingPeriod", "EndDate"])
        flexible_service = service.get_element_or_none(["FlexibleService"])
        if end_date:
            end_date = end_date.text
        line_names = service.get_elements(["Lines", "Line", "LineName"])

        if len(line_names) < 1:
            raise MissingLines(service=service_code)

        start_datetime = extract_timestamp(start_date)
        end_datetime = extract_timestamp(end_date)
        # TODO start and end dates can be stored as Date in DB rather than DateTime.
        end_datetime = (
            end_datetime.replace(hour=23, minute=59) if end_datetime else None
        )
        service_type = "standard"

        if flexible_service:
            service_type = "flexible"

        items.append(
            {
                "service_code": service_code,
                "start_date": start_datetime,
                "end_date": end_datetime,
                "line_names": [node.text for node in line_names],
                "service_type": service_type,
            }
        )

    columns = ["service_code", "start_date", "end_date", "line_names", "service_type"]
    service_df = pd.DataFrame(items, columns=columns)
    for datetime_column_name in ["start_date", "end_date"]:
        service_df[datetime_column_name].fillna(pd.to_datetime("NaT"), inplace=True)
    return service_df


def stop_point_refs_to_dataframe(stop_point_refs):
    all_points = []
    for ref in stop_point_refs:
        atco_code = ref.get_element(["StopPointRef"]).text
        all_points.append({"atco_code": atco_code})

    return pd.DataFrame(all_points, columns=["atco_code"]).set_index("atco_code")


def provisional_stops_to_dataframe(stops, system=None):
    stop_points = []
    for stop in stops:
        atco_code = stop.get_element(["AtcoCode"]).text
        location = stop.get_element(["Place", "Location"])

        if system is None or system.lower() == GRID_LOCATION.lower():
            easting = location.get_element(["Translation", "Easting"]).text
            northing = location.get_element(["Translation", "Northing"]).text
            geometry = (
                grid_gemotry_from_str(easting, northing)
                if easting and northing
                else None
            )

        elif system.lower() == WSG84_LOCATION.lower():
            latitude = location.get_element(["Translation", "Latitude"]).text
            longitude = location.get_element(["Translation", "Longitude"]).text
            geometry = (
                wsg84_from_str(longitude, latitude) if latitude and longitude else None
            )
        locality_id = stop.get_element(["Place", "NptgLocalityRef"]).text
        stop_points.append(
            {"atco_code": atco_code, "geometry": geometry, "locality": locality_id}
        )

    columns = ["atco_code", "geometry", "locality"]
    return pd.DataFrame(stop_points, columns=columns).set_index("atco_code")


def journey_patterns_to_dataframe(services):
    all_items = []
    for service in services:
        service_code = service.get_element(["ServiceCode"]).text
        standard_service = service.get_element_or_none(["StandardService"])
        flexible_service = service.get_element_or_none(["FlexibleService"])

        if standard_service:
            for pattern in standard_service.get_elements(["JourneyPattern"]):
                section_refs = pattern.get_elements(["JourneyPatternSectionRefs"])
                direction = pattern.get_element_or_none(["Direction"])
                all_items.append(
                    {
                        "service_code": service_code,
                        "journey_pattern_id": pattern["id"],
                        "direction": direction.text if direction is not None else "",
                        "jp_section_refs": [ref.text for ref in section_refs],
                    }
                )

        if flexible_service:
            for pattern in flexible_service.get_elements(["FlexibleJourneyPattern"]):
                direction = pattern.get_element_or_none(["Direction"])
                all_items.append(
                    {
                        "service_code": service_code,
                        "journey_pattern_id": pattern["id"],
                        "direction": direction.text if direction is not None else "",
                        "jp_section_refs": [],
                    }
                )

    journey_patterns = pd.DataFrame(all_items)
    # Note - 'journey_pattern_id' is not necessarily unique across all
    # services so we make it unique by service_code
    if not journey_patterns.empty:
        journey_patterns["journey_pattern_id"] = journey_patterns[
            "service_code"
        ].str.cat(journey_patterns["journey_pattern_id"], sep="-")

    return journey_patterns


def journey_pattern_section_from_journey_pattern(df: pd.DataFrame):
    dataframes = []
    # The journey_patterns DataFrame has a multiindex
    for (file_id, journey_pattern_id), row in df.iterrows():
        for i, ref in enumerate(row["jp_section_refs"]):
            dataframes.append(
                pd.DataFrame(
                    [
                        {
                            "file_id": file_id,
                            "journey_pattern_id": journey_pattern_id,
                            "jp_section_ref": ref,
                            "order": i,
                        }
                    ]
                )
            )

    if dataframes:
        return pd.concat(dataframes, axis=0, ignore_index=True).set_index(
            ["file_id", "journey_pattern_id", "order"]
        )
    else:
        return pd.DataFrame()


def journey_pattern_sections_to_dataframe(sections):
    all_links = []
    if sections is not None:
        for section in sections:
            id_ = section["id"]
            links = section.get_elements(["JourneyPatternTimingLink"])
            for order, link in enumerate(links):
                from_stop_ref = link.get_element(["From", "StopPointRef"]).text
                to_stop_ref = link.get_element(["To", "StopPointRef"]).text
                timing_link_id = link["id"]

                route_link_ref = link.get_element_or_none(["RouteLinkRef"])
                if route_link_ref:
                    route_link_ref = route_link_ref.text
                else:
                    route_link_ref = hash((from_stop_ref, to_stop_ref))

                all_links.append(
                    {
                        "jp_section_id": id_,
                        "jp_timing_link_id": timing_link_id,
                        "route_link_ref": route_link_ref,
                        "order": order,
                        "from_stop_ref": from_stop_ref,
                        "to_stop_ref": to_stop_ref,
                    }
                )
    timing_links = pd.DataFrame(all_links)
    return timing_links


def vehicle_journeys_to_dataframe(
    standard_vehicle_journeys, flexible_vechicle_journeys
):
    all_vechicle_journeys = []
    if standard_vehicle_journeys is not None:
        for vehicle_journey in standard_vehicle_journeys:
            departure_time = vehicle_journey.get_element(["DepartureTime"]).text
            journey_pattern_ref_element = vehicle_journey.get_element_or_none(
                ["JourneyPatternRef"]
            )
            journey_pattern_ref = ""
            if journey_pattern_ref_element:
                journey_pattern_ref = journey_pattern_ref_element.text
            line_ref = vehicle_journey.get_element(["LineRef"]).text
            journey_code_element = vehicle_journey.get_element_or_none(
                ["Operational", "TicketMachine", "JourneyCode"]
            )
            journey_code = ""
            if journey_code_element:
                journey_code = journey_code_element.text

            vehicle_journey_code = vehicle_journey.get_element(
                ["VehicleJourneyCode"]
            ).text
            service_ref = vehicle_journey.get_element(["ServiceRef"]).text

            all_vechicle_journeys.append(
                {
                    "service_code": service_ref,
                    "departure_time": departure_time,
                    "journey_pattern_ref": "-".join([service_ref, journey_pattern_ref]),
                    "line_ref": line_ref,
                    "journey_code": journey_code,
                    "vehicle_journey_code": vehicle_journey_code,
                }
            )

    if flexible_vechicle_journeys is not None:
        for vehicle_journey in flexible_vechicle_journeys:
            line_ref = vehicle_journey.get_element(["LineRef"]).text
            journey_pattern_ref = vehicle_journey.get_element(
                ["JourneyPatternRef"]
            ).text
            vehicle_journey_code = vehicle_journey.get_element(
                ["VehicleJourneyCode"]
            ).text
            service_ref = vehicle_journey.get_element(["ServiceRef"]).text

            all_vechicle_journeys.append(
                {
                    "service_code": service_ref,
                    "departure_time": None,
                    "journey_pattern_ref": "-".join([service_ref, journey_pattern_ref]),
                    "line_ref": line_ref,
                    "journey_code": None,
                    "vehicle_journey_code": vehicle_journey_code,
                }
            )

    return pd.DataFrame(all_vechicle_journeys)


def flexible_operation_period_to_dataframe(flexible_vechicle_journeys):
    flexible_operation_periods = []
    if flexible_vechicle_journeys is not None:
        for vehicle_journey in flexible_vechicle_journeys:
            vehicle_journey_code = vehicle_journey.get_element(
                ["VehicleJourneyCode"]
            ).text
            flexible_service_times = vehicle_journey.get_element_or_none(
                ["FlexibleServiceTimes"]
            )
            found_service_period = False
            if flexible_service_times:
                service_periods = flexible_service_times.get_elements_or_none(
                    ["ServicePeriod"]
                )

                for service_period in (
                    service_periods if service_periods is not None else []
                ):
                    found_service_period = True
                    start_time = service_period.get_element_or_none(["StartTime"])
                    end_time = service_period.get_element_or_none(["EndTime"])
                    flexible_operation_periods.append(
                        {
                            "vehicle_journey_code": vehicle_journey_code,
                            "start_time": start_time.text
                            if start_time is not None
                            else None,
                            "end_time": end_time.text if end_time is not None else None,
                        }
                    )

            if not found_service_period:
                flexible_operation_periods.append(
                    {
                        "vehicle_journey_code": vehicle_journey_code,
                        "start_time": None,
                        "end_time": None,
                    }
                )

    return pd.DataFrame(flexible_operation_periods)


<<<<<<< HEAD
def get_operating_profile_with_exception(
    operating_profile,
    date=None,
    exceptions_operational=False,
    is_exceptions=False,
):
    operating_profile = {
        "service_code": operating_profile["service_code"],
        "vehicle_journey_code": operating_profile["vehicle_journey_code"],
        "serviced_org_ref": operating_profile["serviced_org_ref"],
        "operational": operating_profile["operational"],
        "day_of_week": operating_profile["day_of_week"],
        "exceptions_operational": None,
        "exceptions_date": None,
    }

    if is_exceptions:
        operating_profile["exceptions_operational"] = exceptions_operational
        if date:
            operating_profile["exceptions_date"] = date

    return operating_profile


def get_operating_profiles_for_all_exceptions(
    operating_profile,
    operations=None,
    df_bank_holidays_from_db=pd.DataFrame(),
    is_bank_holiday_exception=False,
    is_special_operation=False,
    is_days_of_operation=False,
):
    operating_profile_list = []

    if is_bank_holiday_exception:
        for holiday in operations.children:
            date = None
            if holiday.tag_localname == "OtherPublicHoliday":
                date = datetime.strptime(
                    holiday.get_element(["Date"]).text, "%Y-%m-%d"
                ).date()
            else:
                date = df_bank_holidays_from_db.loc[
                    df_bank_holidays_from_db["txc_element"] == holiday.tag_localname,
                    "date",
                ].values[0]

            operating_profile_list.append(
                get_operating_profile_with_exception(
                    operating_profile, date, is_days_of_operation, is_exceptions=True
                )
            )

    elif is_special_operation:
        if operations:
            date_range = operations.get_elements_or_none(["DateRange"])
            for range in date_range:
                start_date = datetime.strptime(
                    range.get_element(["StartDate"]).text, "%Y-%m-%d"
                ).date()
                end_date = datetime.strptime(
                    range.get_element(["EndDate"]).text, "%Y-%m-%d"
                ).date()

                while start_date <= end_date:
                    operating_profile_list.append(
                        get_operating_profile_with_exception(
                            operating_profile,
                            start_date,
                            is_days_of_operation,
                            is_exceptions=True,
                        )
                    )
                    start_date = start_date + timedelta(days=1)
    else:
        operating_profile_list.append(
            get_operating_profile_with_exception(operating_profile)
        )

    return operating_profile_list


def populate_operating_profiles(
    operating_profile_services, vehicle_journey_code, service_ref
):
    operating_profile_list = []
    serviced_org_ref = ""
=======
def populate_operating_profiles(operating_profiles):
    serviced_org_refs = []
>>>>>>> 1c767cfe
    days_of_week = ""
    operational = ""
    serviced_organisation_day_type = operating_profiles.get_element_or_none(
        ["ServicedOrganisationDayType"]
    )
<<<<<<< HEAD
    regular_day_type = operating_profile_services.get_element_or_none(
        ["RegularDayType"]
    )
    special_days_operation = operating_profile_services.get_element_or_none(
        ["SpecialDaysOperation"]
    )
    bank_holiday_operation = operating_profile_services.get_element_or_none(
        ["BankHolidayOperation"]
    )

    bank_holiday_columns = ["txc_element", "date"]
    db_bank_holidays = BankHolidays.objects.values(*bank_holiday_columns)
    df_bank_holidays_from_db = pd.DataFrame(
        db_bank_holidays, columns=bank_holiday_columns
    )
    df_bank_holidays_from_db.drop_duplicates(inplace=True)

=======
    regular_day_type = operating_profiles.get_element_or_none(["RegularDayType"])
>>>>>>> 1c767cfe
    if regular_day_type:
        days_of_week_elements = regular_day_type.get_elements_or_none(["DaysOfWeek"])
        if days_of_week_elements:
            days_of_week_element = days_of_week_elements[0]
            days_of_week = [day.localname for day in days_of_week_element.children]

    operating_profile_obj = {
        "service_code": service_ref,
        "vehicle_journey_code": vehicle_journey_code,
        "serviced_org_ref": serviced_org_ref,
        "day_of_week": days_of_week,
        "operational": operational,
    }

    if serviced_organisation_day_type:
        days_of_operation = serviced_organisation_day_type.get_element_or_none(
            ["DaysOfOperation"]
        )
        days_of_non_operation = serviced_organisation_day_type.get_element_or_none(
            ["DaysOfNonOperation"]
        )
        if days_of_operation:
            operational = True
            serviced_orgs_working_days = days_of_operation.get_element("WorkingDays")
        elif days_of_non_operation:
            operational = False
            serviced_orgs_working_days = days_of_non_operation.get_element(
                "WorkingDays"
            )
        serviced_org_ref_elements = serviced_orgs_working_days.get_elements(
            "ServicedOrganisationRef"
        )
        serviced_org_refs = [
            serviced_org_ref_element.text
            for serviced_org_ref_element in serviced_org_ref_elements
        ]

<<<<<<< HEAD
        operating_profile_obj["operational"] = operational

    if special_days_operation:
        days_of_operation = special_days_operation.get_element_or_none(
            ["DaysOfOperation"]
        )
        days_of_non_operation = special_days_operation.get_element_or_none(
            ["DaysOfNonOperation"]
        )

        if days_of_operation:
            operating_profile_list.extend(
                get_operating_profiles_for_all_exceptions(
                    operating_profile_obj,
                    days_of_operation,
                    df_bank_holidays_from_db,
                    is_bank_holiday_exception=False,
                    is_special_operation=True,
                    is_days_of_operation=True,
                )
            )

        if days_of_non_operation:
            operating_profile_list.extend(
                get_operating_profiles_for_all_exceptions(
                    operating_profile_obj,
                    days_of_non_operation,
                    df_bank_holidays_from_db,
                    is_bank_holiday_exception=False,
                    is_special_operation=True,
                    is_days_of_operation=False,
                )
            )

    if bank_holiday_operation:
        days_of_operation = bank_holiday_operation.get_element_or_none(
            ["DaysOfOperation"]
        )
        days_of_non_operation = bank_holiday_operation.get_element_or_none(
            ["DaysOfNonOperation"]
        )

        if days_of_operation:
            operating_profile_list.extend(
                get_operating_profiles_for_all_exceptions(
                    operating_profile_obj,
                    days_of_operation,
                    df_bank_holidays_from_db,
                    is_bank_holiday_exception=True,
                    is_special_operation=False,
                    is_days_of_operation=True,
                )
            )

        if days_of_non_operation:
            operating_profile_list.extend(
                get_operating_profiles_for_all_exceptions(
                    operating_profile_obj,
                    days_of_non_operation,
                    df_bank_holidays_from_db,
                    is_bank_holiday_exception=True,
                    is_special_operation=False,
                    is_days_of_operation=False,
                )
            )

    if not special_days_operation or not bank_holiday_operation:
        operating_profile_list.extend(
            get_operating_profiles_for_all_exceptions(operating_profile_obj)
        )

    return operating_profile_list
=======
    return serviced_org_refs, days_of_week, operational
>>>>>>> 1c767cfe


def operating_profiles_to_dataframe(vehicle_journeys, services):
    operating_profile_list = []
    for vehicle_journey in vehicle_journeys:
        vehicle_journey_code = vehicle_journey.get_element(["VehicleJourneyCode"]).text
        service_ref = vehicle_journey.get_element(["ServiceRef"]).text
        operating_profile_vehicle_journey = vehicle_journey.get_element_or_none(
            ["OperatingProfile"]
        )
        if operating_profile_vehicle_journey:
            operating_profile = operating_profile_vehicle_journey
        else:
            for service in services:
                service_code = service.get_element(["ServiceCode"]).text
                if service_code == service_ref:
                    operating_profile = service.get_element_or_none(
                        ["OperatingProfile"]
                    )
        if operating_profile:
<<<<<<< HEAD
            operating_profiles = populate_operating_profiles(
                operating_profile, vehicle_journey_code, service_ref
=======
            serviced_org_refs, days_of_week, operational = populate_operating_profiles(
                operating_profile
            )
            operating_profile_list.append(
                {
                    "service_code": service_ref,
                    "vehicle_journey_code": vehicle_journey_code,
                    "serviced_org_ref": serviced_org_refs,
                    "operational": operational,
                    "day_of_week": days_of_week,
                }
>>>>>>> 1c767cfe
            )
            operating_profile_list.extend(operating_profiles)
    operating_profile_df = pd.DataFrame(operating_profile_list)
    operating_profile_df = operating_profile_df.explode("day_of_week")
    operating_profile_df = operating_profile_df.explode("serviced_org_ref")
    operating_profile_df.drop_duplicates(inplace=True)
    operating_profile_df.reset_index(drop=True, inplace=True)

    return operating_profile_df


def serviced_organisations_to_dataframe(serviced_organisations):
    serviced_organisations_df = []
    for serviced_organisation in serviced_organisations:
        organisation_code = serviced_organisation.get_element(["OrganisationCode"]).text
        name = serviced_organisation.get_element(["Name"]).text
        working_days = serviced_organisation.get_element(["WorkingDays"])

        if working_days:
            date_ranges = working_days.get_elements(["DateRange"])
            for date_range in date_ranges:
                serviced_organisations_df.append(
                    {
                        "serviced_org_ref": organisation_code,
                        "name": name,
                        "start_date": date_range.get_element(["StartDate"]).text,
                        "end_date": date_range.get_element(["EndDate"]).text,
                    }
                )

    return pd.DataFrame(serviced_organisations_df)


def booking_arrangements_to_dataframe(services):
    booking_arrangement_props = []
    for service in services:
        flexible_service = service.get_element_or_none(["FlexibleService"])

        if flexible_service:
            service_code = service.get_element(["ServiceCode"]).text
            flexible_journey_patterns = flexible_service.get_elements(
                ["FlexibleJourneyPattern"]
            )

            for flexible_journey_pattern in flexible_journey_patterns:
                booking_arrangements = flexible_journey_pattern.get_elements(
                    ["BookingArrangements"]
                )

                for booking_arrangement in booking_arrangements:
                    description = booking_arrangement.get_element(["Description"]).text
                    phone_element = booking_arrangement.get_element_or_none(["Phone"])
                    tel_national_number = (
                        phone_element.get_element(["TelNationalNumber"]).text
                        if phone_element
                        else None
                    )
                    email_element = booking_arrangement.get_element_or_none(["Email"])
                    email = None
                    if email_element:
                        email = email_element.text

                    web_address_element = booking_arrangement.get_element_or_none(
                        ["WebAddress"]
                    )
                    web_address = None
                    if web_address_element:
                        web_address = web_address_element.text

                    booking_arrangement_props.append(
                        {
                            "service_code": service_code,
                            "description": description,
                            "tel_national_number": tel_national_number,
                            "email": email,
                            "web_address": web_address,
                        }
                    )
    booking_arrangements_df = pd.DataFrame(booking_arrangement_props)

    if not booking_arrangements_df.empty:
        columns = [
            "service_code",
            "description",
            "tel_national_number",
            "email",
            "web_address",
        ]
        return pd.DataFrame(booking_arrangements_df, columns=columns)
    return booking_arrangements_df<|MERGE_RESOLUTION|>--- conflicted
+++ resolved
@@ -305,7 +305,6 @@
     return pd.DataFrame(flexible_operation_periods)
 
 
-<<<<<<< HEAD
 def get_operating_profile_with_exception(
     operating_profile,
     date=None,
@@ -392,17 +391,12 @@
     operating_profile_services, vehicle_journey_code, service_ref
 ):
     operating_profile_list = []
-    serviced_org_ref = ""
-=======
-def populate_operating_profiles(operating_profiles):
     serviced_org_refs = []
->>>>>>> 1c767cfe
     days_of_week = ""
     operational = ""
-    serviced_organisation_day_type = operating_profiles.get_element_or_none(
+    serviced_organisation_day_type = operating_profile_services.get_element_or_none(
         ["ServicedOrganisationDayType"]
     )
-<<<<<<< HEAD
     regular_day_type = operating_profile_services.get_element_or_none(
         ["RegularDayType"]
     )
@@ -420,9 +414,6 @@
     )
     df_bank_holidays_from_db.drop_duplicates(inplace=True)
 
-=======
-    regular_day_type = operating_profiles.get_element_or_none(["RegularDayType"])
->>>>>>> 1c767cfe
     if regular_day_type:
         days_of_week_elements = regular_day_type.get_elements_or_none(["DaysOfWeek"])
         if days_of_week_elements:
@@ -432,7 +423,7 @@
     operating_profile_obj = {
         "service_code": service_ref,
         "vehicle_journey_code": vehicle_journey_code,
-        "serviced_org_ref": serviced_org_ref,
+        "serviced_org_ref": serviced_org_refs,
         "day_of_week": days_of_week,
         "operational": operational,
     }
@@ -459,8 +450,7 @@
             serviced_org_ref_element.text
             for serviced_org_ref_element in serviced_org_ref_elements
         ]
-
-<<<<<<< HEAD
+        operating_profile_obj["serviced_org_ref"] = serviced_org_refs
         operating_profile_obj["operational"] = operational
 
     if special_days_operation:
@@ -533,9 +523,6 @@
         )
 
     return operating_profile_list
-=======
-    return serviced_org_refs, days_of_week, operational
->>>>>>> 1c767cfe
 
 
 def operating_profiles_to_dataframe(vehicle_journeys, services):
@@ -556,24 +543,11 @@
                         ["OperatingProfile"]
                     )
         if operating_profile:
-<<<<<<< HEAD
             operating_profiles = populate_operating_profiles(
                 operating_profile, vehicle_journey_code, service_ref
-=======
-            serviced_org_refs, days_of_week, operational = populate_operating_profiles(
-                operating_profile
-            )
-            operating_profile_list.append(
-                {
-                    "service_code": service_ref,
-                    "vehicle_journey_code": vehicle_journey_code,
-                    "serviced_org_ref": serviced_org_refs,
-                    "operational": operational,
-                    "day_of_week": days_of_week,
-                }
->>>>>>> 1c767cfe
             )
             operating_profile_list.extend(operating_profiles)
+
     operating_profile_df = pd.DataFrame(operating_profile_list)
     operating_profile_df = operating_profile_df.explode("day_of_week")
     operating_profile_df = operating_profile_df.explode("serviced_org_ref")
