--- conflicted
+++ resolved
@@ -426,9 +426,7 @@
     if regular_day_type:
         days_of_week_elements = regular_day_type.get_element_or_none(["DaysOfWeek"])
         if days_of_week_elements:
-<<<<<<< HEAD
-            days_of_week_element = days_of_week_elements[0]
-            days_of_week = [day.localname for day in days_of_week_element.children]
+            days_of_week = [day.localname for day in days_of_week_elements.children]
 
     operating_profile_obj = {
         "service_code": service_ref,
@@ -438,9 +436,6 @@
         "operational": operational,
     }
 
-=======
-            days_of_week = [day.localname for day in days_of_week_elements.children]
->>>>>>> dedf3622
     if serviced_organisation_day_type:
         days_of_operation = serviced_organisation_day_type.get_element_or_none(
             ["DaysOfOperation"]
