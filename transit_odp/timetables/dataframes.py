--- conflicted
+++ resolved
@@ -258,7 +258,6 @@
     return pd.DataFrame(all_vechicle_journeys)
 
 
-<<<<<<< HEAD
 def flexible_operation_period_to_dataframe(flexible_vechicle_journeys):
     flexible_operation_periods = []
     if flexible_vechicle_journeys is not None:
@@ -303,9 +302,6 @@
     return pd.DataFrame(flexible_operation_periods)
 
 
-def operating_profiles_dataframe(vehicle_journeys, services):
-    operating_profile_df = []
-=======
 def populate_operating_profiles(operating_profile_services):
     serviced_org_ref = ""
     days_of_week = ""
@@ -341,7 +337,6 @@
 
 def operating_profiles_to_dataframe(vehicle_journeys, services):
     operating_profile_list = []
->>>>>>> 85ff006d
     for vehicle_journey in vehicle_journeys:
         vehicle_journey_code = vehicle_journey.get_element(["VehicleJourneyCode"]).text
         service_ref = vehicle_journey.get_element(["ServiceRef"]).text
