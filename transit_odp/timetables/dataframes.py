--- conflicted
+++ resolved
@@ -523,11 +523,8 @@
                             "run_time": run_time,
                             "wait_time": wait_time,
                             "departure_day_shift": departure_day_shift,
-<<<<<<< HEAD
                             "block_number": block_number,
-=======
                             "vj_departure_time": vj_departure_time,
->>>>>>> dc6bafe4
                         }
                     )
 
@@ -546,11 +543,8 @@
                         "run_time": pd.NaT,
                         "wait_time": pd.NaT,
                         "departure_day_shift": departure_day_shift,
-<<<<<<< HEAD
                         "block_number": block_number,
-=======
                         "vj_departure_time": vj_departure_time,
->>>>>>> dc6bafe4
                     }
                 )
 
@@ -584,11 +578,8 @@
                     "timing_link_ref": None,
                     "run_time": pd.NaT,
                     "departure_day_shift": False,
-<<<<<<< HEAD
                     "block_number": None,
-=======
                     "vj_departure_time": None,
->>>>>>> dc6bafe4
                 }
             )
     return pd.DataFrame(all_vehicle_journeys)
