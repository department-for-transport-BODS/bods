--- conflicted
+++ resolved
@@ -45,24 +45,17 @@
 class TransXChangeExtractor:
     """An API equivalent replacement for XmlFileParser."""
 
-<<<<<<< HEAD
-    def __init__(self, file_obj: File, start_time, stop_activity_cache=[]):
-=======
-    def __init__(self, file_obj: File, start_time, df_txc_files=pd.DataFrame()):
->>>>>>> 4286eddd
+    def __init__(self, file_obj: File, start_time, stop_activity_cache=[], df_txc_files=pd.DataFrame()):
         self.file_id = uuid.uuid4()
         self.filename = file_obj.name
         self.doc = TransXChangeDocument(file_obj.file)
         self.start_time = start_time
-<<<<<<< HEAD
         self.stop_activity_cache = stop_activity_cache
-=======
         self.txc_file_id = None
         if self.filename:
             self.txc_file_id = self.get_txc_file_id(
                 df_txc_files, Path(self.filename).name
             )
->>>>>>> 4286eddd
 
     def extract(self) -> ExtractedData:
         """Extract data from document
@@ -412,17 +405,12 @@
 
 
 class TransXChangeZipExtractor:
-<<<<<<< HEAD
-    def __init__(self, file_obj, start_time, stop_activity_cache):
+    def __init__(self, file_obj, start_time, stop_activity_cache, txc_files=pd.DataFrame()):
         self.file_obj = file_obj
         self.start_time = start_time
         self.stop_activity_cache = stop_activity_cache
-=======
-    def __init__(self, file_obj, start_time, txc_files=pd.DataFrame()):
-        self.file_obj = file_obj
-        self.start_time = start_time
         self.df_txc_files = txc_files
->>>>>>> 4286eddd
+    
 
     def extract(self) -> ExtractedData:
         """
@@ -455,11 +443,7 @@
                 with z.open(filename, "r") as f:
                     file_obj = File(f, name=filename)
                     extractor = TransXChangeExtractor(
-<<<<<<< HEAD
-                        file_obj, self.start_time, self.stop_activity_cache
-=======
-                        file_obj, self.start_time, self.df_txc_files
->>>>>>> 4286eddd
+                        file_obj, self.start_time, self.stop_activity_cache, self.df_txc_files
                     )
                     extracted = extractor.extract()
                     extracts.append(extracted)
