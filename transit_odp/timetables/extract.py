import zipfile
from datetime import datetime
import uuid

import pandas as pd
from celery.utils.log import get_task_logger
from django.core.files.base import File
from shapely.geometry import Point
from waffle import flag_is_active

from transit_odp.common.utils.geometry import construct_geometry
from transit_odp.common.utils.timestamps import extract_timestamp
from transit_odp.pipelines import exceptions
from transit_odp.pipelines.pipelines.dataset_etl.utils.aggregations import (
    aggregate_import_datetime,
    aggregate_line_count,
    aggregate_line_names,
    aggregate_schema_version,
    concat_and_dedupe,
)
from transit_odp.pipelines.pipelines.dataset_etl.utils.models import ExtractedData
from transit_odp.timetables.dataframes import (
    flexible_operation_period_to_dataframe,
    journey_pattern_section_from_journey_pattern,
    journey_pattern_sections_to_dataframe,
    journey_patterns_to_dataframe,
    provisional_stops_to_dataframe,
    services_to_dataframe,
    stop_point_refs_to_dataframe,
    booking_arrangements_to_dataframe,
    vehicle_journeys_to_dataframe,
    serviced_organisations_to_dataframe,
<<<<<<< HEAD
    operating_profile_to_df,
    flexible_journey_patterns_to_dataframe,
    flexible_stop_points_from_journey_details,
=======
    operating_profiles_to_dataframe,
>>>>>>> 3e848d72
)
from transit_odp.timetables.exceptions import MissingLines
from transit_odp.timetables.transxchange import TransXChangeDocument

logger = get_task_logger(__name__)


class TransXChangeExtractor:
    """An API equivalent replacement for XmlFileParser."""

    def __init__(self, file_obj: File, start_time):
        self.file_id = uuid.uuid4()
        self.filename = file_obj.name
        self.doc = TransXChangeDocument(file_obj.file)
        self.start_time = start_time

    def extract(self) -> ExtractedData:
        """Extract data from document

        To be able to derive the Routes, we must find all the JourneyPatterns, which
        are 'TimingPatterns' in our
        nomenclature, with unique stop sequences. jp_to_jps is the jump table from
        JourneyPattern to
        JourneyPatternSection which is a section of the JourneyPattern containing a
        set of TimingLinks.

        A TimingLink is essentially a RouteLink (or ServiceLink in our model) with
        given timing information.
        When no Route/RouteLink data is provided, we generate the RouteLinks from the
        TimingLinks and create
        'route_link_ref' from a hash of the two stops' Atco codes. We then hash together
        the 'route_link_ref' of all
        the TimingLinks in the section and store this as 'route_section_hash'.

        Finally, we identify the Routes by hashing together the list of
        'route_section_hash' to form 'route_hash'.
        """
        logger.debug("Extracting data")
        logger.debug(f"file_id: {self.file_id}, file_name: {self.filename}")
        is_timetable_visualiser_active = flag_is_active(
            "", "is_timetable_visualiser_active"
        )

        schema_version = self.doc.get_transxchange_version()

        # Extract Services
        logger.debug("Extracting services")
        services = self.extract_services()
        logger.debug("Finished extracting services")

        # Extract StopPoints from doc and sync with DB (StopPoints should be 'readonly'
        # within this ETL process)
        logger.debug("Extracting stop points")
        stop_points = self.extract_stop_points()
        provisional_stops = self.extract_provisional_stops()
        logger.debug("Finished extracted stop points")

        # Extract JourneyPattern and JourneyPatternSections
        logger.debug("Extracting journey_patterns")
        journey_patterns, jp_to_jps = self.extract_journey_patterns()
        logger.debug("Finished extracting journey_patterns")

        # Extract JourneyPatternSections, TimingLinks and RouteLinks
        logger.debug("Extracting journey_patterns_sections")
        jp_sections, timing_links = self.extract_journey_pattern_sections()

        logger.debug("Finished extracting journey_patterns_sections")

        vehicle_journeys = pd.DataFrame()
        serviced_organisations = pd.DataFrame()
        operating_profiles = pd.DataFrame()
        flexible_operation_periods = pd.DataFrame()
        if is_timetable_visualiser_active:
            # Extract VehicleJourneys
            logger.debug("Extracting vehicle_journeys")
            (
                vehicle_journeys,
                flexible_operation_periods,
            ) = self.extract_vehicle_journeys()
            logger.debug("Finished extracting vehicle_journeys")

            # Extract ServicedOrganisations
            logger.debug("Extracting serviced_organisations")
            serviced_organisations = self.extract_serviced_organisations()
            logger.debug("Finished extracting serviced_organisations")

            # Extract OperatingProfiles
            logger.debug("Extracting operating_profiles")
            operating_profiles = self.extract_operating_profiles()
            logger.debug("Finished extracting operating_profiles")
        else:
            timing_links.drop(
                columns=["is_timing_status", "run_time", "wait_time"],
                axis=1,
                inplace=True,
            )

        # Extract BookingArrangements data
        logger.debug("Extracting booking_arrangements")
        booking_arrangements = self.extract_booking_arrangements()
        logger.debug("Finished extracting booking_arrangements")

        creation_datetime = extract_timestamp(self.doc.get_creation_date_time())
        modification_datetime = extract_timestamp(self.doc.get_modification_date_time())

        line_names = self.doc.get_all_line_names()
        line_count = len(line_names)
        timing_point_count = len(self.doc.get_principal_timing_points())

        # create empty DataFrames
        routes = pd.DataFrame(columns=["file_id", "route_hash"]).set_index(
            ["file_id", "route_hash"]
        )

        route_to_route_links = pd.DataFrame(
            columns=["file_id", "route_hash", "order", "route_link_ref"]
        ).set_index(["file_id", "route_hash", "order"])

        route_links = pd.DataFrame(
            columns=["file_id", "route_link_ref", "from_stop_ref", "to_stop_ref"]
        ).set_index(["file_id", "route_link_ref"])

        # extract flexible journey patterns
        logger.debug("Extracting flexible journey patterns")
        flexible_journey_details = self.extract_flexible_journey_details()
        logger.debug("Finished extracting flexible journey patterns")

        # extract flexible stop points from flexible journey patterns details
        flexible_stop_points = flexible_stop_points_from_journey_details(
            flexible_journey_details
        )

        return ExtractedData(
            services=services,
            stop_points=stop_points,
            flexible_stop_points=flexible_stop_points,
            provisional_stops=provisional_stops,
            journey_patterns=journey_patterns,
            flexible_journey_details=flexible_journey_details,
            jp_to_jps=jp_to_jps,
            jp_sections=jp_sections,
            timing_links=timing_links,
            routes=routes,
            route_to_route_links=route_to_route_links,
            route_links=route_links,
            schema_version=schema_version,
            creation_datetime=creation_datetime,
            modification_datetime=modification_datetime,
            import_datetime=self.start_time,
            line_count=line_count,
            line_names=line_names,
            stop_count=len(stop_points) + len(provisional_stops),
            timing_point_count=timing_point_count,
            booking_arrangements=booking_arrangements,
            vehicle_journeys=vehicle_journeys,
            serviced_organisations=serviced_organisations,
            operating_profiles=operating_profiles,
            flexible_operation_periods=flexible_operation_periods,
        )

    def extract_flexible_journey_details(self):
        services = self.doc.get_services()
        flexible_journey_patterns = flexible_journey_patterns_to_dataframe(services)
        if not flexible_journey_patterns.empty:
            flexible_journey_patterns["file_id"] = self.file_id
            flexible_journey_patterns.set_index(
                ["file_id", "journey_pattern_id"], inplace=True
            )
        return flexible_journey_patterns

    def construct_geometry(self, point: Point):
        """Functionality extracted out, proxied here to not break the API"""
        return construct_geometry(point)

    def extract_timestamp(
        self, timestamp: str, default: datetime = None, *args, **kwargs
    ):
        """Functionality extracted out, proxied here to not break the API"""
        return extract_timestamp(timestamp, default, *args, **kwargs)

    def extract_services(self):
        try:
            df = services_to_dataframe(self.doc.get_services())
        except MissingLines as err:
            message = (
                f"Service (service_code=${err.service}) is missing "
                f"line name, in file %{self.filename}"
            )
            raise exceptions.FileError(
                filename=self.filename,
                message=message,
            )

        df["file_id"] = self.file_id
        df.set_index(["file_id", "service_code"], inplace=True)
        return df

    def extract_stop_points(self):
        refs = self.doc.get_annotated_stop_point_refs()
        return stop_point_refs_to_dataframe(refs)

    def extract_provisional_stops(self):
        system = self.doc.get_location_system()
        stop_points = self.doc.get_stop_points()
        return provisional_stops_to_dataframe(stop_points, system=system)

    def extract_journey_patterns(self):
        services = self.doc.get_services()
        journey_patterns = journey_patterns_to_dataframe(services)
        jp_to_jps = pd.DataFrame()
        if not journey_patterns.empty:
            # Create a file_id column and include as part of the index
            journey_patterns["file_id"] = self.file_id
            journey_patterns.set_index(["file_id", "journey_pattern_id"], inplace=True)

            # Create association table between JourneyPattern and JourneyPatternSection
            jp_to_jps = journey_pattern_section_from_journey_pattern(journey_patterns)
            journey_patterns.drop("jp_section_refs", axis=1, inplace=True)

        return journey_patterns, jp_to_jps

    def extract_vehicle_journeys(self):
        standard_vehicle_journeys = self.doc.get_all_vehicle_journeys(
            "VehicleJourney", allow_none=True
        )
        flexible_vehicle_journeys = self.doc.get_all_vehicle_journeys(
            "FlexibleVehicleJourney", allow_none=True
        )

        df_vehicle_journeys = vehicle_journeys_to_dataframe(
            standard_vehicle_journeys, flexible_vehicle_journeys
        )

        df_flexible_operation_period = flexible_operation_period_to_dataframe(
            flexible_vehicle_journeys
        )

        if not df_vehicle_journeys.empty:
            df_vehicle_journeys["file_id"] = self.file_id
            df_vehicle_journeys.set_index(["file_id"], inplace=True)

        if not df_flexible_operation_period.empty:
            df_flexible_operation_period["file_id"] = self.file_id
            df_flexible_operation_period.set_index(["file_id"], inplace=True)

        return df_vehicle_journeys, df_flexible_operation_period

    def extract_journey_pattern_sections(self):
        sections = self.doc.get_journey_pattern_sections(allow_none=True)
        timing_links = journey_pattern_sections_to_dataframe(sections)

        jp_sections = pd.DataFrame()
        if not timing_links.empty:
            timing_links["file_id"] = self.file_id
            timing_links.set_index(["file_id", "jp_timing_link_id"], inplace=True)

            # Aggregate jp_sections
            jp_sections = (
                timing_links.reset_index()[["file_id", "jp_section_id"]]
                .drop_duplicates("jp_section_id")
                .set_index(["file_id", "jp_section_id"])
            )

        return jp_sections, timing_links

    def extract_serviced_organisations(self):
        serviced_organisations = self.doc.get_all_serviced_organisations(
            allow_none=True
        )
        df_serviced_organisation = pd.DataFrame()
        if serviced_organisations:
            df_serviced_organisation = serviced_organisations_to_dataframe(
                serviced_organisations
            )

        if not df_serviced_organisation.empty:
            df_serviced_organisation["file_id"] = self.file_id
            df_serviced_organisation.set_index(["file_id"], inplace=True)

        return df_serviced_organisation

    def extract_operating_profiles(self):
        all_vehicle_journeys = self.doc.get_all_vehicle_journeys(
            "VehicleJourney", allow_none=True
        )
        all_services = self.doc.get_services()

        df_operating_profiles = pd.DataFrame()
        if all_vehicle_journeys and all_services:
            df_operating_profiles = operating_profiles_to_dataframe(
                all_vehicle_journeys, all_services
            )

        if not df_operating_profiles.empty:
            df_operating_profiles["file_id"] = self.file_id
            df_operating_profiles.set_index(["file_id"], inplace=True)

        return df_operating_profiles

    def extract_booking_arrangements(self):
        services = self.doc.get_services()
        df = booking_arrangements_to_dataframe(services)
        df["file_id"] = self.file_id
        df.set_index(["file_id"], inplace=True)
        return df


class TransXChangeZipExtractor:
    def __init__(self, file_obj, start_time):
        self.file_obj = file_obj
        self.start_time = start_time

    def extract(self) -> ExtractedData:
        """
        Processes a zip file.
        """
        logger.info(f"Extracting zip file {self.file_obj.name}")
        try:
            with zipfile.ZipFile(self.file_obj.file, "r") as z:
                return self.extract_files(z)
        except zipfile.BadZipFile as e:
            raise exceptions.FileError(filename=self.file_obj.name) from e
        except exceptions.PipelineException:
            raise
        except Exception as e:
            raise exceptions.PipelineException from e

    def extract_files(self, z: zipfile.ZipFile):
        extracts = []
        filenames = [info.filename for info in z.infolist() if not info.is_dir()]
        file_count = len(filenames)
        logger.info(f"Total files in zip: {file_count}")

        for i, filename in enumerate(filenames):
            logger.info(f"Extracting: {filename}")

            if filename.endswith(".xml"):
                with z.open(filename, "r") as f:
                    file_obj = File(f, name=filename)
                    extractor = TransXChangeExtractor(file_obj, self.start_time)
                    extracted = extractor.extract()
                    extracts.append(extracted)

        return ExtractedData(
            services=concat_and_dedupe((extract.services for extract in extracts)),
            stop_points=concat_and_dedupe(
                (extract.stop_points for extract in extracts)
            ),
            flexible_stop_points=concat_and_dedupe(
                (extract.flexible_stop_points for extract in extracts)
            ),
            provisional_stops=concat_and_dedupe(
                (extract.provisional_stops for extract in extracts)
            ),
            journey_patterns=concat_and_dedupe(
                (extract.journey_patterns for extract in extracts)
            ),
            flexible_journey_details=concat_and_dedupe(
                (extract.flexible_journey_details for extract in extracts)
            ),
            jp_to_jps=concat_and_dedupe((extract.jp_to_jps for extract in extracts)),
            jp_sections=concat_and_dedupe(
                (extract.jp_sections for extract in extracts)
            ),
            timing_links=concat_and_dedupe(
                (extract.timing_links for extract in extracts)
            ),
            routes=concat_and_dedupe((extract.routes for extract in extracts)),
            route_to_route_links=concat_and_dedupe(
                (extract.route_to_route_links for extract in extracts)
            ),
            route_links=concat_and_dedupe(
                (extract.route_links for extract in extracts)
            ),
            schema_version=aggregate_schema_version(extracts),
            creation_datetime=None,
            modification_datetime=None,
            import_datetime=aggregate_import_datetime(extracts),
            line_count=aggregate_line_count(extracts),
            line_names=aggregate_line_names(extracts),
            timing_point_count=sum(e.timing_point_count for e in extracts),
            stop_count=len(
                concat_and_dedupe((extract.stop_points for extract in extracts))
            ),
            booking_arrangements=pd.concat(
                (extract.booking_arrangements for extract in extracts)
            ),
            vehicle_journeys=pd.concat(
                (extract.vehicle_journeys for extract in extracts)
            ),
            serviced_organisations=concat_and_dedupe(
                (extract.serviced_organisations for extract in extracts)
            ),
            operating_profiles=pd.concat(
                (extract.operating_profiles for extract in extracts)
            ),
            flexible_operation_periods=pd.concat(
                (extract.flexible_operation_periods for extract in extracts)
            ),
        )<|MERGE_RESOLUTION|>--- conflicted
+++ resolved
@@ -30,13 +30,9 @@
     booking_arrangements_to_dataframe,
     vehicle_journeys_to_dataframe,
     serviced_organisations_to_dataframe,
-<<<<<<< HEAD
-    operating_profile_to_df,
     flexible_journey_patterns_to_dataframe,
     flexible_stop_points_from_journey_details,
-=======
     operating_profiles_to_dataframe,
->>>>>>> 3e848d72
 )
 from transit_odp.timetables.exceptions import MissingLines
 from transit_odp.timetables.transxchange import TransXChangeDocument
@@ -128,11 +124,12 @@
             operating_profiles = self.extract_operating_profiles()
             logger.debug("Finished extracting operating_profiles")
         else:
-            timing_links.drop(
-                columns=["is_timing_status", "run_time", "wait_time"],
-                axis=1,
-                inplace=True,
-            )
+            if "is_timing_status" in timing_links.columns:
+                timing_links.drop(
+                    columns=["is_timing_status", "run_time", "wait_time"],
+                    axis=1,
+                    inplace=True,
+                )
 
         # Extract BookingArrangements data
         logger.debug("Extracting booking_arrangements")
