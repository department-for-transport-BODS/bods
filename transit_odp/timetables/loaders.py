--- conflicted
+++ resolved
@@ -68,15 +68,10 @@
         vehicle_journeys = self.load_vehicle_journeys()
         adapter.info("Finished vehicle journeys.")
 
-<<<<<<< HEAD
         adapter.info("Loading flexible operation periods.")
         self.load_flexible_service_operation_periods(vehicle_journeys)
         adapter.info("Finished flexible operation periods.")
 
-        adapter.info("Loading vehicle journeys.")
-        self.load_serviced_organisation()
-        adapter.info("Finished vehicle journeys.")
-=======
         adapter.info("Loading serviced organisations.")
         serviced_organisations = self.load_serviced_organisation()
         adapter.info("Finished serviced organisations.")
@@ -84,7 +79,6 @@
         adapter.info("Loading serviced organisations working dates")
         self.load_serviced_organisation_working_days(serviced_organisations)
         adapter.info("Finished serviced organisationsworking dates")
->>>>>>> 3ee198c2
 
         adapter.info("Loading operating profiles.")
         self.load_operating_profiles(vehicle_journeys)
