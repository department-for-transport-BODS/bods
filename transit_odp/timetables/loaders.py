import numpy as np
import pandas as pd
from celery.utils.log import get_task_logger
from django.db.models import Q

from transit_odp.common.loggers import get_dataset_adapter_from_revision
from transit_odp.pipelines import exceptions
from transit_odp.pipelines.pipelines.dataset_etl.utils.dataframes import (
    create_service_link_df_from_queryset,
    df_to_flexible_service_operation_period,
    df_to_service_links,
    df_to_service_patterns,
    df_to_services,
    df_to_booking_arrangements,
    df_to_vehicle_journeys,
    df_to_serviced_organisations,
    df_to_operating_profiles,
    get_max_date_or_none,
    get_min_date_or_none,
)
from transit_odp.pipelines.pipelines.dataset_etl.utils.extract_meta_result import (
    ETLReport,
)
from transit_odp.pipelines.pipelines.dataset_etl.utils.loaders import (
    add_service_associations,
    add_service_pattern_to_admin_area,
    add_service_pattern_to_localities,
    add_service_pattern_to_service_pattern_stops,
    create_feed_name,
)
from transit_odp.pipelines.pipelines.dataset_etl.utils.models import TransformedData
from transit_odp.pipelines.pipelines.dataset_etl.utils.timestamping import (
    empty_timestamp,
    starting_timestamp,
)
from transit_odp.transmodel.models import (
    FlexibleServiceOperationPeriod,
    Service,
    ServiceLink,
    ServicePattern,
    BookingArrangements,
    VehicleJourney,
    ServicedOrganisations,
    OperatingProfile,
)

BATCH_SIZE = 2000
logger = get_task_logger(__name__)


class TransXChangeDataLoader:
    def __init__(self, transformed: TransformedData, service_cache, service_link_cache):
        self.transformed = transformed
        self.service_cache = service_cache
        self.service_link_cache = service_link_cache

    def load(self, revision, start_time):
        adapter = get_dataset_adapter_from_revision(logger, revision)
        adapter.info("Loading TransXChange data set.")

        adapter.info("Loading services.")
        services = self.load_services(revision)
        adapter.info("Finished loading services.")

        adapter.info("Loading vehicle journeys.")
        vehicle_journeys = self.load_vehicle_journeys()
        adapter.info("Finished vehicle journeys.")

        adapter.info("Loading flexible operation periods.")
        self.load_flexible_service_operation_periods(vehicle_journeys)
        adapter.info("Finished flexible operation periods.")

        adapter.info("Loading vehicle journeys.")
        self.load_serviced_organisation()
        adapter.info("Finished vehicle journeys.")

        adapter.info("Loading operating profiles.")
        self.load_operating_profiles(vehicle_journeys)
        adapter.info("Finished loading operating profiles.")

        adapter.info("Loading service patterns.")
        self.load_service_patterns(services, revision)
        adapter.info("Finished loading service patterns.")

        adapter.info("Loading booking arrangements.")
        self.load_booking_arrangements(services, revision)
        adapter.info("Finished loading booking arrangements.")

        adapter.info("Producing ETLReport.")
        report = self.produce_report(revision, start_time)
        adapter.info("Finished producing ETLReport.")

        if report.line_count == 0:
            raise exceptions.PipelineException(
                message="No results were loaded",
            )

        return report

    def produce_report(self, revision, start_time) -> ETLReport:
        loaded_services = list(self.service_cache.values())
        report = ETLReport()
        report.import_datetime = start_time

        # Expiration dates
        report.first_expiring_service = empty_timestamp()
        report.last_expiring_service = starting_timestamp()
        report.first_service_start = starting_timestamp()

        expiration_dates = []
        start_dates = []
        for service in loaded_services:
            expiration_dates.append(service.end_date)
            start_dates.append(service.start_date)

        report.first_expiring_service = get_min_date_or_none(expiration_dates)
        report.last_expiring_service = get_max_date_or_none(expiration_dates)
        report.first_service_start = get_min_date_or_none(start_dates)

        report.schema_version = self.transformed.schema_version

        report.creation_datetime = self.transformed.creation_datetime
        report.modification_datetime = self.transformed.modification_datetime
        report.line_count = self.transformed.line_count
        report.stop_count = self.transformed.stop_count
        report.timing_point_count = self.transformed.timing_point_count

        report.name = create_feed_name(
            self.transformed.most_common_localities,
            report.first_service_start,
            report.line_count,
            self.transformed.line_names,
            revision,
        )

        return report

    def load_services(self, revision):
        """Load Services into DB"""
        # reset index so we can match up bulk created objects.
        # The bulk created objects should have the same order
        # as the services dataframe
        services = self.transformed.services
        services.reset_index(inplace=True)
        service_objs = list(df_to_services(revision, services))
        created = Service.objects.bulk_create(service_objs, batch_size=BATCH_SIZE)
        services["id"] = pd.Series((obj.id for obj in created))

        # set index back again
        services.set_index(["file_id", "service_code"], inplace=True)

        # Update cache with created services
        self.service_cache.update({service.id: service for service in created})

        return services

    def load_vehicle_journeys(self):
        vehicle_journeys = self.transformed.vehicle_journeys
        if not vehicle_journeys.empty:
            vehicle_journeys.reset_index(inplace=True)
            vehicle_journeys_objs = list(df_to_vehicle_journeys(vehicle_journeys))
            created = VehicleJourney.objects.bulk_create(
                vehicle_journeys_objs, batch_size=BATCH_SIZE
            )
            vehicle_journeys["id"] = pd.Series((obj.id for obj in created))

        return vehicle_journeys

<<<<<<< HEAD
    def load_flexible_service_operation_periods(self, vehicle_journeys):

        flexible_service_operation_periods = self.transformed.flexible_operation_periods

        if not flexible_service_operation_periods.empty and not vehicle_journeys.empty:
            df_merged = pd.merge(
                flexible_service_operation_periods,
                vehicle_journeys[["file_id", "id", "vehicle_journey_code"]],
                how="inner",
                left_on=["file_id", "vehicle_journey_code"],
                right_on=["file_id", "vehicle_journey_code"],
            )
            flexible_service_operation_period_objs = list(
                df_to_flexible_service_operation_period(df_merged)
            )

            FlexibleServiceOperationPeriod.objects.bulk_create(
                flexible_service_operation_period_objs, batch_size=BATCH_SIZE
            )

=======
>>>>>>> cf1dfc8f
    def load_serviced_organisation(self):
        serviced_organisations = self.transformed.serviced_organisations
        if not serviced_organisations.empty:
            serviced_organisations.reset_index(inplace=True)
            existing_serviced_orgs = ServicedOrganisations.objects.values_list(
                "organisation_code", flat=True
            )

            serviced_org_objs = list(
                df_to_serviced_organisations(
                    serviced_organisations, existing_serviced_orgs
                )
            )

            created = ServicedOrganisations.objects.bulk_create(
                serviced_org_objs, batch_size=BATCH_SIZE
            )
            serviced_organisations["id"] = pd.Series((obj.id for obj in created))
            created_serviced_orgs = pd.DataFrame(
                (
                    {
                        "id": obj.id,
                        "serviced_org_id": obj.organisation_code,
                        "name": obj.name,
                    }
                    for obj in created
                )
            )

    def load_operating_profiles(self, vehicle_journeys):
        operating_profiles = self.transformed.operating_profiles
        if not operating_profiles.empty and not vehicle_journeys.empty:
            operating_profiles.reset_index(inplace=True)
            vehicle_journeys = vehicle_journeys.rename(
                columns={"service_code_vj": "service_code"}
            )
            vehicle_journeys = vehicle_journeys[
                ["id", "vehicle_journey_code", "service_code", "file_id"]
            ]
            operating_profiles = operating_profiles[
                ["vehicle_journey_code", "days_of_week", "service_code", "file_id"]
            ]
            merged_df = pd.merge(
                vehicle_journeys,
                operating_profiles,
                on=["file_id", "service_code", "vehicle_journey_code"],
                how="inner",
            )
            merged_df.drop_duplicates(inplace=True)
            operating_profiles_objs = list(df_to_operating_profiles(merged_df))
            OperatingProfile.objects.bulk_create(
                operating_profiles_objs, batch_size=BATCH_SIZE
            )

    def load_service_links(self, service_links: pd.DataFrame):
        """Load ServiceLinks into DB"""
        service_link_cache = self.service_link_cache
        service_links_refs = set(service_links.index)
        cached_service_links = set(service_link_cache.index)

        # Fetch ServiceLinks not in cache
        fetch_links = service_links_refs - cached_service_links
        if fetch_links != set():
            # Create Django query expression
            # Note we're querying on the denormalised atco_code columns,
            # rather than the DB stop ids,
            # since ServiceLinks can be created for non-existent StopPoints. This
            # allows us to get the id of an 'incomplete' ServiceLink if it has
            # already been created
            q = np.bitwise_or.reduce(
                [
                    Q(from_stop_atco=link[0], to_stop_atco=link[1])
                    for link in list(fetch_links)
                ]
            )

            qs = ServiceLink.objects.filter(q)
            fetched = create_service_link_df_from_queryset(qs)

            # Create missing service links - those which were not returned from database
            missing_links = fetch_links - set(fetched.index)
            # Select missing service_links from input data
            missing = service_links.loc[sorted(missing_links)]

            service_link_objs = list(df_to_service_links(missing))
            created = create_service_link_df_from_queryset(
                ServiceLink.objects.bulk_create(
                    service_link_objs, batch_size=BATCH_SIZE
                )
            )

            # Update cache with fetched and newly created
            service_link_cache = pd.concat(
                [service_link_cache, fetched, created], sort=True
            )

        # Return updated services links referenced in doc rather than entire cache
        service_links = service_link_cache.loc[sorted(service_links_refs)]
        return service_links

    def load_service_patterns(self, services, revision):
        adapter = get_dataset_adapter_from_revision(logger, revision=revision)
        service_patterns = self.transformed.service_patterns
        service_pattern_stops = self.transformed.service_pattern_stops

        adapter.info("Bulk creating service patterns.")
        service_pattern_objs = df_to_service_patterns(revision, service_patterns)
        created = ServicePattern.objects.bulk_create(
            service_pattern_objs, batch_size=BATCH_SIZE
        )

        created = pd.DataFrame(
            (
                {
                    "service_pattern_id": obj.service_pattern_id,
                    "id": obj.id,
                    "instance": obj,
                }
                for obj in created
            )
        )

        if not created.empty:
            created = created.set_index("service_pattern_id")

        service_patterns = service_patterns.join(created)

        # ADD ServicePattern Associations

        # Add ServicePattern m2m ServiceLink
        # TODO - associate ServiceLinks - need explicit through table as ServiceLink
        # can appear more than once on
        #  the ServicePattern
        # self.add_service_pattern_to_service_links(service_pattern_to_service_links)

        # Create ServicePatternStops and add to ServicePattern
        adapter.info("Creating service pattern stops.")
        add_service_pattern_to_service_pattern_stops(
            service_pattern_stops, service_patterns
        )

        # Add ServiceLinks, ServicePatternStops, Localities, AdminAreas to
        # ServicePattern
        adapter.info("Adding localities.")
        add_service_pattern_to_localities(service_patterns)

        adapter.info("Adding administrative areas.")
        add_service_pattern_to_admin_area(service_patterns)

        # Add ServicePatterns to Service
        adapter.info("Adding service associations.")
        if not service_patterns.empty:
            add_service_associations(services, service_patterns)

        adapter.info("Finished loading service patterns.")
        return service_patterns

    def load_booking_arrangements(self, services, revision):
        adapter = get_dataset_adapter_from_revision(logger, revision=revision)
        booking_arrangements = self.transformed.booking_arrangements
        if not booking_arrangements.empty:
            booking_arrangements_reset = booking_arrangements.reset_index()
            services_reset = services.reset_index()

            merged_df = booking_arrangements_reset.merge(
                services_reset[["file_id", "service_code", "id"]],
                on=["file_id", "service_code"],
                how="left",
            )
            merged_df.set_index(["service_code", "id"], inplace=True)

            adapter.info("Bulk creating booking arrangements")

            booking_arrangements_objs = list(
                df_to_booking_arrangements(revision, merged_df)
            )

            BookingArrangements.objects.bulk_create(
                booking_arrangements_objs, batch_size=BATCH_SIZE
            )

            return merged_df<|MERGE_RESOLUTION|>--- conflicted
+++ resolved
@@ -166,7 +166,6 @@
 
         return vehicle_journeys
 
-<<<<<<< HEAD
     def load_flexible_service_operation_periods(self, vehicle_journeys):
 
         flexible_service_operation_periods = self.transformed.flexible_operation_periods
@@ -187,8 +186,6 @@
                 flexible_service_operation_period_objs, batch_size=BATCH_SIZE
             )
 
-=======
->>>>>>> cf1dfc8f
     def load_serviced_organisation(self):
         serviced_organisations = self.transformed.serviced_organisations
         if not serviced_organisations.empty:
