from logging import getLogger
from pathlib import Path
from urllib.parse import unquote

import celery
from celery import shared_task
from django.conf import settings
from django.core.files.base import ContentFile
from django.db import IntegrityError, transaction
from django.utils import timezone

from transit_odp.common.loggers import (
    MonitoringLoggerContext,
    PipelineAdapter,
    get_dataset_adapter_from_revision,
)
from transit_odp.data_quality.models import SchemaViolation
from transit_odp.data_quality.models.report import (
    PostSchemaViolation,
    PTIValidationResult,
)
from transit_odp.data_quality.tasks import upload_dataset_to_dqs
from transit_odp.fares.tasks import DT_FORMAT
from transit_odp.fares.utils import get_etl_task_or_pipeline_exception
from transit_odp.organisation.models import Dataset, DatasetRevision, TXCFileAttributes
from transit_odp.organisation.updaters import update_dataset
from transit_odp.pipelines.exceptions import PipelineException
from transit_odp.pipelines.models import DatasetETLTaskResult
from transit_odp.timetables.dataclasses.transxchange import TXCFile
from transit_odp.timetables.etl import TransXChangePipeline
from transit_odp.timetables.proxies import TimetableDatasetRevision
from transit_odp.timetables.pti import get_pti_validator
from transit_odp.timetables.transxchange import TransXChangeDatasetParser
from transit_odp.timetables.utils import (
    get_bank_holidays,
    get_holidays_records_to_insert,
    read_delete_datasets_file_from_s3,
)
from transit_odp.timetables.validate import (
    DatasetTXCValidator,
    PostSchemaValidator,
    TimetableFileValidator,
    TXCRevisionValidator,
)
from transit_odp.transmodel.models import BankHolidays
from transit_odp.validate import (
    DataDownloader,
    DownloadException,
    FileScanner,
    ValidationException,
)

logger = getLogger(__name__)

BATCH_SIZE = 2000


@shared_task(bind=True)
def task_dataset_pipeline(self, revision_id: int, do_publish=False):
    try:
        revision = DatasetRevision.objects.get(id=revision_id)
    except DatasetRevision.DoesNotExist as e:
        raise e
    else:
        adapter = get_dataset_adapter_from_revision(logger=logger, revision=revision)
        adapter.info("Starting timetables pipeline.")
        with transaction.atomic():
            revision.to_indexing()
            revision.save()
            task = DatasetETLTaskResult.objects.create(
                revision=revision,
                status=DatasetETLTaskResult.STARTED,
                task_id=self.request.id,
            )

        adapter.info(f"Dataset {revision.dataset_id} - task {task.id}")
        args = (task.id,)
        jobs = [
            task_dataset_download.signature(args),
            task_scan_timetables.signature(args),
            task_timetable_file_check.signature(args),
            task_timetable_schema_check.signature(args),
            task_post_schema_check.signature(args),
            task_extract_txc_file_data.signature(args),
            task_pti_validation.signature(args),
            task_dqs_upload.signature(args),
            task_dataset_etl.signature(args),
            task_dataset_etl_finalise.signature(args),
        ]

        if do_publish:
            jobs.append(task_publish_revision.signature((revision_id,), immutable=True))

        workflow = celery.chain(*jobs)
        return workflow.delay(revision.id)


@shared_task(ignore_result=True)
def task_populate_timing_point_count(revision_id: int) -> None:
    try:
        revision = DatasetRevision.objects.get(id=revision_id)
    except DatasetRevision.DoesNotExist:
        return

    parser = TransXChangeDatasetParser(revision.upload_file)
    timing_point_count = len(parser.get_principal_timing_points())
    revision.num_of_timing_points = timing_point_count
    revision.save()


@shared_task()
def task_dataset_download(revision_id: int, task_id: int) -> int:
    task = get_etl_task_or_pipeline_exception(task_id)
    revision = task.revision

    adapter = get_dataset_adapter_from_revision(logger=logger, revision=revision)
    adapter.info("Downloading data.")
    if revision.url_link:
        adapter.info(f"Downloading timetables file from {revision.url_link}.")
        now = timezone.now().strftime(DT_FORMAT)
        try:
            downloader = DataDownloader(revision.url_link)
            response = downloader.get()
        except DownloadException as exc:
            adapter.error(exc.message, exc_info=True)
            task.to_error("dataset_download", task.SYSTEM_ERROR)
            raise PipelineException(exc.message) from exc
        else:
            adapter.info("Timetables file downloaded successfully.")

            url_path = Path(revision.url_link)
            if url_path.suffix in (".zip", ".xml"):
                name = unquote(url_path.name)
            else:
                name = f"remote_dataset_{revision.dataset.id}_{now}.{response.filetype}"
            file_ = ContentFile(response.content, name=name)
            revision.upload_file = file_
            revision.save()
            revision.refresh_from_db()

    if not revision.upload_file:
        message = f"DatasetRevision {revision.id} doesn't contain a file."
        adapter.error(message, exc_info=True)
        task.to_error("dataset_download", task.SYSTEM_ERROR)
        raise PipelineException(message=message)

    task.update_progress(10)
    return revision_id


@shared_task()
def task_scan_timetables(revision_id: int, task_id: int) -> int:
    task = get_etl_task_or_pipeline_exception(task_id)
    revision = task.revision

    adapter = get_dataset_adapter_from_revision(logger=logger, revision=revision)
    adapter.info("Scanning file for viruses.")
    try:
        scanner = FileScanner(settings.CLAMAV_HOST, settings.CLAMAV_PORT)
        scanner.scan(revision.upload_file)
    except ValidationException as exc:
        logger.error(exc.message, exc_info=True)
        task.to_error("dataset_validate", exc.code)
        task.additional_info = exc.message
        task.save()
        raise PipelineException(exc.message) from exc
    except Exception as exc:
        task.handle_general_pipeline_exception(exc, adapter)

    task.update_progress(20)
    adapter.info("Scanning complete. No viruses.")
    return revision_id


@shared_task(acks_late=True)
def task_timetable_file_check(revision_id: int, task_id: int) -> int:
    task = get_etl_task_or_pipeline_exception(task_id)
    revision = DatasetRevision.objects.get(id=revision_id)

    adapter = get_dataset_adapter_from_revision(logger=logger, revision=revision)
    adapter.info("Starting timetable file check.")
    try:
        validator = TimetableFileValidator(revision=revision)
        validator.validate()
        task.update_progress(30)
        adapter.info("File check complete. No issues.")
    except ValidationException as exc:
        message = exc.message
        logger.error(message, exc_info=True)
        task.to_error("dataset_validate", exc.code)
        task.additional_info = message
        task.save()
        raise PipelineException(message) from exc
    except Exception as exc:
        task.handle_general_pipeline_exception(exc, adapter)

    return revision_id


@shared_task(acks_late=True)
def task_timetable_schema_check(revision_id: int, task_id: int):
    """A task that validates the file/s in a dataset."""
    task = get_etl_task_or_pipeline_exception(task_id)
    revision = DatasetRevision.objects.get(id=revision_id)
    adapter = get_dataset_adapter_from_revision(logger=logger, revision=revision)
    adapter.info("Starting timetable schema validation.")

    try:
        adapter.info("Checking for TXC schema violations.")
        validator = DatasetTXCValidator()
        violations = validator.get_violations(revision=revision)
    except Exception as exc:
        message = str(exc)
        adapter.error(message, exc_info=True)
        task.to_error("dataset_validate", DatasetETLTaskResult.SCHEMA_ERROR)
        task.additional_info = message
        task.save()
        raise PipelineException(message) from exc
    else:
        adapter.info(f"{len(violations)} violations found")
        if len(violations) > 0:
            schema_violations = [
                SchemaViolation.from_violation(revision_id=revision.id, violation=v)
                for v in violations
            ]

            with transaction.atomic():
                # 'Update data' flow allows validation to occur multiple times
                # lets just delete any 'old' observations.
                revision.schema_violations.all().delete()
                SchemaViolation.objects.bulk_create(
                    schema_violations, batch_size=BATCH_SIZE
                )

                message = "TransXChange schema issues found."
                task.to_error("dataset_validate", DatasetETLTaskResult.SCHEMA_ERROR)
                task.additional_info = message
                task.save()
            raise PipelineException(message)
        else:
            adapter.info("Validation complete.")
            task.update_progress(40)
            return revision_id


@shared_task
def task_post_schema_check(revision_id: int, task_id: int):
    """
    Post schema checks, such as personal identifiable information (PII),
    publishing an already active dataset, and adding a service that
    doesn't belong to your organisation.
    """
    task = get_etl_task_or_pipeline_exception(task_id)
    revision = DatasetRevision.objects.get(id=revision_id)
    adapter = get_dataset_adapter_from_revision(logger=logger, revision=revision)
    adapter.info("Starting post schema validation check.")

    try:
        violations = []
        parser = TransXChangeDatasetParser(revision.upload_file)
        file_names_list = parser.get_file_names()
        validator = PostSchemaValidator(file_names_list)
        violations += validator.get_violations()
    except Exception as exc:
        message = "TransXChange post schema issues found."
        adapter.error(message, exc_info=True)
        task.to_error(
            "post_schema_dataset_validate", DatasetETLTaskResult.POST_SCHEMA_ERROR
        )
        task.additional_info = message
        task.save()
        raise PipelineException(message) from exc
    else:
        adapter.info(f"{len(violations)} violations found.")
        if len(violations) > 0:
            schema_violations = [
                PostSchemaViolation.from_violation(revision=revision, violation=v)
                for v in violations
            ]

            with transaction.atomic():
                # 'Update data' flow allows validation to occur multiple times
                revision.post_schema_violations.all().delete()
                PostSchemaViolation.objects.bulk_create(
                    schema_violations, batch_size=BATCH_SIZE
                )

                message = "TransXChange post schema issues found."
                task.to_error(
                    "post_schema_dataset_validate",
                    DatasetETLTaskResult.POST_SCHEMA_ERROR,
                )
                task.additional_info = message
                task.save()
            raise PipelineException(message)
        else:
            adapter.info("Completed post schema validation check.")
            return revision_id


@shared_task()
def task_extract_txc_file_data(revision_id: int, task_id: int):
    """
    Index the attributes and service code of every individual file in a dataset.
    """
    task = get_etl_task_or_pipeline_exception(task_id)
    revision = task.revision

    adapter = get_dataset_adapter_from_revision(logger=logger, revision=revision)
    adapter.info("Extracting TXC attributes from individual files.")
    try:
        # If we're in the update flow lets clear out "old" files.
        revision.txc_file_attributes.all().delete()
        parser = TransXChangeDatasetParser(revision.upload_file)
        files = [
            TXCFile.from_txc_document(doc, use_path_filename=True)
            for doc in parser.get_documents()
        ]

        attributes = [
            TXCFileAttributes.from_txc_file(txc_file=f, revision_id=revision.id)
            for f in files
        ]
        TXCFileAttributes.objects.bulk_create(attributes, batch_size=BATCH_SIZE)
        adapter.info(f"Attributes extracted from {len(attributes)} files.")
    except Exception as exc:
        task.handle_general_pipeline_exception(
            exc, adapter, message="An unexpected exception has occurred."
        )

    task.update_progress(45)
    return revision_id


@shared_task(acks_late=True)
def task_pti_validation(revision_id: int, task_id: int):
    task = get_etl_task_or_pipeline_exception(task_id)
    revision = TimetableDatasetRevision.objects.get(id=revision_id)

    adapter = get_dataset_adapter_from_revision(logger=logger, revision=revision)
    adapter.info("Starting PTI Profile validation.")
    try:
        pti = get_pti_validator()
        violations = pti.get_violations(revision=revision)
        revision_validator = TXCRevisionValidator(revision)
        violations += revision_validator.get_violations()
        adapter.info(f"{len(violations)} violations found.")

        with transaction.atomic():
            # 'Update data' flow allows validation to occur multiple times
            # lets just delete any 'old' observations.
            # TODO remove once pti observations have been transitioned to pti results
            revision.pti_observations.all().delete()
            PTIValidationResult.objects.filter(revision_id=revision.id).delete()
            PTIValidationResult.from_pti_violations(
                revision=revision, violations=violations
            ).save()
            task.update_progress(50)
            revision.save()
    except ValidationException as exc:
        message = "PTI Validation failed."
        adapter.error(message, exc_info=True)
        task.to_error("dataset_validate", exc.code)
        task.additional_info = message
        task.save()
        raise PipelineException(message) from exc
    except Exception as exc:
        task.handle_general_pipeline_exception(exc, adapter)

    if settings.PTI_ENFORCED_DATE.date() <= timezone.localdate() and violations:
        message = "PTI Validation failed."
        adapter.error(message)
        task.to_error("dataset_validate", ValidationException.code)
        task.additional_info = message
        task.save()
        raise PipelineException(message)

    adapter.info("Finished PTI Profile validation.")
    return revision_id


@shared_task()
def task_dataset_etl(revision_id: int, task_id: int):
    """A task that runs the ETL pipeline on a timetable dataset.
    N.B. this is just a proxy to `run_timetable_etl_pipeline` as part of a refactor.
    """
    task = get_etl_task_or_pipeline_exception(task_id)
    revision = task.revision
    adapter = get_dataset_adapter_from_revision(logger=logger, revision=revision)
    adapter.info("Starting ETL pipeline task.")
    try:
        task.update_progress(60)
        pipeline = TransXChangePipeline(revision)
        extracted = pipeline.extract()
        adapter.info("Data successfully extracted.")
        task.update_progress(70)
        transformed = pipeline.transform(extracted)
        adapter.info("Data successfully transformed.")
        task.update_progress(80)
        pipeline.load(transformed)
        adapter.info("Data successfully loaded into BODS.")
        task.update_progress(90)
    except Exception as exc:
        task.handle_general_pipeline_exception(
            exc,
            adapter,
            message="Unknown timetable ETL pipeline error.",
            task_name="dataset_etl",
        )

    adapter.info("Timetable ETL pipeline task completed.")
    return revision_id


@shared_task()
def task_dqs_upload(revision_id: int, task_id: int):
    """A task that uploads a timetables dataset to the DQ Service.
    N.B. this is just a proxy to `upload_dataset_to_dqs` as part of a refactor.
    """
    upload_dataset_to_dqs(task_id)
    return revision_id


@shared_task()
def task_dataset_etl_finalise(revision_id: int, task_id: int) -> int:
    task = get_etl_task_or_pipeline_exception(task_id)
    revision = task.revision
    adapter = get_dataset_adapter_from_revision(logger=logger, revision=revision)
    adapter.info("Finalising Timetable.")
    with transaction.atomic():
        task.to_success()
        task.update_progress(100)
        revision.to_success()
        revision.save()
    adapter.info("Timetable successfully processed.")
    return revision_id


@shared_task(ignore_result=True)
def task_publish_revision(revision_id: int) -> None:
    # We use Celery to publish a revision automatically in the monitoring pipeline
    logger.info("task_publish_revision called with revision_id: %s" % revision_id)
    revision = DatasetRevision.objects.get(id=revision_id)
    if revision.status == "success" or revision.status == "error":
        revision.publish()


@shared_task(ignore_errors=True)
def task_update_remote_timetables() -> None:
    timetables = Dataset.objects.get_available_remote_timetables()
    context = MonitoringLoggerContext(object_id=0)
    adapter = PipelineAdapter(logger, {"context": context})
    count = timetables.count()
    adapter.info(f"{count} datasets to check.")
    for timetable in timetables:
        update_dataset(timetable, task_dataset_pipeline)


@shared_task(ignore_result=True)
def task_retry_unavailable_timetables() -> None:
    timetables = Dataset.objects.get_unavailable_remote_timetables()
    context = MonitoringLoggerContext(object_id=-1)
    adapter = PipelineAdapter(logger, {"context": context})
    count = timetables.count()
    adapter.info(f"{count} datasets to check.")
    for timetable in timetables:
        update_dataset(timetable, task_dataset_pipeline)


@shared_task()
def task_log_stuck_revisions() -> None:
    revisions = DatasetRevision.objects.get_stuck_revisions().order_by("created")
    logger.info(f"There are {revisions.count()} revisions stuck in processing.")
    for revision in revisions:
        logger.info(f"Dataset {revision.dataset_id} => Revision is stuck.")


@shared_task()
def task_delete_datasets(*args):
    """This is a one-off task to delete datasets from BODS database
    If a dataset ID is provided as an argument, use it for deletion or proceed
    with the file in S3 bucket
    """

    if len(args) > 1:
        logger.error(
            "Too many arguments provided. This task expects only one dataset_id."
        )
        return

    dataset_id = args[0] if args else None

    if dataset_id is not None:
        try:
            dataset = Dataset.objects.get(id=dataset_id)
            try:
                dataset.delete()
                logger.info(f"Deleted dataset with ID: {dataset_id}")
            except IntegrityError as e:
                logger.error(f"Error deleting dataset {dataset_id}: {str(e)}")
        except Dataset.DoesNotExist:
            logger.warning(f"Dataset with ID {dataset_id} does not exist.")
    else:
        try:
            dataset_ids = read_delete_datasets_file_from_s3()
            if not dataset_ids:
                logger.info("No valid dataset IDs found in the file.")
                return
            logger.info(
                f"Total number of datasets to be deleted is: {len(dataset_ids)}"
            )
            datasets = Dataset.objects.filter(id__in=dataset_ids)
            deleted_count = 0
            failed_deletion_ids = []

            for dataset in datasets:
                try:
                    dataset.delete()
                    deleted_count += 1
                except IntegrityError as e:
                    logger.error(f"Error deleting dataset {dataset.id}: {str(e)}")
                    failed_deletion_ids.append(dataset.id)

            logger.info(f"Total number of datasets deleted is: {deleted_count}")
            if failed_deletion_ids:
                logger.error(
                    f"Failed to delete datasets with IDs: {failed_deletion_ids}"
                )
        except Exception as e:
            logger.warning(
                f"Error reading or processing the delete datasets file: {str(e)}"
            )
            return []


@shared_task()
def task_load_bank_holidays():
    """This is a task to load bank holidays from api to BODS database"""
    logger.info("Starting process to load bank holidays from api")
<<<<<<< HEAD
    existing_bank_holidays = BankHolidays.objects.all()
=======
>>>>>>> 4af63ef2
    bank_holidays = get_bank_holidays()
    logger.info("completed process to load bank holidays from api successfully")
    bank_holidays_to_insert = list(get_holidays_records_to_insert(bank_holidays))
    with transaction.atomic():
<<<<<<< HEAD
        existing_bank_holidays.delete()
        BankHolidays.objects.bulk_create(bank_holidays_to_insert, 1000)
=======
        BankHolidays.objects.all().delete()
        BankHolidays.objects.bulk_create(bank_holidays_to_insert, BATCH_SIZE)
>>>>>>> 4af63ef2
        logger.info("completed process to load bank holidays from api successfully")<|MERGE_RESOLUTION|>--- conflicted
+++ resolved
@@ -537,19 +537,10 @@
 def task_load_bank_holidays():
     """This is a task to load bank holidays from api to BODS database"""
     logger.info("Starting process to load bank holidays from api")
-<<<<<<< HEAD
-    existing_bank_holidays = BankHolidays.objects.all()
-=======
->>>>>>> 4af63ef2
     bank_holidays = get_bank_holidays()
     logger.info("completed process to load bank holidays from api successfully")
     bank_holidays_to_insert = list(get_holidays_records_to_insert(bank_holidays))
     with transaction.atomic():
-<<<<<<< HEAD
-        existing_bank_holidays.delete()
-        BankHolidays.objects.bulk_create(bank_holidays_to_insert, 1000)
-=======
         BankHolidays.objects.all().delete()
         BankHolidays.objects.bulk_create(bank_holidays_to_insert, BATCH_SIZE)
->>>>>>> 4af63ef2
         logger.info("completed process to load bank holidays from api successfully")