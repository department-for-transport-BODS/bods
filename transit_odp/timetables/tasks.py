--- conflicted
+++ resolved
@@ -40,15 +40,8 @@
 from transit_odp.timetables.utils import (
     get_bank_holidays,
     get_holidays_records_to_insert,
-<<<<<<< HEAD
 )
 from transit_odp.common.utils.s3_bucket_connection import read_datasets_file_from_s3
-=======
-    create_queue_payload,
-)
-from transit_odp.common.utils.s3_bucket_connection import read_datasets_file_from_s3
-from transit_odp.organisation.constants import TimetableType
->>>>>>> bbaf8d7a
 from transit_odp.timetables.validate import (
     DatasetTXCValidator,
     PostSchemaValidator,
@@ -578,17 +571,10 @@
             logger.warning(f"Dataset with ID {dataset_id} does not exist.")
     else:
         try:
-<<<<<<< HEAD
             csv_file_name = CSVFileName.DELETE_DATASETS.value
             _ids, _id_type = read_datasets_file_from_s3(csv_file_name)
             if not _ids and not _id_type == "dataset_ids":
                 logger.info("No valid dataset IDs in the file.")
-=======
-            csv_file_name = "delete_datasets.csv"
-            dataset_ids = read_datasets_file_from_s3(csv_file_name)
-            if not dataset_ids:
-                logger.info("No valid dataset IDs found in the file.")
->>>>>>> bbaf8d7a
                 return
             logger.info(f"Total number of datasets to be deleted is: {len(_ids)}")
             datasets = Dataset.objects.filter(id__in=_ids)
@@ -633,7 +619,6 @@
     """This is a one-off task to rerun the timetables ETL for a list of datasets
     provided in a csv file available in AWS S3 bucket
     """
-<<<<<<< HEAD
     csv_file_name = CSVFileName.RERUN_ETL_TIMETABLES.value
     _ids, _id_type = read_datasets_file_from_s3(csv_file_name)
 
@@ -651,25 +636,12 @@
 
     if not timetables_datasets:
         logger.info("No active datasets found in BODS with these dataset IDs")
-=======
-    csv_file_name = "rerun_timetables_etl.csv"
-    dataset_ids = read_datasets_file_from_s3(csv_file_name)
-    if not dataset_ids:
-        logger.info("No valid dataset IDs found in the file.")
-        return
-    logger.info(f"Total number of datasets to be processed: {len(dataset_ids)}")
-    timetables_datasets = Dataset.objects.filter(id__in=dataset_ids).get_active()
-
-    if not timetables_datasets:
-        logger.info(f"No active datasets found in BODS with these dataset IDs")
->>>>>>> bbaf8d7a
         return
 
     processed_count = 0
     successfully_processed_ids = []
     failed_datasets = []
 
-<<<<<<< HEAD
     total_count = len(timetables_datasets)
     for timetables_dataset in timetables_datasets:
         try:
@@ -721,48 +693,6 @@
         except Exception as exc:
             failed_datasets.append(output_id)
             message = f"Error processing dataset id {output_id}: {exc}"
-=======
-    total_count = timetables_datasets.count()
-    for timetables_dataset in timetables_datasets:
-        try:
-            logger.info(
-                f"Running Timetables ETL pipeline for dataset id {timetables_dataset.id}"
-            )
-            revision = timetables_dataset.live_revision
-            if revision:
-                revision_id = revision.id
-                try:
-                    revision = DatasetRevision.objects.get(
-                        pk=revision_id, dataset__dataset_type=TimetableType
-                    )
-                except DatasetRevision.DoesNotExist as exc:
-                    message = f"DatasetRevision {revision_id} does not exist."
-                    failed_datasets.append(timetables_dataset.id)
-                    logger.exception(message, exc_info=True)
-                    raise PipelineException(message) from exc
-
-                task_id = uuid.uuid4()
-                task = DatasetETLTaskResult.objects.create(
-                    revision=revision,
-                    status=DatasetETLTaskResult.STARTED,
-                    task_id=task_id,
-                )
-
-                task_dataset_download(revision_id, task.id)
-                task_dataset_etl(revision_id, task.id)
-
-                task.update_progress(100)
-                task.to_success()
-                successfully_processed_ids.append(timetables_dataset.id)
-                processed_count += 1
-                logger.info(
-                    f"The task completed for {processed_count} of {total_count}"
-                )
-
-        except Exception as exc:
-            failed_datasets.append(timetables_dataset.id)
-            message = f"Error processing dataset id {timetables_dataset.id}: {exc}"
->>>>>>> bbaf8d7a
             logger.exception(message, exc_info=True)
 
     logger.info(
