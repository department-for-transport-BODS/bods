import uuid

from logging import getLogger
from pathlib import Path
from urllib.parse import unquote

import celery
import itertools
from celery import shared_task
from django.conf import settings
from django.core.files.base import ContentFile
from django.db import DatabaseError, IntegrityError, transaction
from django.utils import timezone
from waffle import flag_is_active

from transit_odp.common.loggers import (
    MonitoringLoggerContext,
    PipelineAdapter,
    get_dataset_adapter_from_revision,
)
from transit_odp.data_quality.models import SchemaViolation
from transit_odp.data_quality.models.report import (
    PostSchemaViolation,
    PTIValidationResult,
)
from transit_odp.data_quality.tasks import upload_dataset_to_dqs, update_dqs_task_status
from transit_odp.fares.tasks import DT_FORMAT
from transit_odp.fares.utils import get_etl_task_or_pipeline_exception
from transit_odp.organisation.models import Dataset, DatasetRevision, TXCFileAttributes
from transit_odp.organisation.updaters import update_dataset
from transit_odp.pipelines.exceptions import PipelineException
from transit_odp.pipelines.models import DatasetETLTaskResult
from transit_odp.timetables.dataclasses.transxchange import TXCFile
from transit_odp.timetables.etl import TransXChangePipeline
from transit_odp.timetables.proxies import TimetableDatasetRevision
from transit_odp.timetables.pti import get_pti_validator
from transit_odp.timetables.transxchange import TransXChangeDatasetParser
from transit_odp.timetables.utils import (
    get_bank_holidays,
    get_holidays_records_to_insert,
<<<<<<< HEAD
    read_delete_datasets_file_from_s3,
    create_queue_payload,
=======
>>>>>>> dad8946f
)
from transit_odp.common.utils.s3_bucket_connection import read_datasets_file_from_s3
from transit_odp.organisation.constants import TimetableType
from transit_odp.timetables.validate import (
    DatasetTXCValidator,
    PostSchemaValidator,
    TimetableFileValidator,
    TXCRevisionValidator,
)
from transit_odp.transmodel.models import BankHolidays
from transit_odp.dqs.models import Report, Checks, TaskResults
from transit_odp.validate import (
    DataDownloader,
    DownloadException,
    FileScanner,
    ValidationException,
)
from transit_odp.common.utils.aws_common import SQSClientWrapper

logger = getLogger(__name__)

BATCH_SIZE = 2000


@shared_task(bind=True)
def task_dataset_pipeline(self, revision_id: int, do_publish=False):
    is_new_data_quality_service_active = flag_is_active(
        "", "is_new_data_quality_service_active"
    )

    try:
        revision = DatasetRevision.objects.get(id=revision_id)
    except DatasetRevision.DoesNotExist as e:
        raise e
    else:
        adapter = get_dataset_adapter_from_revision(logger=logger, revision=revision)
        adapter.info("Starting timetables pipeline.")
        with transaction.atomic():
            revision.to_indexing()
            revision.save()
            task = DatasetETLTaskResult.objects.create(
                revision=revision,
                status=DatasetETLTaskResult.STARTED,
                task_id=self.request.id,
            )

        adapter.info(f"Dataset {revision.dataset_id} - task {task.id}")
        args = (task.id,)

        if is_new_data_quality_service_active:
            jobs = [
                task_dataset_download.signature(args),
                task_scan_timetables.signature(args),
                task_timetable_file_check.signature(args),
                task_timetable_schema_check.signature(args),
                task_post_schema_check.signature(args),
                task_extract_txc_file_data.signature(args),
                task_pti_validation.signature(args),
                task_dqs_upload.signature(args),
                task_dataset_etl.signature(args),
                task_data_quality_service.signature(args),
                task_dataset_etl_finalise.signature(args),
            ]
        else:
            jobs = [
                task_dataset_download.signature(args),
                task_scan_timetables.signature(args),
                task_timetable_file_check.signature(args),
                task_timetable_schema_check.signature(args),
                task_post_schema_check.signature(args),
                task_extract_txc_file_data.signature(args),
                task_pti_validation.signature(args),
                task_dqs_upload.signature(args),
                task_dataset_etl.signature(args),
                task_dataset_etl_finalise.signature(args),
            ]

        if do_publish:
            jobs.append(task_publish_revision.signature((revision_id,), immutable=True))

        workflow = celery.chain(*jobs)
        return workflow.delay(revision.id)


@shared_task(ignore_result=True)
def task_populate_timing_point_count(revision_id: int) -> None:
    try:
        revision = DatasetRevision.objects.get(id=revision_id)
    except DatasetRevision.DoesNotExist:
        return

    parser = TransXChangeDatasetParser(revision.upload_file)
    timing_point_count = len(parser.get_principal_timing_points())
    revision.num_of_timing_points = timing_point_count
    revision.save()


@shared_task()
def task_dataset_download(revision_id: int, task_id: int) -> int:
    task = get_etl_task_or_pipeline_exception(task_id)
    revision = task.revision

    adapter = get_dataset_adapter_from_revision(logger=logger, revision=revision)
    adapter.info("Downloading data.")
    if revision.url_link:
        adapter.info(f"Downloading timetables file from {revision.url_link}.")
        now = timezone.now().strftime(DT_FORMAT)
        try:
            downloader = DataDownloader(revision.url_link)
            response = downloader.get()
        except DownloadException as exc:
            adapter.error(exc.message, exc_info=True)
            task.to_error("dataset_download", task.SYSTEM_ERROR)
            raise PipelineException(exc.message) from exc
        else:
            adapter.info("Timetables file downloaded successfully.")

            url_path = Path(revision.url_link)
            if url_path.suffix in (".zip", ".xml"):
                name = unquote(url_path.name)
            else:
                name = f"remote_dataset_{revision.dataset.id}_{now}.{response.filetype}"
            file_ = ContentFile(response.content, name=name)
            revision.upload_file = file_
            revision.save()
            revision.refresh_from_db()

    if not revision.upload_file:
        message = f"DatasetRevision {revision.id} doesn't contain a file."
        adapter.error(message, exc_info=True)
        task.to_error("dataset_download", task.SYSTEM_ERROR)
        raise PipelineException(message=message)

    task.update_progress(10)
    return revision_id


@shared_task()
def task_scan_timetables(revision_id: int, task_id: int) -> int:
    task = get_etl_task_or_pipeline_exception(task_id)
    revision = task.revision

    adapter = get_dataset_adapter_from_revision(logger=logger, revision=revision)
    adapter.info("Scanning file for viruses.")
    try:
        scanner = FileScanner(settings.CLAMAV_HOST, settings.CLAMAV_PORT)
        scanner.scan(revision.upload_file)
    except ValidationException as exc:
        logger.error(exc.message, exc_info=True)
        task.to_error("dataset_validate", exc.code)
        task.additional_info = exc.message
        task.save()
        raise PipelineException(exc.message) from exc
    except Exception as exc:
        task.handle_general_pipeline_exception(exc, adapter)

    task.update_progress(20)
    adapter.info("Scanning complete. No viruses.")
    return revision_id


@shared_task(acks_late=True)
def task_timetable_file_check(revision_id: int, task_id: int) -> int:
    task = get_etl_task_or_pipeline_exception(task_id)
    revision = DatasetRevision.objects.get(id=revision_id)

    adapter = get_dataset_adapter_from_revision(logger=logger, revision=revision)
    adapter.info("Starting timetable file check.")
    try:
        validator = TimetableFileValidator(revision=revision)
        validator.validate()
        task.update_progress(30)
        adapter.info("File check complete. No issues.")
    except ValidationException as exc:
        message = exc.message
        logger.error(message, exc_info=True)
        task.to_error("dataset_validate", exc.code)
        task.additional_info = message
        task.save()
        raise PipelineException(message) from exc
    except Exception as exc:
        task.handle_general_pipeline_exception(exc, adapter)

    return revision_id


@shared_task(acks_late=True)
def task_timetable_schema_check(revision_id: int, task_id: int):
    """A task that validates the file/s in a dataset."""
    task = get_etl_task_or_pipeline_exception(task_id)
    revision = DatasetRevision.objects.get(id=revision_id)
    adapter = get_dataset_adapter_from_revision(logger=logger, revision=revision)
    adapter.info("Starting timetable schema validation.")

    try:
        adapter.info("Checking for TXC schema violations.")
        validator = DatasetTXCValidator()
        violations = validator.get_violations(revision=revision)
    except Exception as exc:
        message = str(exc)
        adapter.error(message, exc_info=True)
        task.to_error("dataset_validate", DatasetETLTaskResult.SCHEMA_ERROR)
        task.additional_info = message
        task.save()
        raise PipelineException(message) from exc
    else:
        adapter.info(f"{len(violations)} violations found")
        if len(violations) > 0:
            schema_violations = [
                SchemaViolation.from_violation(revision_id=revision.id, violation=v)
                for v in violations
            ]

            with transaction.atomic():
                # 'Update data' flow allows validation to occur multiple times
                # lets just delete any 'old' observations.
                revision.schema_violations.all().delete()
                SchemaViolation.objects.bulk_create(
                    schema_violations, batch_size=BATCH_SIZE
                )

                message = "TransXChange schema issues found."
                task.to_error("dataset_validate", DatasetETLTaskResult.SCHEMA_ERROR)
                task.additional_info = message
                task.save()
            raise PipelineException(message)
        else:
            adapter.info("Validation complete.")
            task.update_progress(40)
            return revision_id


@shared_task
def task_post_schema_check(revision_id: int, task_id: int):
    """
    Post schema checks, such as personal identifiable information (PII),
    publishing an already active dataset, and adding a service that
    doesn't belong to your organisation.
    """
    task = get_etl_task_or_pipeline_exception(task_id)
    revision = DatasetRevision.objects.get(id=revision_id)
    adapter = get_dataset_adapter_from_revision(logger=logger, revision=revision)
    adapter.info("Starting post schema validation check.")

    try:
        violations = []
        parser = TransXChangeDatasetParser(revision.upload_file)
        file_names_list = parser.get_file_names()
        validator = PostSchemaValidator(file_names_list)
        violations += validator.get_violations()
    except Exception as exc:
        message = "TransXChange post schema issues found."
        adapter.error(message, exc_info=True)
        task.to_error(
            "post_schema_dataset_validate", DatasetETLTaskResult.POST_SCHEMA_ERROR
        )
        task.additional_info = message
        task.save()
        raise PipelineException(message) from exc
    else:
        adapter.info(f"{len(violations)} violations found.")
        if len(violations) > 0:
            schema_violations = [
                PostSchemaViolation.from_violation(revision=revision, violation=v)
                for v in violations
            ]

            with transaction.atomic():
                # 'Update data' flow allows validation to occur multiple times
                revision.post_schema_violations.all().delete()
                PostSchemaViolation.objects.bulk_create(
                    schema_violations, batch_size=BATCH_SIZE
                )

                message = "TransXChange post schema issues found."
                task.to_error(
                    "post_schema_dataset_validate",
                    DatasetETLTaskResult.POST_SCHEMA_ERROR,
                )
                task.additional_info = message
                task.save()
            raise PipelineException(message)
        else:
            adapter.info("Completed post schema validation check.")
            return revision_id


@shared_task()
def task_extract_txc_file_data(revision_id: int, task_id: int):
    """
    Index the attributes and service code of every individual file in a dataset.
    """
    task = get_etl_task_or_pipeline_exception(task_id)
    revision = task.revision

    adapter = get_dataset_adapter_from_revision(logger=logger, revision=revision)
    adapter.info("Extracting TXC attributes from individual files.")
    try:
        # If we're in the update flow lets clear out "old" files.
        revision.txc_file_attributes.all().delete()
        parser = TransXChangeDatasetParser(revision.upload_file)
        files = [
            TXCFile.from_txc_document(doc, use_path_filename=True)
            for doc in parser.get_documents()
        ]

        attributes = [
            TXCFileAttributes.from_txc_file(txc_file=f, revision_id=revision.id)
            for f in files
        ]
        TXCFileAttributes.objects.bulk_create(attributes, batch_size=BATCH_SIZE)
        adapter.info(f"Attributes extracted from {len(attributes)} files.")
    except Exception as exc:
        task.handle_general_pipeline_exception(
            exc, adapter, message="An unexpected exception has occurred."
        )

    task.update_progress(45)
    return revision_id


@shared_task(acks_late=True)
def task_pti_validation(revision_id: int, task_id: int):
    task = get_etl_task_or_pipeline_exception(task_id)
    revision = TimetableDatasetRevision.objects.get(id=revision_id)

    adapter = get_dataset_adapter_from_revision(logger=logger, revision=revision)
    adapter.info("Starting PTI Profile validation.")
    try:
        pti = get_pti_validator()
        violations = pti.get_violations(revision=revision)
        revision_validator = TXCRevisionValidator(revision)
        violations += revision_validator.get_violations()
        adapter.info(f"{len(violations)} violations found.")

        with transaction.atomic():
            # 'Update data' flow allows validation to occur multiple times
            # lets just delete any 'old' observations.
            # TODO remove once pti observations have been transitioned to pti results
            revision.pti_observations.all().delete()
            PTIValidationResult.objects.filter(revision_id=revision.id).delete()
            PTIValidationResult.from_pti_violations(
                revision=revision, violations=violations
            ).save()
            task.update_progress(50)
            revision.save()
    except ValidationException as exc:
        message = "PTI Validation failed."
        adapter.error(message, exc_info=True)
        task.to_error("dataset_validate", exc.code)
        task.additional_info = message
        task.save()
        raise PipelineException(message) from exc
    except Exception as exc:
        task.handle_general_pipeline_exception(exc, adapter)

    if settings.PTI_ENFORCED_DATE.date() <= timezone.localdate() and violations:
        message = "PTI Validation failed."
        adapter.error(message)
        task.to_error("dataset_validate", ValidationException.code)
        task.additional_info = message
        task.save()
        raise PipelineException(message)

    adapter.info("Finished PTI Profile validation.")
    return revision_id


@shared_task()
def task_dataset_etl(revision_id: int, task_id: int):
    """A task that runs the ETL pipeline on a timetable dataset.
    N.B. this is just a proxy to `run_timetable_etl_pipeline` as part of a refactor.
    """
    task = get_etl_task_or_pipeline_exception(task_id)
    revision = task.revision
    adapter = get_dataset_adapter_from_revision(logger=logger, revision=revision)
    adapter.info("Starting ETL pipeline task.")
    try:
        task.update_progress(60)
        pipeline = TransXChangePipeline(revision)
        extracted = pipeline.extract()
        adapter.info("Data successfully extracted.")
        task.update_progress(70)
        transformed = pipeline.transform(extracted)
        adapter.info("Data successfully transformed.")
        task.update_progress(80)
        pipeline.load(transformed)
        adapter.info("Data successfully loaded into BODS.")
        task.update_progress(90)
    except Exception as exc:
        task.handle_general_pipeline_exception(
            exc,
            adapter,
            message="Unknown timetable ETL pipeline error.",
            task_name="dataset_etl",
        )
    update_dqs_task_status(task_id)
    adapter.info("Timetable ETL pipeline task completed.")
    return revision_id


@shared_task()
def task_dqs_upload(revision_id: int, task_id: int):
    """A task that uploads a timetables dataset to the DQ Service.
    N.B. this is just a proxy to `upload_dataset_to_dqs` as part of a refactor.
    """
    upload_dataset_to_dqs(task_id)


@shared_task()
def task_data_quality_service(revision_id: int, task_id: int) -> int:
    """A task that runs the DQS checks on TxC file(s)."""
    task = get_etl_task_or_pipeline_exception(task_id)
    revision = task.revision
    adapter = get_dataset_adapter_from_revision(logger=logger, revision=revision)
    adapter.info("Starting DQS checks initiation task.")
    try:
        task.update_progress(95)
        report = Report.initialise_dqs_task(revision)
        checks = Checks.get_all_checks()
        txc_file_attributes_objects = TXCFileAttributes.objects.for_revision(
            revision_id
        )
        combinations = itertools.product(txc_file_attributes_objects, checks)
        TaskResults.initialize_task_results(report, combinations)
        pending_checks = TaskResults.objects.get_pending_objects(
            txc_file_attributes_objects
        )

        queues_payload = create_queue_payload(pending_checks)
        sqs_queue_client = SQSClientWrapper()
        sqs_queue_client.send_message_to_queue(queues_payload)

    except (DatabaseError, IntegrityError) as db_exc:
        task.handle_general_pipeline_exception(
            db_exc,
            adapter,
            message="Database error occurred:",
            task_name="dataset_etl",
        )

    except Exception as exc:
        task.handle_general_pipeline_exception(
            exc,
            adapter,
            message="Unknown timetable pipeline error in DQS.",
            task_name="dataset_etl",
        )
    adapter.info("Timetable DQS initiation task completed.")
    return revision_id


@shared_task()
def task_dataset_etl_finalise(revision_id: int, task_id: int) -> int:
    task = get_etl_task_or_pipeline_exception(task_id)
    revision = task.revision
    adapter = get_dataset_adapter_from_revision(logger=logger, revision=revision)
    adapter.info("Finalising Timetable.")
    with transaction.atomic():
        task.to_success()
        task.update_progress(100)
        revision.to_success()
        revision.save()
    adapter.info("Timetable successfully processed.")
    return revision_id


@shared_task(ignore_result=True)
def task_publish_revision(revision_id: int) -> None:
    # We use Celery to publish a revision automatically in the monitoring pipeline
    logger.info("task_publish_revision called with revision_id: %s" % revision_id)
    revision = DatasetRevision.objects.get(id=revision_id)
    if revision.status == "success" or revision.status == "error":
        revision.publish()


@shared_task(ignore_errors=True)
def task_update_remote_timetables() -> None:
    timetables = Dataset.objects.get_available_remote_timetables()
    context = MonitoringLoggerContext(object_id=0)
    adapter = PipelineAdapter(logger, {"context": context})
    count = timetables.count()
    adapter.info(f"{count} datasets to check.")
    for timetable in timetables:
        update_dataset(timetable, task_dataset_pipeline)


@shared_task(ignore_result=True)
def task_retry_unavailable_timetables() -> None:
    timetables = Dataset.objects.get_unavailable_remote_timetables()
    context = MonitoringLoggerContext(object_id=-1)
    adapter = PipelineAdapter(logger, {"context": context})
    count = timetables.count()
    adapter.info(f"{count} datasets to check.")
    for timetable in timetables:
        update_dataset(timetable, task_dataset_pipeline)


@shared_task()
def task_log_stuck_revisions() -> None:
    revisions = DatasetRevision.objects.get_stuck_revisions().order_by("created")
    logger.info(f"There are {revisions.count()} revisions stuck in processing.")
    for revision in revisions:
        logger.info(f"Dataset {revision.dataset_id} => Revision is stuck.")


@shared_task()
def task_delete_datasets(*args):
    """This is a one-off task to delete datasets from BODS database
    If a dataset ID is provided as an argument, use it for deletion or proceed
    with the file in S3 bucket
    """

    if len(args) > 1:
        logger.error(
            "Too many arguments provided. This task expects only one dataset_id."
        )
        return

    dataset_id = args[0] if args else None

    if dataset_id is not None:
        try:
            dataset = Dataset.objects.get(id=dataset_id)
            try:
                dataset.delete()
                logger.info(f"Deleted dataset with ID: {dataset_id}")
            except IntegrityError as e:
                logger.error(f"Error deleting dataset {dataset_id}: {str(e)}")
        except Dataset.DoesNotExist:
            logger.warning(f"Dataset with ID {dataset_id} does not exist.")
    else:
        try:
            csv_file_name = "delete_datasets.csv"
            dataset_ids = read_datasets_file_from_s3(csv_file_name)
            if not dataset_ids:
                logger.info("No valid dataset IDs found in the file.")
                return
            logger.info(
                f"Total number of datasets to be deleted is: {len(dataset_ids)}"
            )
            datasets = Dataset.objects.filter(id__in=dataset_ids)
            deleted_count = 0
            failed_deletion_ids = []

            for dataset in datasets:
                try:
                    dataset.delete()
                    deleted_count += 1
                except IntegrityError as e:
                    logger.error(f"Error deleting dataset {dataset.id}: {str(e)}")
                    failed_deletion_ids.append(dataset.id)

            logger.info(f"Total number of datasets deleted is: {deleted_count}")
            if failed_deletion_ids:
                logger.error(
                    f"Failed to delete datasets with IDs: {failed_deletion_ids}"
                )
        except Exception as e:
            logger.warning(
                f"Error reading or processing the delete datasets file: {str(e)}"
            )
            return []


@shared_task()
def task_load_bank_holidays():
    """This is a task to load bank holidays from api to BODS database"""
    logger.info("Starting process to load bank holidays from api")
    bank_holidays = get_bank_holidays()
    logger.info("completed process to load bank holidays from api successfully")
    bank_holidays_to_insert = list(get_holidays_records_to_insert(bank_holidays))
    with transaction.atomic():
        BankHolidays.objects.all().delete()
        BankHolidays.objects.bulk_create(bank_holidays_to_insert, BATCH_SIZE)
        logger.info("completed process to load bank holidays from api successfully")


@shared_task(ignore_errors=True)
def task_rerun_timetables_etl_specific_datasets():
    """This is a one-off task to rerun the timetables ETL for a list of datasets
    provided in a csv file available in AWS S3 bucket
    """
    csv_file_name = "rerun_timetables_etl.csv"
    dataset_ids = read_datasets_file_from_s3(csv_file_name)
    if not dataset_ids:
        logger.info("No valid dataset IDs found in the file.")
        return
    logger.info(f"Total number of datasets to be processed: {len(dataset_ids)}")
    timetables_datasets = Dataset.objects.filter(id__in=dataset_ids).get_active()

    if not timetables_datasets:
        logger.info(f"No active datasets found in BODS with these dataset IDs")
        return

    processed_count = 0
    successfully_processed_ids = []
    failed_datasets = []

    total_count = timetables_datasets.count()
    for timetables_dataset in timetables_datasets:
        try:
            logger.info(
                f"Running Timetables ETL pipeline for dataset id {timetables_dataset.id}"
            )
            revision = timetables_dataset.live_revision
            if revision:
                revision_id = revision.id
                try:
                    revision = DatasetRevision.objects.get(
                        pk=revision_id, dataset__dataset_type=TimetableType
                    )
                except DatasetRevision.DoesNotExist as exc:
                    message = f"DatasetRevision {revision_id} does not exist."
                    failed_datasets.append(timetables_dataset.id)
                    logger.exception(message, exc_info=True)
                    raise PipelineException(message) from exc

                task_id = uuid.uuid4()
                task = DatasetETLTaskResult.objects.create(
                    revision=revision,
                    status=DatasetETLTaskResult.STARTED,
                    task_id=task_id,
                )

                task_dataset_download(revision_id, task.id)
                task_dataset_etl(revision_id, task.id)

                task.update_progress(100)
                task.to_success()
                successfully_processed_ids.append(timetables_dataset.id)
                processed_count += 1
                logger.info(
                    f"The task completed for {processed_count} of {total_count}"
                )

        except Exception as exc:
            failed_datasets.append(timetables_dataset.id)
            message = f"Error processing dataset id {timetables_dataset.id}: {exc}"
            logger.exception(message, exc_info=True)

    logger.info(
        f"Total number of datasets processed successfully is {len(successfully_processed_ids)} out of {total_count}"
    )
    logger.info(
        f"The task failed to update {len(failed_datasets)} datasets with following ids: {failed_datasets}"
    )<|MERGE_RESOLUTION|>--- conflicted
+++ resolved
@@ -38,11 +38,6 @@
 from transit_odp.timetables.utils import (
     get_bank_holidays,
     get_holidays_records_to_insert,
-<<<<<<< HEAD
-    read_delete_datasets_file_from_s3,
-    create_queue_payload,
-=======
->>>>>>> dad8946f
 )
 from transit_odp.common.utils.s3_bucket_connection import read_datasets_file_from_s3
 from transit_odp.organisation.constants import TimetableType
