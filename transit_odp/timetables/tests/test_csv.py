from datetime import date, datetime, timedelta

import pytest
from factory import Sequence
from freezegun import freeze_time

from transit_odp.data_quality.factories import (
    DataQualityReportFactory,
    PTIValidationResultFactory,
)
from transit_odp.organisation.csv import EmptyDataFrame
from transit_odp.organisation.factories import (
    DatasetFactory,
    DatasetRevisionFactory,
    LicenceFactory,
    OrganisationFactory,
    SeasonalServiceFactory,
    ServiceCodeExemptionFactory,
    TXCFileAttributesFactory,
)
from transit_odp.organisation.models import Dataset
from transit_odp.otc.factories import LicenceModelFactory, ServiceModelFactory
from transit_odp.otc.models import Service
from transit_odp.timetables.csv import _get_timetable_catalogue_dataframe

pytestmark = pytest.mark.django_db


def test_service_in_bods_but_not_in_otc():
    for fa in TXCFileAttributesFactory.create_batch(
        5, service_code=Sequence(lambda n: f"PD00000{n}")
    ):
        DataQualityReportFactory(revision=fa.revision)
        PTIValidationResultFactory(revision=fa.revision)

    ServiceModelFactory.create_batch(5)

    df = _get_timetable_catalogue_dataframe()
    for index, row in df[:5].iterrows():
        dataset = Dataset.objects.get(id=row["Dataset ID"])
        txc_file_attributes = dataset.live_revision.txc_file_attributes.first()
        assert row["Published Status"] == "Published"
        assert row["OTC Status"] == "Unregistered"
        assert row["Scope Status"] == "In Scope"
        assert row["DQ Score"] == "33%"
        assert row["BODS Compliant"] == "NO"
        assert row["XML Filename"] == txc_file_attributes.filename
        assert row["Last Updated Date"] == dataset.live_revision.published_at
        assert (
            row["National Operator Code"] == txc_file_attributes.national_operator_code
        )
        assert row["Data set Licence Number"] == txc_file_attributes.licence_number
        assert row["Data set Service Code"] == txc_file_attributes.service_code
        assert row["Data set Line Name"] == "line1 line2"
        assert row["Origin"] == txc_file_attributes.origin
        assert row["Destination"] == txc_file_attributes.destination


def test_service_in_bods_and_otc():
    for service in ServiceModelFactory.create_batch(5):
        fa = TXCFileAttributesFactory(
            licence_number=service.licence.number,
            service_code=service.registration_number.replace("/", ":"),
        )
        DataQualityReportFactory(revision=fa.revision)
        PTIValidationResultFactory(revision=fa.revision)

    df = _get_timetable_catalogue_dataframe()
    for index, row in df.iterrows():
        dataset = Dataset.objects.get(id=row["Dataset ID"])
        service = Service.objects.get(
            registration_number=row["OTC Registration Number"]
        )
        operator = service.operator
        licence = service.licence
        txc_file_attributes = dataset.live_revision.txc_file_attributes.first()
        assert row["Published Status"] == "Published"
        assert row["OTC Status"] == "Registered"
        assert row["Scope Status"] == "In Scope"
        assert row["DQ Score"] == "33%"
        assert row["BODS Compliant"] == "NO"
        assert row["XML Filename"] == txc_file_attributes.filename
        assert row["Last Updated Date"] == dataset.live_revision.published_at
        assert (
            row["National Operator Code"] == txc_file_attributes.national_operator_code
        )
        assert row["Data set Licence Number"] == txc_file_attributes.licence_number
        assert row["Data set Service Code"] == txc_file_attributes.service_code
        assert row["Data set Line Name"] == "line1 line2"
        assert row["Origin"] == txc_file_attributes.origin
        assert row["Destination"] == txc_file_attributes.destination

        assert row["Operator ID"] == operator.operator_id
        assert row["Operator Name"] == operator.operator_name
        assert row["Address"] == operator.address
        assert row["OTC Licence Number"] == licence.number
        assert row["OTC Registration Number"] == service.registration_number
        assert row["OTC Service Number"] == service.service_number
        assert row["Start Point"] == service.start_point
        assert row["Finish Point"] == service.finish_point
        assert row["Via"] == service.via
        assert row["Granted Date"] == licence.granted_date
        assert row["Expiry Date"] == licence.expiry_date
        assert row["Effective Date"] == service.effective_date
        assert row["Received Date"] == service.received_date
        assert row["Service Type Other Details"] == service.service_type_other_details


def test_service_in_otc_and_not_in_bods():
    licence_number = "PD0000099"
    org_name = "test_org_1"
    org1 = OrganisationFactory(name=org_name)
    LicenceFactory(organisation=org1, number=licence_number)
    otc_lic = LicenceModelFactory(id=10, number=licence_number)
    ServiceModelFactory(licence=otc_lic)
    TXCFileAttributesFactory()

    df = _get_timetable_catalogue_dataframe()

    for _, row in df[1:].iterrows():
        service = Service.objects.get(
            registration_number=row["OTC Registration Number"]
        )
        operator = service.operator
        licence = service.licence

        assert row["Published Status"] == "Unpublished"
        assert row["OTC Status"] == "Registered"
        assert row["Scope Status"] == "In Scope"
        assert row["Operator ID"] == operator.operator_id
        assert row["Operator Name"] == operator.operator_name
        assert row["Address"] == operator.address
        assert row["OTC Licence Number"] == licence.number
        assert row["OTC Registration Number"] == service.registration_number
        assert row["OTC Service Number"] == service.service_number
        assert row["Start Point"] == service.start_point
        assert row["Finish Point"] == service.finish_point
        assert row["Via"] == service.via
        assert row["Granted Date"] == licence.granted_date
        assert row["Expiry Date"] == licence.expiry_date
        assert row["Effective Date"] == service.effective_date
        assert row["Received Date"] == service.received_date
        assert row["Service Type Other Details"] == service.service_type_other_details
        assert row["Requires Attention"] == "Yes"
        # Test organisation name when status is unpublished:
        assert row["Organisation Name"] == org_name


def test_service_in_otc_and_not_in_bods_no_organisation_name_created():
    ServiceModelFactory.create_batch(5)
    TXCFileAttributesFactory.create_batch(5)

    df = _get_timetable_catalogue_dataframe()

    for _, row in df[5:].iterrows():
        assert row["Published Status"] == "Unpublished"
        assert row["Organisation Name"] == "Organisation not yet created"


def test_unregistered_services_in_bods():
    for fa in TXCFileAttributesFactory.create_batch(
        5, service_code=Sequence(lambda n: f"UZ00000{n}")
    ):
        DataQualityReportFactory(revision=fa.revision)
        PTIValidationResultFactory(revision=fa.revision)

    ServiceModelFactory.create_batch(5)

    df = _get_timetable_catalogue_dataframe()
    for index, row in df[:5].iterrows():
        dataset = Dataset.objects.get(id=row["Dataset ID"])
        txc_file_attributes = dataset.live_revision.txc_file_attributes.first()
        assert row["Published Status"] == "Published"
        assert row["OTC Status"] == "Unregistered"
        assert row["Scope Status"] == "In Scope"
        assert row["DQ Score"] == "33%"
        assert row["BODS Compliant"] == "NO"
        assert row["XML Filename"] == txc_file_attributes.filename
        assert row["Last Updated Date"] == dataset.live_revision.published_at
        assert (
            row["National Operator Code"] == txc_file_attributes.national_operator_code
        )
        assert row["Data set Licence Number"] == txc_file_attributes.licence_number
        assert row["Data set Service Code"] == txc_file_attributes.service_code
        assert row["Data set Line Name"] == "line1 line2"
        assert row["Origin"] == txc_file_attributes.origin
        assert row["Destination"] == txc_file_attributes.destination


def test_exempted_services_in_bods() -> None:
    """
    In exported data when Registration Number is included in ExemptedServiceCodes
    the Scope Status should be "Out of Scope".
    In this test all existing entries' reg. numbers are exempted.
    """

    for service in ServiceModelFactory.create_batch(5):
        fa = TXCFileAttributesFactory(
            licence_number=service.licence.number,
            service_code=service.registration_number.replace("/", ":"),
        )
        DataQualityReportFactory(revision=fa.revision)
        PTIValidationResultFactory(revision=fa.revision)
        bods_lic = LicenceFactory(number=service.licence.number)
        ServiceCodeExemptionFactory(
            licence=bods_lic, registration_code=service.registration_code
        )

    df = _get_timetable_catalogue_dataframe()
    for _, row in df.iterrows():
        assert row["Published Status"] == "Published"
        assert row["OTC Status"] == "Registered"
        assert row["Scope Status"] == "Out of Scope"


def test_empty_otc_services():
    for fa in TXCFileAttributesFactory.create_batch(
        5, service_code=Sequence(lambda n: f"UZ00000{n}")
    ):
        DataQualityReportFactory(revision=fa.revision)
        PTIValidationResultFactory(revision=fa.revision)

    with pytest.raises(EmptyDataFrame):
        _get_timetable_catalogue_dataframe()


def test_empty_txc_services():
    ServiceModelFactory.create_batch(5)

    with pytest.raises(EmptyDataFrame):
        _get_timetable_catalogue_dataframe()


def test_duplicated_txc_services():
    for service in ServiceModelFactory.create_batch(5):
        fa = TXCFileAttributesFactory.create_batch(
            2,
            licence_number=service.licence.number,
            service_code=service.registration_number.replace("/", ":"),
        )[0]
        DataQualityReportFactory(revision=fa.revision)
        PTIValidationResultFactory(revision=fa.revision)

    df = _get_timetable_catalogue_dataframe()
    assert len(df) == 5


def test_all_txc_file_attributes_belong_to_live_revisions():
    """
    Protects BODP-4792: All TxC file attributes must belong to the datasets current
    live revision otherwise the csv will show old data from previous revisions
    """
    for i in range(5):
        dataset = DatasetFactory(live_revision=None)
        for _ in range(3):
            r = DatasetRevisionFactory(dataset=dataset)
            TXCFileAttributesFactory(
                revision=r, service_code=f"PD00000{i}", origin="old"
            )
            DataQualityReportFactory(revision=r)
            PTIValidationResultFactory(revision=r)

        latest_revision = DatasetRevisionFactory(dataset=dataset)
        TXCFileAttributesFactory(
            revision=latest_revision, service_code=f"PD00000{i}", origin="latest"
        )
        DataQualityReportFactory(revision=latest_revision, score=0.98)
        PTIValidationResultFactory(revision=latest_revision)

    ServiceModelFactory()

    df = _get_timetable_catalogue_dataframe()
    for index, row in df[:5].iterrows():
        assert row["Origin"] == "latest"
        assert row["DQ Score"] == "98%"


@freeze_time("2023-02-14")
@pytest.mark.parametrize(
    "start, end, status",
    (
        ("2023-01-01", "2023-02-01", "Out of Season"),
        ("2023-02-01", "2023-03-01", "In Season"),
        ("2023-03-01", "2023-04-01", "Out of Season"),
        (None, None, "Not Seasonal"),
    ),
)
def test_seasonal_status(start, end, status):
    """
    Exported services have a Seasonal Status with one of the following values:
    In Season - the service is marked as seasonal with dates that encompass
                today's date
    Out of Season - the service is marked as seasonal with dates that do not
                encompass today's date
    Not Seasonal - the service is not marked as seasonal
    """
    otc_service = ServiceModelFactory()
    txc = TXCFileAttributesFactory(
        licence_number=otc_service.licence.number,
        service_code=otc_service.registration_number.replace("/", ":"),
    )
    DataQualityReportFactory(revision=txc.revision)
    PTIValidationResultFactory(revision=txc.revision)
    bods_licence = LicenceFactory(number=otc_service.licence.number)
    if start is not None:
        SeasonalServiceFactory(
            licence=bods_licence,
            registration_code=otc_service.registration_code,
            start=date.fromisoformat(start),
            end=date.fromisoformat(end),
        )

    df = _get_timetable_catalogue_dataframe()
    assert df["Seasonal Status"][0] == status


@freeze_time("2023-02-14")
@pytest.mark.parametrize(
    "effective, modified, period_end, is_stale",
    (
        # All conditions satisfied for staleness
        ("2022-01-01", "2022-06-01", "2023-03-01", True),
        # End date not present
        ("2022-01-01", "2022-06-01", None, False),
        # Operating end date is not less than 42 day
        # look ahead
        ("2021-01-01", "2021-06-01", "2023-05-01", False),
        # Staleness status is set to OTC Variation
        ("2023-03-01", "2022-11-01", "2023-03-01", False),
    ),
)
def test_stale_42_day_look_ahead(effective, modified, period_end, is_stale):
    """
    Staleness Status - Stale - 42 day look ahead
    If “Effective stale date due to end date” (if present)  is sooner than
    “Effective stale date due to effective last modified date”
    and today’s date from which the file is created equals or passes
    “Effective stale date due to end date”
    and Last modified date < OTC Effective start date - FALSE
    """
    otc_service = ServiceModelFactory(effective_date=date.fromisoformat(effective))
    txc = TXCFileAttributesFactory(
        licence_number=otc_service.licence.number,
        service_code=otc_service.registration_number.replace("/", ":"),
        modification_datetime=datetime.fromisoformat(modified + "T00:00:00+00:00"),
        operating_period_start_date=None
        if period_end is None
        else date.fromisoformat(period_end) - timedelta(days=100),
        operating_period_end_date=None
        if period_end is None
        else date.fromisoformat(period_end),
    )
    DataQualityReportFactory(revision=txc.revision)
    PTIValidationResultFactory(revision=txc.revision)
    LicenceFactory(number=otc_service.licence.number)

    df = _get_timetable_catalogue_dataframe()
    assert (df["Staleness Status"][0] == "Stale - 42 day look ahead") == is_stale
    assert df["Requires Attention"][0] == "Yes" if is_stale else "No"


@freeze_time("2023-02-14")
@pytest.mark.parametrize(
    "effective, modified, period_end, period_start, is_stale",
    (
        # All conditions satisfied for staleness
        ("2021-12-01", "2022-01-01", "2023-06-01", None, True),
        # End date not present
        ("2021-12-01", "2022-01-01", None, None, True),
        # 42 days look ahead is true
        ("2022-01-01", "2023-06-01", "2023-03-01", None, False),
        # OTC variation is true
        ("2023-03-01", "2023-12-01", "2025-01-01", "2023-01-01", False),
        # today is equal to last modified date + 365 days
        ("2022-01-01", "2022-02-14", "2023-06-01", None, True),
        # 1 days short to be marked as 12 months stale
        ("2022-01-01", "2022-02-15", "2023-06-01", None, False),
    ),
)
def test_stale_12_months_old(effective, modified, period_end, period_start, is_stale):
    """
    Staleness Status - Stale - 12 months old
    If “Effective stale date due to effective last modified” date is sooner
    than “Effective stale date due to end date” (if present)
    and today’s date from which the file is created equals or passes
    “Effective stale date due to effective last modified date”
    and Last modified date < OTC Effective start date - FALSE
    """
    otc_service = ServiceModelFactory(effective_date=date.fromisoformat(effective))
    txc = TXCFileAttributesFactory(
        licence_number=otc_service.licence.number,
        service_code=otc_service.registration_number.replace("/", ":"),
        modification_datetime=datetime.fromisoformat(modified + "T00:00:00+00:00"),
        operating_period_start_date=period_start
        if period_end is None
        else date.fromisoformat(period_end) - timedelta(days=100),
        operating_period_end_date=None
        if period_end is None
        else date.fromisoformat(period_end),
    )
    DataQualityReportFactory(revision=txc.revision)
    PTIValidationResultFactory(revision=txc.revision)
    LicenceFactory(number=otc_service.licence.number)

    df = _get_timetable_catalogue_dataframe()
    assert (df["Staleness Status"][0] == "Stale - 12 months old") == is_stale
    assert df["Requires Attention"][0] == "Yes" if is_stale else "No"
<<<<<<< HEAD
=======
    assert (
        df["Date when data is over 1 year old"][0]
        == txc.modification_datetime.replace(
            year=txc.modification_datetime.year + 1
        ).date()
    )
>>>>>>> aa8824c2


@freeze_time("2023-02-14")
@pytest.mark.parametrize(
    "effective, modified, period_end, period_start, is_stale",
    (
        # associated data No and today < effective stale date
        ("2023-04-01", "2023-01-01", "2025-01-01", "2022-01-01", False),
        # operating period start = effective date, so association data Yes
        # and today < effective stale date
        ("2023-04-01", "2023-01-01", "2025-01-01", "2023-04-01", False),
        # last modified date > associatoin date , so association data Yes
        # and today > effective stale date
        ("2023-03-01", "2023-02-01", "2025-01-01", "2023-01-01", False),
        # associated data No and today > effective stale date
        ("2023-03-01", "2022-12-01", "2025-01-01", "2023-01-01", True),
    ),
)
def test_stale_otc_variation(effective, modified, period_end, period_start, is_stale):
    """
    Staleness Status - Stale - OTC Variation
    When Associated data is No
    AND
    today >= Effective stale date due to OTC effective date
    NB: Associated data is Yes IF
    (last modified date >= Association date due to OTC effective date
    OR Operating period start date = OTC effective date).
    """
    otc_service = ServiceModelFactory(effective_date=date.fromisoformat(effective))
    txc = TXCFileAttributesFactory(
        licence_number=otc_service.licence.number,
        service_code=otc_service.registration_number.replace("/", ":"),
        modification_datetime=datetime.fromisoformat(modified + "T00:00:00+00:00"),
        operating_period_start_date=period_start
        if period_end is None
        else date.fromisoformat(period_end) - timedelta(days=100),
        operating_period_end_date=None
        if period_end is None
        else date.fromisoformat(period_end),
    )
    DataQualityReportFactory(revision=txc.revision)
    PTIValidationResultFactory(revision=txc.revision)
    LicenceFactory(number=otc_service.licence.number)

    df = _get_timetable_catalogue_dataframe()
    assert (df["Staleness Status"][0] == "Stale - OTC Variation") == is_stale
    assert df["Requires Attention"][0] == "Yes" if is_stale else "No"


@freeze_time("2023-02-14")
def test_not_stale():
    """
    Staleness Status - Not Stale
    Default status for service codes published to BODS
    """
    effective = "2022-11-01"
    modified = "2023-01-01"
    period_end = "2023-09-01"
    otc_service = ServiceModelFactory(effective_date=date.fromisoformat(effective))
    txc = TXCFileAttributesFactory(
        licence_number=otc_service.licence.number,
        service_code=otc_service.registration_number.replace("/", ":"),
        modification_datetime=datetime.fromisoformat(modified + "T00:00:00+00:00"),
        operating_period_start_date=None
        if period_end is None
        else date.fromisoformat(period_end) - timedelta(days=100),
        operating_period_end_date=None
        if period_end is None
        else date.fromisoformat(period_end),
    )
    DataQualityReportFactory(revision=txc.revision)
    PTIValidationResultFactory(revision=txc.revision)
    LicenceFactory(number=otc_service.licence.number)

    df = _get_timetable_catalogue_dataframe()
    assert df["Staleness Status"][0] == "Not Stale"
    assert df["Requires Attention"][0] == "No"


@freeze_time("2023-02-14")
def test_stale_service_out_of_season():
    # Set conditions that would mean the service was stale due to end date
    # passed if it were in season
    effective = "2022-01-01"
    modified = "2022-06-01"
    period_end = "2023-03-01"
    # Set the service as currently out of season
    seasonal_start = "2022-11-01"
    seasonal_end = "2023-01-01"

    otc_service = ServiceModelFactory(effective_date=date.fromisoformat(effective))
    txc = TXCFileAttributesFactory(
        licence_number=otc_service.licence.number,
        service_code=otc_service.registration_number.replace("/", ":"),
        modification_datetime=datetime.fromisoformat(modified + "T00:00:00+00:00"),
        operating_period_start_date=None
        if period_end is None
        else date.fromisoformat(period_end) - timedelta(days=100),
        operating_period_end_date=None
        if period_end is None
        else date.fromisoformat(period_end),
    )
    DataQualityReportFactory(revision=txc.revision)
    PTIValidationResultFactory(revision=txc.revision)
    bods_licence = LicenceFactory(number=otc_service.licence.number)

    SeasonalServiceFactory(
        licence=bods_licence,
        registration_code=otc_service.registration_code,
        start=date.fromisoformat(seasonal_start),
        end=date.fromisoformat(seasonal_end),
    )

    df = _get_timetable_catalogue_dataframe()
    assert df["Staleness Status"][0] == "Stale - 42 day look ahead"
    assert df["Seasonal Status"][0] == "Out of Season"
    assert df["Requires Attention"][0] == "No"<|MERGE_RESOLUTION|>--- conflicted
+++ resolved
@@ -405,15 +405,12 @@
     df = _get_timetable_catalogue_dataframe()
     assert (df["Staleness Status"][0] == "Stale - 12 months old") == is_stale
     assert df["Requires Attention"][0] == "Yes" if is_stale else "No"
-<<<<<<< HEAD
-=======
     assert (
         df["Date when data is over 1 year old"][0]
         == txc.modification_datetime.replace(
             year=txc.modification_datetime.year + 1
         ).date()
     )
->>>>>>> aa8824c2
 
 
 @freeze_time("2023-02-14")
