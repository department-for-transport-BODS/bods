import numpy as np
import pandas as pd
import uuid

from transit_odp.pipelines.pipelines.dataset_etl.utils.dataframes import (
    create_naptan_stoppoint_df,
    create_naptan_stoppoint_df_from_queryset,
    create_naptan_flexible_zone_df_from_queryset,
)
from transit_odp.pipelines.pipelines.dataset_etl.utils.models import (
    ExtractedData,
    TransformedData,
)
from transit_odp.pipelines.pipelines.dataset_etl.utils.transform import (
    create_route_links,
    create_route_to_route_links,
    create_routes,
    get_most_common_localities,
    get_vehicle_journey_with_timing_refs,
    get_vehicle_journey_without_timing_refs,
    merge_journey_pattern_with_vj_for_departure_time,
    merge_vehicle_journeys_with_jp,
    merge_serviced_organisations_with_operating_profile,
    sync_localities_and_adminareas,
    transform_line_names,
    transform_service_links,
    transform_service_pattern_stops,
    transform_service_pattern_to_service_links,
    transform_service_patterns,
    transform_stop_sequence,
    transform_geometry,
    transform_flexible_stop_sequence,
    transform_flexible_service_patterns,
)
from transit_odp.transmodel.models import StopPoint, FlexibleZone


class TransXChangeTransformer:
    def __init__(self, extracted_data: ExtractedData, stop_point_cache=None):
        self.extracted_data = extracted_data
        self.stop_point_cache = stop_point_cache

    def transform(self) -> TransformedData:
        services = self.extracted_data.services.iloc[:]  # make transform immutable
        journey_patterns = self.extracted_data.journey_patterns.copy()
        jp_to_jps = self.extracted_data.jp_to_jps.copy()
        jp_sections = self.extracted_data.jp_sections.copy()
        timing_links = self.extracted_data.timing_links.copy()
        stop_points = self.extracted_data.stop_points.copy()
        provisional_stops = self.extracted_data.provisional_stops.copy()
        booking_arrangements = self.extracted_data.booking_arrangements.copy()
        vehicle_journeys = self.extracted_data.vehicle_journeys.copy()
        serviced_organisations = self.extracted_data.serviced_organisations.copy()
        operating_profiles = self.extracted_data.operating_profiles.copy()
<<<<<<< HEAD
        flexible_stop_points = self.extracted_data.flexible_stop_points.copy()
        flexible_journey_details = self.extracted_data.flexible_journey_details.copy()
=======
        df_flexible_operation_periods = (
            self.extracted_data.flexible_operation_periods.copy()
        )

>>>>>>> 3e848d72
        # Match stop_points with DB
        stop_points = self.sync_stop_points(stop_points, provisional_stops)
        stop_points = sync_localities_and_adminareas(stop_points)
        # stop_points = self.sync_admin_areas(stop_points)
        most_common_localities = get_most_common_localities(stop_points)

<<<<<<< HEAD
        flexible_stop_points = flexible_stop_points.merge(
            stop_points, left_index=True, right_index=True
        )
        stop_points = stop_points.loc[
            ~stop_points.index.isin(flexible_stop_points.index)
        ]
=======
        # Create missing route information
        route_links = pd.DataFrame()
        if not timing_links.empty:
            route_links = create_route_links(timing_links, stop_points)

        if (
            not journey_patterns.empty
            and not jp_to_jps.empty
            and not timing_links.empty
        ):
            create_routes(journey_patterns, jp_to_jps, jp_sections, timing_links)
>>>>>>> 3e848d72

        df_merged_vehicle_journeys = pd.DataFrame()
        vehicle_journeys_with_timing_refs = pd.DataFrame()
        if not vehicle_journeys.empty and not journey_patterns.empty:
            vehicle_journeys_with_timing_refs = get_vehicle_journey_with_timing_refs(
                vehicle_journeys
            )
            vehicle_journeys = get_vehicle_journey_without_timing_refs(vehicle_journeys)

            df_merged_vehicle_journeys = merge_vehicle_journeys_with_jp(
                vehicle_journeys, journey_patterns
            )
            journey_patterns = merge_journey_pattern_with_vj_for_departure_time(
                vehicle_journeys.reset_index(), journey_patterns
            )

        df_merged_serviced_organisations = pd.DataFrame()
        if not serviced_organisations.empty and not operating_profiles.empty:
            df_merged_serviced_organisations = (
                merge_serviced_organisations_with_operating_profile(
                    serviced_organisations, operating_profiles
                )
            )

        route_to_route_links = pd.DataFrame()
        if not journey_patterns.empty and not jp_to_jps.empty:
            route_to_route_links = create_route_to_route_links(
                journey_patterns,
                jp_to_jps,
                timing_links,
                vehicle_journeys_with_timing_refs,
            )

        line_names = transform_line_names(self.extracted_data.line_names)

        # Transform route information into service patterns
        service_links = pd.DataFrame()
        if not route_links.empty:
            service_links = transform_service_links(route_links)

        service_patterns = pd.DataFrame()
        service_pattern_to_service_links = pd.DataFrame()
        service_pattern_stops = pd.DataFrame()
        if not journey_patterns.empty and not route_to_route_links.empty:
            service_patterns = transform_service_patterns(journey_patterns)
            (
                service_pattern_to_service_links,
                drop_columns,
            ) = transform_service_pattern_to_service_links(  # noqa: E501
                service_patterns, route_to_route_links, route_links
            )
            # aggregate stop_sequence and geometry
            service_pattern_stops = transform_service_pattern_stops(
                service_pattern_to_service_links, stop_points
            )

            service_patterns = transform_stop_sequence(
                service_pattern_stops, service_patterns
            )
            service_pattern_to_service_links.drop(
                columns=drop_columns, axis=1, inplace=True
            )
            if drop_columns:
                service_patterns.drop(columns=["departure_time"], axis=1, inplace=True)

        stop_points.drop(columns=["common_name"], axis=1, inplace=True)

        ### logic for flexible stop points transformation
        if not flexible_stop_points.empty:
            # 2. extract flexible zone data
            flexible_zone = self.sync_flexible_zone(flexible_stop_points)
            # 3. merge the flexible stop points and flexible zone to get the required geometry
            flexible_stop_points_with_geometry = (
                (
                    flexible_stop_points.merge(
                        flexible_zone,
                        how="left",
                        left_on="atco_code",
                        right_on="atco_code",
                    )
                )
                if not flexible_zone.empty
                else flexible_stop_points
            )
            flexible_stop_points_with_geometry = transform_geometry(
                flexible_stop_points_with_geometry
            )

            # creating flexible jp sections and jp to jps mapping
            if not flexible_journey_details.empty:
                # creating flexible timing link
                flexible_timing_links = self.create_flexible_timing_link(
                    flexible_journey_details
                )

                # 7. create flexible service link
                if not flexible_timing_links.empty:
                    flexible_service_links = transform_service_links(
                        flexible_timing_links
                    )
                # 8. create flexible service_patterns and service_patterns_stops
                flexible_service_patterns = pd.DataFrame()
                flexible_service_pattern_stops = pd.DataFrame()
                if not flexible_timing_links.empty:
                    # 1. create service_pattern_id in flexible_timing_links
                    flexible_service_patterns = transform_flexible_service_patterns(
                        flexible_timing_links
                    )

                    flexible_service_pattern_to_service_links = (
                        flexible_service_patterns.reset_index()[
                            [
                                "file_id",
                                "service_pattern_id",
                                "order",
                                "from_stop_atco",
                                "to_stop_atco",
                            ]
                        ].set_index(["file_id", "service_pattern_id", "order"])
                    )

                    flexible_service_pattern_stops = transform_service_pattern_stops(
                        flexible_service_pattern_to_service_links,
                        flexible_stop_points_with_geometry,
                    )

                    flexible_service_patterns = transform_flexible_stop_sequence(
                        flexible_service_pattern_stops, flexible_service_patterns
                    )

                    # merge the required dataframes for standard and flexible
                    service_links = pd.concat([service_links, flexible_service_links])
                    service_pattern_to_service_links = pd.concat(
                        [
                            service_pattern_to_service_links,
                            flexible_service_pattern_to_service_links,
                        ]
                    )
                    service_patterns = pd.concat(
                        [service_patterns, flexible_service_patterns]
                    )
                    service_pattern_stops = pd.concat(
                        [
                            service_pattern_stops,
                            flexible_service_pattern_stops,
                        ]
                    )
                    service_pattern_stops.dropna(
                        subset=["stop_atco", "geometry"], inplace=True
                    )

        return TransformedData(
            services=services,
            service_patterns=service_patterns,
            service_pattern_to_service_links=service_pattern_to_service_links,
            service_links=service_links,
            stop_points=stop_points,
            service_pattern_stops=service_pattern_stops,
            booking_arrangements=booking_arrangements,
            # carry forward metadata
            schema_version=self.extracted_data.schema_version,
            creation_datetime=self.extracted_data.creation_datetime,
            modification_datetime=self.extracted_data.modification_datetime,
            import_datetime=self.extracted_data.import_datetime,
            line_count=self.extracted_data.line_count,
            line_names=line_names,
            stop_count=len(stop_points),
            most_common_localities=most_common_localities,
            timing_point_count=self.extracted_data.timing_point_count,
            vehicle_journeys=df_merged_vehicle_journeys,
            serviced_organisations=df_merged_serviced_organisations,
            flexible_operation_periods=df_flexible_operation_periods,
            operating_profiles=self.extracted_data.operating_profiles,
        )

    def sync_stop_points(self, stop_points, provisional_stops):
        stop_point_cache = self.stop_point_cache
        # Sync with DB
        stop_point_refs = set(stop_points.index).union(set(provisional_stops.index))
        cached_stops = set(stop_point_cache.index)

        # Fetch stops not in cache
        fetch_stops = stop_point_refs - cached_stops

        if fetch_stops != set():
            qs = StopPoint.objects.filter(atco_code__in=fetch_stops)
            fetched = create_naptan_stoppoint_df_from_queryset(qs)
            fetched["common_name"] = None

            # Create missing stops
            # Note we do not create any real StopPoints, just a lookup of atco_code
            # to id (nullable)
            # However, we do create ServicePatternStop for every StopPoint referenced
            # in the file. This allows us to
            # create ServiceLinks and thus the complete ServicePattern even if
            # some stops do not exist in Naptan db
            missing_stops = fetch_stops - set(fetched.index)

            # Handle non NAPTAN stops
            # There is a possibility of finding easting, northing (locations) of non
            # NAPTAN stops in TXC file,
            # so we do create ServicePattern geometries for those stops as well
            missing = create_naptan_stoppoint_df(
                data=(
                    {
                        "atco_code": index,
                        "naptan_id": np.nan,
                        "geometry": provisional_stops.loc[index, "geometry"]
                        if index in provisional_stops.index.values
                        else None,
                        "locality_id": provisional_stops.loc[index, "locality"]
                        if index in provisional_stops.index
                        else "",
                    }
                    for index in missing_stops
                )
            )
            provisional_stops = provisional_stops.drop(columns=["geometry", "locality"])
            stop_points = pd.concat([stop_points, provisional_stops], axis=0)
            df_missing_stops_merged = pd.merge(
                missing,
                stop_points,
                left_index=True,
                right_index=True,
                how="left",
                suffixes=["", ""],
            )
            # update cache with fetched stops and missing stops
            stop_point_cache = pd.concat(
                [stop_point_cache, fetched, df_missing_stops_merged], sort=True
            )
        else:
            if "common_name" not in stop_point_cache.columns:
                stop_point_cache["common_name"] = ""
        # Return the subselection of stop points seen in the doc (useful when
        # processing large zip files)
        return stop_point_cache.reindex(sorted(stop_point_refs))

    def sync_flexible_zone(self, flexible_stop_points):
        # get provisional flexible stop points with naptan_stoppoint_id nan
        provisional_flexible_stops = flexible_stop_points[
            flexible_stop_points["naptan_id"].isna()
        ].reset_index()

        if not provisional_flexible_stops.empty:
            provisional_flexible_stops[
                "flexible_location"
            ] = provisional_flexible_stops["geometry"].apply(
                lambda row: [row] if not isinstance(row, list) else row
            )

        filtered_stop_points = flexible_stop_points[
            (flexible_stop_points["bus_stop_type"] == "flexible")
            & (~flexible_stop_points["naptan_id"].isna())
        ]

        filtered_stop_points_naptan_id_list = filtered_stop_points["naptan_id"].tolist()
        flexiblezone_qs = FlexibleZone.objects.filter(
            naptan_stoppoint_id__in=filtered_stop_points_naptan_id_list
        )
        flexible_zone_df = create_naptan_flexible_zone_df_from_queryset(flexiblezone_qs)

        filtered_stop_points_naptan_id = pd.DataFrame()
        if not flexible_zone_df.empty:
            filtered_stop_points_naptan_id = filtered_stop_points.reset_index().merge(
                flexible_zone_df.reset_index(),
                how="left",
                left_on="naptan_id",
                right_on="naptan_id",
            )
            filtered_stop_points_naptan_id = filtered_stop_points_naptan_id[
                ["atco_code", "flexible_location"]
            ]

        # concatenate provisional flexible stops and flexible naptan stops
        filtered_stop_points_naptan_id = pd.concat(
            [filtered_stop_points_naptan_id, provisional_flexible_stops]
        )
        filtered_stop_points_naptan_id = filtered_stop_points_naptan_id[
            ["atco_code", "flexible_location"]
        ]
        filtered_stop_points_naptan_id.set_index("atco_code", inplace=True)
        return filtered_stop_points_naptan_id

    def create_flexible_timing_link(self, flexible_journey_details):
        def get_stop_sequence(group, journey_pattern_id):
            group["order"] = range(len(group))
            group["journey_pattern_id"] = journey_pattern_id
            group["from_stop_atco"] = group["atco_code"].shift(0)
            group["to_stop_atco"] = group["atco_code"].shift(-1)
            return group.dropna(subset=["to_stop_atco"])

        if not flexible_journey_details.empty:
            flexible_timing_links = (
                flexible_journey_details.reset_index()
                .groupby("journey_pattern_id")
                .apply(lambda group: get_stop_sequence(group, group.name))
            )

            flexible_timing_links = flexible_timing_links[
                [
                    "file_id",
                    "order",
                    "from_stop_atco",
                    "to_stop_atco",
                    "journey_pattern_id",
                    "service_code",
                ]
            ].set_index(["file_id", "journey_pattern_id"])
            return flexible_timing_links
        return pd.DataFrame()<|MERGE_RESOLUTION|>--- conflicted
+++ resolved
@@ -31,6 +31,7 @@
     transform_geometry,
     transform_flexible_stop_sequence,
     transform_flexible_service_patterns,
+    transform_flexible_service_pattern_to_service_links,
 )
 from transit_odp.transmodel.models import StopPoint, FlexibleZone
 
@@ -52,29 +53,25 @@
         vehicle_journeys = self.extracted_data.vehicle_journeys.copy()
         serviced_organisations = self.extracted_data.serviced_organisations.copy()
         operating_profiles = self.extracted_data.operating_profiles.copy()
-<<<<<<< HEAD
         flexible_stop_points = self.extracted_data.flexible_stop_points.copy()
         flexible_journey_details = self.extracted_data.flexible_journey_details.copy()
-=======
         df_flexible_operation_periods = (
             self.extracted_data.flexible_operation_periods.copy()
         )
 
->>>>>>> 3e848d72
         # Match stop_points with DB
         stop_points = self.sync_stop_points(stop_points, provisional_stops)
         stop_points = sync_localities_and_adminareas(stop_points)
         # stop_points = self.sync_admin_areas(stop_points)
         most_common_localities = get_most_common_localities(stop_points)
 
-<<<<<<< HEAD
         flexible_stop_points = flexible_stop_points.merge(
             stop_points, left_index=True, right_index=True
         )
         stop_points = stop_points.loc[
             ~stop_points.index.isin(flexible_stop_points.index)
         ]
-=======
+
         # Create missing route information
         route_links = pd.DataFrame()
         if not timing_links.empty:
@@ -86,7 +83,6 @@
             and not timing_links.empty
         ):
             create_routes(journey_patterns, jp_to_jps, jp_sections, timing_links)
->>>>>>> 3e848d72
 
         df_merged_vehicle_journeys = pd.DataFrame()
         vehicle_journeys_with_timing_refs = pd.DataFrame()
@@ -196,16 +192,11 @@
                         flexible_timing_links
                     )
 
-                    flexible_service_pattern_to_service_links = (
-                        flexible_service_patterns.reset_index()[
-                            [
-                                "file_id",
-                                "service_pattern_id",
-                                "order",
-                                "from_stop_atco",
-                                "to_stop_atco",
-                            ]
-                        ].set_index(["file_id", "service_pattern_id", "order"])
+                    (
+                        flexible_service_pattern_to_service_links,
+                        drop_columns,
+                    ) = transform_flexible_service_pattern_to_service_links(
+                        flexible_service_patterns
                     )
 
                     flexible_service_pattern_stops = transform_service_pattern_stops(
@@ -215,6 +206,10 @@
 
                     flexible_service_patterns = transform_flexible_stop_sequence(
                         flexible_service_pattern_stops, flexible_service_patterns
+                    )
+
+                    flexible_service_pattern_to_service_links.drop(
+                        columns=drop_columns, axis=1, inplace=True
                     )
 
                     # merge the required dataframes for standard and flexible
