import numpy as np
import pandas as pd
from waffle import flag_is_active

from transit_odp.pipelines.pipelines.dataset_etl.utils.dataframes import (
    create_naptan_stoppoint_df,
    create_naptan_stoppoint_df_from_queryset,
)
from transit_odp.pipelines.pipelines.dataset_etl.utils.models import (
    ExtractedData,
    TransformedData,
)
from transit_odp.pipelines.pipelines.dataset_etl.utils.transform import (
    create_route_links,
    create_route_to_route_links,
    create_routes,
    get_most_common_localities,
    get_vehicle_journey_with_timing_refs,
    get_vehicle_journey_without_timing_refs,
    merge_journey_pattern_with_vj_for_departure_time,
    merge_vehicle_journeys_with_jp,
    merge_serviced_organisations_with_operating_profile,
    merge_lines_with_vehicle_journey,
    sync_localities_and_adminareas,
    transform_line_names,
    transform_service_links,
    transform_service_pattern_stops,
    transform_service_pattern_to_service_links,
    transform_service_patterns,
    transform_stop_sequence,
)
from transit_odp.timetables.utils import get_line_description_based_on_direction

from transit_odp.transmodel.models import StopPoint


class TransXChangeTransformer:
    def __init__(self, extracted_data: ExtractedData, stop_point_cache=None):
        self.extracted_data = extracted_data
        self.stop_point_cache = stop_point_cache
<<<<<<< HEAD
        self.is_timetable_visualiser_active = flag_is_active(
            "", "is_timetable_visualiser_active"
        )
=======
>>>>>>> 50f3acc9

    def transform(self) -> TransformedData:
        services = self.extracted_data.services.iloc[:]  # make transform immutable
        journey_patterns = self.extracted_data.journey_patterns.copy()
        jp_to_jps = self.extracted_data.jp_to_jps.copy()
        jp_sections = self.extracted_data.jp_sections.copy()
        timing_links = self.extracted_data.timing_links.copy()
        stop_points = self.extracted_data.stop_points.copy()
        provisional_stops = self.extracted_data.provisional_stops.copy()
        booking_arrangements = self.extracted_data.booking_arrangements.copy()
        vehicle_journeys = self.extracted_data.vehicle_journeys.copy()
        serviced_organisations = self.extracted_data.serviced_organisations.copy()
        operating_profiles = self.extracted_data.operating_profiles.copy()
        df_flexible_operation_periods = (
            self.extracted_data.flexible_operation_periods.copy()
        )
        lines = self.extracted_data.lines.copy()

        # Match stop_points with DB
        stop_points = self.sync_stop_points(stop_points, provisional_stops)
        stop_points = sync_localities_and_adminareas(stop_points)
        # stop_points = self.sync_admin_areas(stop_points)
        most_common_localities = get_most_common_localities(stop_points)

        # Create missing route information
        route_links = pd.DataFrame()
        if not timing_links.empty:
            route_links = create_route_links(timing_links, stop_points)

        if (
            not journey_patterns.empty
            and not jp_to_jps.empty
            and not timing_links.empty
        ):
            create_routes(journey_patterns, jp_to_jps, jp_sections, timing_links)

        df_merged_vehicle_journeys = pd.DataFrame()
        vehicle_journeys_with_timing_refs = pd.DataFrame()

        if not vehicle_journeys.empty and not journey_patterns.empty:
            vehicle_journeys_with_timing_refs = get_vehicle_journey_with_timing_refs(
                vehicle_journeys
            )
            vehicle_journeys = get_vehicle_journey_without_timing_refs(vehicle_journeys)

            df_merged_vehicle_journeys = merge_vehicle_journeys_with_jp(
                vehicle_journeys, journey_patterns
            )
            if self.is_timetable_visualiser_active:
                vehicle_journeys = merge_lines_with_vehicle_journey(
                    df_merged_vehicle_journeys.reset_index(), lines
                )

            journey_patterns = merge_journey_pattern_with_vj_for_departure_time(
                vehicle_journeys,
                journey_patterns,
                self.is_timetable_visualiser_active,
            )

        df_merged_serviced_organisations = pd.DataFrame()
        if not serviced_organisations.empty and not operating_profiles.empty:
            df_merged_serviced_organisations = (
                merge_serviced_organisations_with_operating_profile(
                    serviced_organisations, operating_profiles
                )
            )

        route_to_route_links = pd.DataFrame()
        if not journey_patterns.empty and not jp_to_jps.empty:
            route_to_route_links = create_route_to_route_links(
                journey_patterns,
                jp_to_jps,
                timing_links,
                vehicle_journeys_with_timing_refs,
            )
        line_names = transform_line_names(
            self.extracted_data.line_names
        )  # Transform route information into service patterns
        service_links = pd.DataFrame()
        if not route_links.empty:
            service_links = transform_service_links(route_links)

        service_patterns = pd.DataFrame()
        service_pattern_to_service_links = pd.DataFrame()
        service_pattern_stops = pd.DataFrame()
        if not journey_patterns.empty and not route_to_route_links.empty:
            if self.is_timetable_visualiser_active:
                drop_duplicates_columns_sp = ["service_code", "route_hash", "line_name"]
            else:
                drop_duplicates_columns_sp = ["service_code", "route_hash"]
            service_patterns = transform_service_patterns(
                journey_patterns, drop_duplicates_columns_sp
            )
            (
                service_pattern_to_service_links,
                drop_columns,
            ) = transform_service_pattern_to_service_links(  # noqa: E501
                service_patterns, route_to_route_links, route_links
            )
            # aggregate stop_sequence and geometry
            service_pattern_stops = transform_service_pattern_stops(
                service_pattern_to_service_links, stop_points
            )
            service_patterns = transform_stop_sequence(
                service_pattern_stops, service_patterns
            )
            if self.is_timetable_visualiser_active:
                service_patterns["description"] = service_patterns.apply(
                    get_line_description_based_on_direction, axis=1
                )
                service_patterns.drop(
                    columns=["inbound_description", "outbound_description"],
                    axis=1,
                    inplace=True,
                )
            service_pattern_to_service_links.drop(
                columns=drop_columns, axis=1, inplace=True
            )
            if drop_columns:
                service_patterns.drop(columns=["departure_time"], axis=1, inplace=True)

        stop_points.drop(columns=["common_name"], axis=1, inplace=True)

        return TransformedData(
            services=services,
            service_patterns=service_patterns,
            service_pattern_to_service_links=service_pattern_to_service_links,
            service_links=service_links,
            stop_points=stop_points,
            service_pattern_stops=service_pattern_stops,
            booking_arrangements=booking_arrangements,
            # carry forward metadata
            schema_version=self.extracted_data.schema_version,
            creation_datetime=self.extracted_data.creation_datetime,
            modification_datetime=self.extracted_data.modification_datetime,
            import_datetime=self.extracted_data.import_datetime,
            line_count=self.extracted_data.line_count,
            line_names=line_names,
            stop_count=len(stop_points),
            most_common_localities=most_common_localities,
            timing_point_count=self.extracted_data.timing_point_count,
            vehicle_journeys=df_merged_vehicle_journeys,
            serviced_organisations=df_merged_serviced_organisations,
            flexible_operation_periods=df_flexible_operation_periods,
            operating_profiles=self.extracted_data.operating_profiles,
        )

    def sync_stop_points(self, stop_points, provisional_stops):
        stop_point_cache = self.stop_point_cache
        # Sync with DB
        stop_point_refs = set(stop_points.index).union(set(provisional_stops.index))
        cached_stops = set(stop_point_cache.index)

        # Fetch stops not in cache
        fetch_stops = stop_point_refs - cached_stops

        if fetch_stops != set():
            qs = StopPoint.objects.filter(atco_code__in=fetch_stops)
            fetched = create_naptan_stoppoint_df_from_queryset(qs)
            fetched["common_name"] = None

            # Create missing stops
            # Note we do not create any real StopPoints, just a lookup of atco_code
            # to id (nullable)
            # However, we do create ServicePatternStop for every StopPoint referenced
            # in the file. This allows us to
            # create ServiceLinks and thus the complete ServicePattern even if
            # some stops do not exist in Naptan db
            missing_stops = fetch_stops - set(fetched.index)

            # Handle non NAPTAN stops
            # There is a possibility of finding easting, northing (locations) of non
            # NAPTAN stops in TXC file,
            # so we do create ServicePattern geometries for those stops as well
            missing = create_naptan_stoppoint_df(
                data=(
                    {
                        "atco_code": index,
                        "naptan_id": np.nan,
                        "geometry": provisional_stops.loc[index, "geometry"]
                        if index in provisional_stops.index.values
                        else None,
                        "locality_id": provisional_stops.loc[index, "locality"]
                        if index in provisional_stops.index
                        else "",
                    }
                    for index in missing_stops
                )
            )
            provisional_stops = provisional_stops.drop(columns=["geometry", "locality"])
            stop_points = pd.concat([stop_points, provisional_stops], axis=0)
            df_missing_stops_merged = pd.merge(
                missing,
                stop_points,
                left_index=True,
                right_index=True,
                how="left",
                suffixes=["", ""],
            )
            # update cache with fetched stops and missing stops
            stop_point_cache = pd.concat(
                [stop_point_cache, fetched, df_missing_stops_merged], sort=True
            )
        else:
            if "common_name" not in stop_point_cache.columns:
                stop_point_cache["common_name"] = ""
        # Return the subselection of stop points seen in the doc (useful when
        # processing large zip files)
        return stop_point_cache.reindex(sorted(stop_point_refs))<|MERGE_RESOLUTION|>--- conflicted
+++ resolved
@@ -38,12 +38,9 @@
     def __init__(self, extracted_data: ExtractedData, stop_point_cache=None):
         self.extracted_data = extracted_data
         self.stop_point_cache = stop_point_cache
-<<<<<<< HEAD
         self.is_timetable_visualiser_active = flag_is_active(
             "", "is_timetable_visualiser_active"
         )
-=======
->>>>>>> 50f3acc9
 
     def transform(self) -> TransformedData:
         services = self.extracted_data.services.iloc[:]  # make transform immutable
