import numpy as np
import pandas as pd
from waffle import flag_is_active

from transit_odp.pipelines.pipelines.dataset_etl.utils.dataframes import (
    create_naptan_stoppoint_df,
    create_naptan_stoppoint_df_from_queryset,
    create_naptan_flexible_zone_df_from_queryset,
)
from transit_odp.pipelines.pipelines.dataset_etl.utils.models import (
    ExtractedData,
    TransformedData,
)
from transit_odp.pipelines.pipelines.dataset_etl.utils.transform import (
    create_route_links,
    create_route_to_route_links,
    create_routes,
    filter_operating_profiles,
    get_most_common_localities,
    get_vehicle_journey_with_timing_refs,
    get_vehicle_journey_without_timing_refs,
    merge_flexible_jp_with_vehicle_journey,
    merge_journey_pattern_with_vj_for_departure_time,
    merge_vehicle_journeys_with_jp,
    merge_serviced_organisations_with_operating_profile,
    merge_lines_with_vehicle_journey,
    sync_localities_and_adminareas,
    transform_line_names,
    transform_service_links,
    transform_service_pattern_stops,
    transform_service_pattern_to_service_links,
    transform_service_patterns,
    transform_stop_sequence,
    transform_geometry,
    transform_flexible_stop_sequence,
    transform_flexible_service_patterns,
    transform_flexible_service_pattern_to_service_links,
    create_flexible_routes,
    merge_flexible_jd_with_jp,
)
from transit_odp.naptan.models import StopPoint, FlexibleZone
from transit_odp.timetables.utils import get_line_description_based_on_direction


class TransXChangeTransformer:
    def __init__(self, extracted_data: ExtractedData, stop_point_cache=None):
        self.extracted_data = extracted_data
        self.stop_point_cache = stop_point_cache

    def transform(self) -> TransformedData:
        """Transform various dataframes created during the extraction stage, so that these records can be loaded into expected tables in the loader stage"""
        services = self.extracted_data.services.iloc[:]  # make transform immutable
        journey_patterns = self.extracted_data.journey_patterns.copy()
        flexible_journey_patterns = self.extracted_data.flexible_journey_patterns.copy()
        flexible_vehicle_journeys = self.extracted_data.flexible_vehicle_journeys.copy()
        jp_to_jps = self.extracted_data.jp_to_jps.copy()
        jp_sections = self.extracted_data.jp_sections.copy()
        timing_links = self.extracted_data.timing_links.copy()
        stop_points = self.extracted_data.stop_points.copy()
        provisional_stops = self.extracted_data.provisional_stops.copy()
        booking_arrangements = self.extracted_data.booking_arrangements.copy()
        vehicle_journeys = self.extracted_data.vehicle_journeys.copy()
        serviced_organisations = self.extracted_data.serviced_organisations.copy()
        operating_profiles = self.extracted_data.operating_profiles.copy()
        flexible_stop_points = self.extracted_data.flexible_stop_points.copy()
        flexible_journey_details = self.extracted_data.flexible_journey_details.copy()
        df_flexible_operation_periods = (
            self.extracted_data.flexible_operation_periods.copy()
        )
        lines = self.extracted_data.lines.copy()
        is_timetable_visualiser_active = flag_is_active(
            "", "is_timetable_visualiser_active"
        )
        # Match stop_points with DB
        stop_points = self.sync_stop_points(stop_points, provisional_stops)
        stop_points = sync_localities_and_adminareas(stop_points)
        # stop_points = self.sync_admin_areas(stop_points)
        most_common_localities = get_most_common_localities(stop_points)

        flexible_stop_points = flexible_stop_points.merge(
            stop_points, left_index=True, right_index=True
        )
        stop_points = stop_points.loc[
            ~stop_points.index.isin(flexible_stop_points.index)
        ]

        # Create missing route information
        route_links = pd.DataFrame()
        if not timing_links.empty:
            route_links = create_route_links(timing_links, stop_points)

        if (
            not journey_patterns.empty
            and not jp_to_jps.empty
            and not timing_links.empty
        ):
            create_routes(journey_patterns, jp_to_jps, jp_sections, timing_links)

        df_merged_vehicle_journeys = pd.DataFrame()
        vehicle_journeys_with_timing_refs = pd.DataFrame()
<<<<<<< HEAD
=======

        operating_profiles = filter_operating_profiles(operating_profiles, services)

>>>>>>> f39cd8fc
        if not vehicle_journeys.empty and not journey_patterns.empty:
            vehicle_journeys_with_timing_refs = get_vehicle_journey_with_timing_refs(
                vehicle_journeys
            )
            vehicle_journeys = get_vehicle_journey_without_timing_refs(vehicle_journeys)

            df_merged_vehicle_journeys = merge_vehicle_journeys_with_jp(
                vehicle_journeys, journey_patterns
            )
            if is_timetable_visualiser_active:
                vehicle_journeys = merge_lines_with_vehicle_journey(
                    df_merged_vehicle_journeys.reset_index(), lines
                )

            journey_patterns = merge_journey_pattern_with_vj_for_departure_time(
                vehicle_journeys,
                journey_patterns,
                is_timetable_visualiser_active,
            )

        df_merged_serviced_organisations = pd.DataFrame()
        if not serviced_organisations.empty and not operating_profiles.empty:
            df_merged_serviced_organisations = (
                merge_serviced_organisations_with_operating_profile(
                    serviced_organisations, operating_profiles
                )
            )

        route_to_route_links = pd.DataFrame()
        if not journey_patterns.empty and not jp_to_jps.empty:
            route_to_route_links = create_route_to_route_links(
                journey_patterns,
                jp_to_jps,
                timing_links,
                vehicle_journeys_with_timing_refs,
            )
        line_names = transform_line_names(
            self.extracted_data.line_names
        )  # Transform route information into service patterns
        service_links = pd.DataFrame()
        if not route_links.empty:
            service_links = transform_service_links(route_links)

        service_patterns = pd.DataFrame()
        service_pattern_to_service_links = pd.DataFrame()
        service_pattern_stops = pd.DataFrame()
        if not journey_patterns.empty and not route_to_route_links.empty:
            if is_timetable_visualiser_active:
                drop_duplicates_columns_sp = ["service_code", "route_hash", "line_name"]
            else:
                drop_duplicates_columns_sp = ["service_code", "route_hash"]
            service_patterns = transform_service_patterns(
                journey_patterns, drop_duplicates_columns_sp
            )
            (
                service_pattern_to_service_links,
                drop_columns,
            ) = transform_service_pattern_to_service_links(  # noqa: E501
                service_patterns, route_to_route_links, route_links
            )
            service_patterns = service_patterns.drop_duplicates(
                drop_duplicates_columns_sp
            )
            service_patterns.drop(
                ["route_hash", "journey_pattern_id"], axis=1, inplace=True
            )
            # aggregate stop_sequence and geometry
            service_pattern_stops = transform_service_pattern_stops(
                service_pattern_to_service_links, stop_points
            )

            service_patterns = transform_stop_sequence(
                service_pattern_stops, service_patterns
            )
            if is_timetable_visualiser_active:
                service_patterns["description"] = service_patterns.apply(
                    get_line_description_based_on_direction, axis=1
                )
                service_patterns.drop(
                    columns=["inbound_description", "outbound_description"],
                    axis=1,
                    inplace=True,
                )
            service_pattern_to_service_links.drop(
                columns=drop_columns, axis=1, inplace=True
            )
            if drop_columns:
                service_patterns.drop(columns=["departure_time"], axis=1, inplace=True)

        stop_points.drop(columns=["common_name"], axis=1, inplace=True)

        ### logic for flexible stop points transformation
        if not flexible_stop_points.empty:
            # sync flexible stops with flexible zone
            flexible_zone = self.sync_flexible_zone(flexible_stop_points)

            # merge the flexible stop points and flexible zone to get the required geometry
            flexible_stop_points_with_geometry = (
                (
                    flexible_stop_points.merge(
                        flexible_zone,
                        how="left",
                        left_on="atco_code",
                        right_on="atco_code",
                    )
                )
                if not flexible_zone.empty
                else flexible_stop_points
            )
            # get the required geometry for flexible stops
            flexible_stop_points_with_geometry = transform_geometry(
                flexible_stop_points_with_geometry
            )
            if not flexible_journey_patterns.empty:
                # create unique route hash for flexible jp
                flexible_journey_patterns = create_flexible_routes(
                    flexible_journey_patterns
                )

                df_merged_flexible_vehicle_journeys = pd.DataFrame()
                if not flexible_vehicle_journeys.empty:
                    flexible_vehicle_journeys.drop(
                        columns=["service_code"], axis=1, inplace=True
                    )
                    flexible_vehicle_journeys.reset_index().set_index(
                        ["file_id", "journey_pattern_ref"], inplace=True
                    )
                    df_merged_flexible_vehicle_journeys = (
                        merge_vehicle_journeys_with_jp(
                            flexible_vehicle_journeys, flexible_journey_patterns
                        )
                    )

                    df_merged_flexible_journey_patterns = (
                        merge_flexible_jp_with_vehicle_journey(
                            flexible_vehicle_journeys, flexible_journey_patterns
                        )
                    )
                else:
                    df_merged_flexible_journey_patterns = (
                        flexible_journey_patterns.reset_index()
                    )
                    df_merged_flexible_journey_patterns["vehicle_journey_code"] = ""

                if not flexible_journey_details.empty:
                    flexible_journey_details = merge_flexible_jd_with_jp(
                        flexible_journey_details, df_merged_flexible_journey_patterns
                    )
                    # create flexible timing link
                    flexible_timing_links = self.create_flexible_timing_link(
                        flexible_journey_details
                    )

                    # create flexible service link
                    if not flexible_timing_links.empty:
                        flexible_service_links = transform_service_links(
                            flexible_timing_links
                        )

                        flexible_service_patterns = pd.DataFrame()
                        flexible_service_pattern_stops = pd.DataFrame()
                        # create flexible service_patterns and service_patterns_stops/
                        flexible_service_patterns = transform_flexible_service_patterns(
                            flexible_timing_links
                        )
                        (
                            flexible_service_pattern_to_service_links,
                            drop_columns,
                        ) = transform_flexible_service_pattern_to_service_links(
                            flexible_service_patterns
                        )
                        flexible_service_pattern_stops = (
                            transform_service_pattern_stops(
                                flexible_service_pattern_to_service_links,
                                flexible_stop_points_with_geometry,
                            )
                        )

                        flexible_service_patterns = transform_flexible_stop_sequence(
                            flexible_service_pattern_stops, flexible_service_patterns
                        )

                        flexible_service_pattern_to_service_links.drop(
                            columns=drop_columns, axis=1, inplace=True
                        )

                        # merge the required dataframes for standard and flexible
                        service_links = pd.concat(
                            [service_links, flexible_service_links]
                        )
                        service_pattern_to_service_links = pd.concat(
                            [
                                service_pattern_to_service_links,
                                flexible_service_pattern_to_service_links,
                            ]
                        )
                        service_patterns = pd.concat(
                            [service_patterns, flexible_service_patterns]
                        )
                        service_pattern_stops = pd.concat(
                            [
                                service_pattern_stops,
                                flexible_service_pattern_stops,
                            ]
                        )
                        service_pattern_stops.dropna(
                            subset=["stop_atco", "geometry"], inplace=True
                        )

                        df_merged_vehicle_journeys = pd.concat(
                            [
                                df_merged_flexible_vehicle_journeys,
                                df_merged_vehicle_journeys,
                            ]
                        )
        return TransformedData(
            services=services,
            service_patterns=service_patterns,
            service_pattern_to_service_links=service_pattern_to_service_links,
            service_links=service_links,
            stop_points=stop_points,
            service_pattern_stops=service_pattern_stops,
            booking_arrangements=booking_arrangements,
            # carry forward metadata
            schema_version=self.extracted_data.schema_version,
            creation_datetime=self.extracted_data.creation_datetime,
            modification_datetime=self.extracted_data.modification_datetime,
            import_datetime=self.extracted_data.import_datetime,
            line_count=self.extracted_data.line_count,
            line_names=line_names,
            stop_count=len(stop_points),
            most_common_localities=most_common_localities,
            timing_point_count=self.extracted_data.timing_point_count,
            vehicle_journeys=df_merged_vehicle_journeys,
            serviced_organisations=df_merged_serviced_organisations,
            flexible_operation_periods=df_flexible_operation_periods,
            operating_profiles=operating_profiles,
        )

    def sync_stop_points(self, stop_points, provisional_stops):
        stop_point_cache = self.stop_point_cache
        # Sync with DB
        stop_point_refs = set(stop_points.index).union(set(provisional_stops.index))
        cached_stops = set(stop_point_cache.index)

        # Fetch stops not in cache
        fetch_stops = stop_point_refs - cached_stops

        if fetch_stops != set():
            qs = StopPoint.objects.filter(atco_code__in=fetch_stops)
            fetched = create_naptan_stoppoint_df_from_queryset(qs)
            fetched["common_name"] = None

            # Create missing stops
            # Note we do not create any real StopPoints, just a lookup of atco_code
            # to id (nullable)
            # However, we do create ServicePatternStop for every StopPoint referenced
            # in the file. This allows us to
            # create ServiceLinks and thus the complete ServicePattern even if
            # some stops do not exist in Naptan db
            missing_stops = fetch_stops - set(fetched.index)

            # Handle non NAPTAN stops
            # There is a possibility of finding easting, northing (locations) of non
            # NAPTAN stops in TXC file,
            # so we do create ServicePattern geometries for those stops as well
            missing = create_naptan_stoppoint_df(
                data=(
                    {
                        "atco_code": index,
                        "naptan_id": np.nan,
                        "geometry": provisional_stops.loc[index, "geometry"]
                        if index in provisional_stops.index.values
                        else None,
                        "locality_id": provisional_stops.loc[index, "locality"]
                        if index in provisional_stops.index
                        else "",
                    }
                    for index in missing_stops
                )
            )
            provisional_stops = provisional_stops.drop(columns=["geometry", "locality"])
            stop_points = pd.concat([stop_points, provisional_stops], axis=0)
            df_missing_stops_merged = pd.merge(
                missing,
                stop_points,
                left_index=True,
                right_index=True,
                how="left",
                suffixes=["", ""],
            )
            # update cache with fetched stops and missing stops
            stop_point_cache = pd.concat(
                [stop_point_cache, fetched, df_missing_stops_merged], sort=True
            )
        else:
            if "common_name" not in stop_point_cache.columns:
                stop_point_cache["common_name"] = ""
        # Return the subselection of stop points seen in the doc (useful when
        # processing large zip files)
        return stop_point_cache.reindex(sorted(stop_point_refs))

    def sync_flexible_zone(self, flexible_stop_points):
        """
        This function performs below operations
        1. extract the flexible zone for stops with bus_stop_type = 'flexible'
        2. merge the provisional flexible stops with the extracted flexbile zone dataset
        """
        # get provisional flexible stop points with naptan_stoppoint_id nan
        provisional_flexible_stops = flexible_stop_points[
            flexible_stop_points["naptan_id"].isna()
        ].reset_index()

        if not provisional_flexible_stops.empty:
            provisional_flexible_stops[
                "flexible_location"
            ] = provisional_flexible_stops["geometry"].apply(
                lambda row: [row] if not isinstance(row, list) else row
            )

        filtered_stop_points = flexible_stop_points[
            (flexible_stop_points["bus_stop_type"] == "flexible")
            & (~flexible_stop_points["naptan_id"].isna())
        ]

        filtered_stop_points_naptan_id_list = filtered_stop_points["naptan_id"].tolist()
        flexiblezone_qs = FlexibleZone.objects.filter(
            naptan_stoppoint_id__in=filtered_stop_points_naptan_id_list
        )
        flexible_zone_df = create_naptan_flexible_zone_df_from_queryset(flexiblezone_qs)

        filtered_stop_points_naptan_id = pd.DataFrame()
        if not flexible_zone_df.empty:
            filtered_stop_points_naptan_id = filtered_stop_points.reset_index().merge(
                flexible_zone_df.reset_index(),
                how="left",
                left_on="naptan_id",
                right_on="naptan_id",
            )
            filtered_stop_points_naptan_id = filtered_stop_points_naptan_id[
                ["atco_code", "flexible_location"]
            ]

        # concatenate provisional flexible stops and flexible naptan stops
        filtered_stop_points_naptan_id = pd.concat(
            [filtered_stop_points_naptan_id, provisional_flexible_stops]
        )
        if not filtered_stop_points_naptan_id.empty:
            filtered_stop_points_naptan_id = filtered_stop_points_naptan_id[
                ["atco_code", "flexible_location"]
            ]
            filtered_stop_points_naptan_id.set_index("atco_code", inplace=True)
        return filtered_stop_points_naptan_id

    def create_flexible_timing_link(self, flexible_journey_details):
        """
        This function transform the flexible journery details to get the sequence of stops
        """

        def get_stop_sequence(group, journey_pattern_id, vehicle_journey_code):
            group["order"] = range(len(group))
            group["journey_pattern_id"] = journey_pattern_id
            group["vehicle_journey_code"] = vehicle_journey_code
            group["from_stop_atco"] = group["atco_code"].shift(0)
            group["to_stop_atco"] = group["atco_code"].shift(-1)
            return group.dropna(subset=["to_stop_atco"])

        if not flexible_journey_details.empty:
            flexible_timing_links = (
                flexible_journey_details.reset_index()
                .groupby(["journey_pattern_id", "vehicle_journey_code"])
                .apply(
                    lambda group: get_stop_sequence(group, group.name[0], group.name[1])
                )
            )
            flexible_timing_links = flexible_timing_links[
                [
                    "file_id",
                    "order",
                    "from_stop_atco",
                    "to_stop_atco",
                    "journey_pattern_id",
                    "service_code",
                    "route_hash",
                    "vehicle_journey_code",
                ]
            ].set_index(["file_id", "journey_pattern_id"])
            return flexible_timing_links
        return pd.DataFrame()<|MERGE_RESOLUTION|>--- conflicted
+++ resolved
@@ -98,12 +98,9 @@
 
         df_merged_vehicle_journeys = pd.DataFrame()
         vehicle_journeys_with_timing_refs = pd.DataFrame()
-<<<<<<< HEAD
-=======
 
         operating_profiles = filter_operating_profiles(operating_profiles, services)
 
->>>>>>> f39cd8fc
         if not vehicle_journeys.empty and not journey_patterns.empty:
             vehicle_journeys_with_timing_refs = get_vehicle_journey_with_timing_refs(
                 vehicle_journeys
