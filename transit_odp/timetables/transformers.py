--- conflicted
+++ resolved
@@ -132,11 +132,8 @@
             timing_point_count=self.extracted_data.timing_point_count,
             vehicle_journeys=df_merged_vehicle_journeys,
             serviced_organisations=df_merged_serviced_organisations,
-<<<<<<< HEAD
             flexible_operation_periods=df_flexible_operation_periods,
-=======
             operating_profiles=self.extracted_data.operating_profiles,
->>>>>>> 3ee198c2
         )
 
     def sync_stop_points(self, stop_points, provisional_stops):
