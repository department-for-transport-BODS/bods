--- conflicted
+++ resolved
@@ -1,10 +1,6 @@
 import numpy as np
 import pandas as pd
-<<<<<<< HEAD
-import uuid
-=======
 from waffle import flag_is_active
->>>>>>> 0344ac68
 
 from transit_odp.pipelines.pipelines.dataset_etl.utils.dataframes import (
     create_naptan_stoppoint_df,
@@ -40,13 +36,8 @@
     create_flexible_routes,
     merge_flexible_jd_with_jp,
 )
-<<<<<<< HEAD
 from transit_odp.naptan.models import StopPoint, FlexibleZone
-=======
 from transit_odp.timetables.utils import get_line_description_based_on_direction
-
-from transit_odp.transmodel.models import StopPoint
->>>>>>> 0344ac68
 
 
 class TransXChangeTransformer:
