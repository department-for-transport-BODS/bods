import numpy as np
import pandas as pd
from waffle import flag_is_active

from transit_odp.pipelines.pipelines.dataset_etl.utils.dataframes import (
    create_naptan_stoppoint_df,
    create_naptan_stoppoint_df_from_queryset,
)
from transit_odp.pipelines.pipelines.dataset_etl.utils.models import (
    ExtractedData,
    TransformedData,
)
from transit_odp.pipelines.pipelines.dataset_etl.utils.transform import (
    create_route_links,
    create_route_to_route_links,
    create_routes,
    get_most_common_localities,
    get_vehicle_journey_with_timing_refs,
    get_vehicle_journey_without_timing_refs,
    merge_journey_pattern_with_vj_for_departure_time,
    merge_journey_pattern_with_vj_for_lines,
    merge_vehicle_journeys_with_jp,
    merge_serviced_organisations_with_operating_profile,
    merge_lines_with_vehicle_journey,
    sync_localities_and_adminareas,
    transform_line_names,
    transform_service_links,
    transform_service_pattern_stops,
    transform_service_pattern_to_service_links,
    transform_service_patterns,
    transform_stop_sequence,
)
from transit_odp.timetables.utils import get_line_description_based_on_direction

from transit_odp.transmodel.models import StopPoint


class TransXChangeTransformer:
    def __init__(self, extracted_data: ExtractedData, stop_point_cache=None):
        self.extracted_data = extracted_data
        self.stop_point_cache = stop_point_cache

    def transform(self) -> TransformedData:
        is_timetable_visualiser_active = flag_is_active(
            "", "is_timetable_visualiser_active"
        )
        services = self.extracted_data.services.iloc[:]  # make transform immutable
        journey_patterns = self.extracted_data.journey_patterns.copy()
        jp_to_jps = self.extracted_data.jp_to_jps.copy()
        jp_sections = self.extracted_data.jp_sections.copy()
        timing_links = self.extracted_data.timing_links.copy()
        stop_points = self.extracted_data.stop_points.copy()
        provisional_stops = self.extracted_data.provisional_stops.copy()
        booking_arrangements = self.extracted_data.booking_arrangements.copy()
        vehicle_journeys = self.extracted_data.vehicle_journeys.copy()
        serviced_organisations = self.extracted_data.serviced_organisations.copy()
        operating_profiles = self.extracted_data.operating_profiles.copy()
        df_flexible_operation_periods = (
            self.extracted_data.flexible_operation_periods.copy()
        )
        lines = self.extracted_data.lines.copy()

        # Match stop_points with DB
        stop_points = self.sync_stop_points(stop_points, provisional_stops)
        stop_points = sync_localities_and_adminareas(stop_points)
        # stop_points = self.sync_admin_areas(stop_points)
        most_common_localities = get_most_common_localities(stop_points)

        df_merged_vehicle_journeys = pd.DataFrame()
        vehicle_journeys_with_timing_refs = pd.DataFrame()
        if not vehicle_journeys.empty and not journey_patterns.empty:
<<<<<<< HEAD
            pd.set_option('display.max_rows', None)
            pd.set_option('display.max_columns', None)
            vehicle_journeys_with_timing_refs = get_vehicle_journey_with_timing_refs(
                vehicle_journeys
            )

=======
            vehicle_journeys_with_timing_refs = get_vehicle_journey_with_timing_refs(
                vehicle_journeys
            )
>>>>>>> 4f951b35
            vehicle_journeys = get_vehicle_journey_without_timing_refs(vehicle_journeys)

            df_merged_vehicle_journeys = merge_vehicle_journeys_with_jp(
                vehicle_journeys, journey_patterns
            )
            if is_timetable_visualiser_active:
                df_merged_vehicle_journeys_with_lines = merge_lines_with_vehicle_journey(df_merged_vehicle_journeys.reset_index(), lines)

                journey_patterns = merge_journey_pattern_with_vj_for_departure_time(
                    df_merged_vehicle_journeys_with_lines.reset_index(), journey_patterns, is_timetable_visualiser_active
                )
            else:
                journey_patterns = merge_journey_pattern_with_vj_for_departure_time(
                    vehicle_journeys.reset_index(), journey_patterns
                )

        df_merged_serviced_organisations = pd.DataFrame()
        if not serviced_organisations.empty and not operating_profiles.empty:
            df_merged_serviced_organisations = (
                merge_serviced_organisations_with_operating_profile(
                    serviced_organisations, operating_profiles
                )
            )

        # Create missing route information
        route_links = pd.DataFrame()
        if not timing_links.empty:
            route_links = create_route_links(timing_links, stop_points)
        
        if (
            not journey_patterns.empty
            and not jp_to_jps.empty
            and not timing_links.empty
        ):
            create_routes(journey_patterns, jp_to_jps, jp_sections, timing_links)
        
        # print("journey_patterns222222", journey_patterns)

        route_to_route_links = pd.DataFrame()
        if not journey_patterns.empty and not jp_to_jps.empty:
            route_to_route_links = create_route_to_route_links(
                journey_patterns,
                jp_to_jps,
                timing_links,
                vehicle_journeys_with_timing_refs,
            )
        line_names = transform_line_names(self.extracted_data.line_names)

        # print("journey_patterns33333", journey_patterns)

        # Transform route information into service patterns
        service_links = pd.DataFrame()
        if not route_links.empty:
            service_links = transform_service_links(route_links)
        
        service_patterns = pd.DataFrame()
        service_pattern_to_service_links = pd.DataFrame()
        service_pattern_stops = pd.DataFrame()
        if not journey_patterns.empty and not route_to_route_links.empty:
            service_patterns = transform_service_patterns(journey_patterns)
            (
                service_pattern_to_service_links,
                drop_columns,
            ) = transform_service_pattern_to_service_links(  # noqa: E501
                service_patterns, route_to_route_links, route_links
            )
            # aggregate stop_sequence and geometry
            service_pattern_stops = transform_service_pattern_stops(
                service_pattern_to_service_links, stop_points
            )
            service_patterns = transform_stop_sequence(
                service_pattern_stops, service_patterns
            )
            if is_timetable_visualiser_active:
                service_patterns["description"] = service_patterns.apply(get_line_description_based_on_direction, axis=1)
                service_patterns.drop(columns=['inbound_description', 'outbound_description'], axis=1, inplace=True)
            service_pattern_to_service_links.drop(
                columns=drop_columns, axis=1, inplace=True
            )
            if drop_columns:
                service_patterns.drop(columns=["departure_time"], axis=1, inplace=True)

        stop_points.drop(columns=["common_name"], axis=1, inplace=True)

        return TransformedData(
            services=services,
            service_patterns=service_patterns,
            service_pattern_to_service_links=service_pattern_to_service_links,
            service_links=service_links,
            stop_points=stop_points,
            service_pattern_stops=service_pattern_stops,
            booking_arrangements=booking_arrangements,
            # carry forward metadata
            schema_version=self.extracted_data.schema_version,
            creation_datetime=self.extracted_data.creation_datetime,
            modification_datetime=self.extracted_data.modification_datetime,
            import_datetime=self.extracted_data.import_datetime,
            line_count=self.extracted_data.line_count,
            line_names=line_names,
            stop_count=len(stop_points),
            most_common_localities=most_common_localities,
            timing_point_count=self.extracted_data.timing_point_count,
            vehicle_journeys=df_merged_vehicle_journeys,
            serviced_organisations=df_merged_serviced_organisations,
            flexible_operation_periods=df_flexible_operation_periods,
            operating_profiles=self.extracted_data.operating_profiles,
        )

    def sync_stop_points(self, stop_points, provisional_stops):
        stop_point_cache = self.stop_point_cache
        # Sync with DB
        stop_point_refs = set(stop_points.index).union(set(provisional_stops.index))
        cached_stops = set(stop_point_cache.index)

        # Fetch stops not in cache
        fetch_stops = stop_point_refs - cached_stops

        if fetch_stops != set():
            qs = StopPoint.objects.filter(atco_code__in=fetch_stops)
            fetched = create_naptan_stoppoint_df_from_queryset(qs)
            fetched["common_name"] = None

            # Create missing stops
            # Note we do not create any real StopPoints, just a lookup of atco_code
            # to id (nullable)
            # However, we do create ServicePatternStop for every StopPoint referenced
            # in the file. This allows us to
            # create ServiceLinks and thus the complete ServicePattern even if
            # some stops do not exist in Naptan db
            missing_stops = fetch_stops - set(fetched.index)

            # Handle non NAPTAN stops
            # There is a possibility of finding easting, northing (locations) of non
            # NAPTAN stops in TXC file,
            # so we do create ServicePattern geometries for those stops as well
            missing = create_naptan_stoppoint_df(
                data=(
                    {
                        "atco_code": index,
                        "naptan_id": np.nan,
                        "geometry": provisional_stops.loc[index, "geometry"]
                        if index in provisional_stops.index.values
                        else None,
                        "locality_id": provisional_stops.loc[index, "locality"]
                        if index in provisional_stops.index
                        else "",
                    }
                    for index in missing_stops
                )
            )
            provisional_stops = provisional_stops.drop(columns=["geometry", "locality"])
            stop_points = pd.concat([stop_points, provisional_stops], axis=0)
            df_missing_stops_merged = pd.merge(
                missing,
                stop_points,
                left_index=True,
                right_index=True,
                how="left",
                suffixes=["", ""],
            )
            # update cache with fetched stops and missing stops
            stop_point_cache = pd.concat(
                [stop_point_cache, fetched, df_missing_stops_merged], sort=True
            )
        # Return the subselection of stop points seen in the doc (useful when
        # processing large zip files)
        return stop_point_cache.reindex(sorted(stop_point_refs))<|MERGE_RESOLUTION|>--- conflicted
+++ resolved
@@ -69,18 +69,9 @@
         df_merged_vehicle_journeys = pd.DataFrame()
         vehicle_journeys_with_timing_refs = pd.DataFrame()
         if not vehicle_journeys.empty and not journey_patterns.empty:
-<<<<<<< HEAD
-            pd.set_option('display.max_rows', None)
-            pd.set_option('display.max_columns', None)
             vehicle_journeys_with_timing_refs = get_vehicle_journey_with_timing_refs(
                 vehicle_journeys
             )
-
-=======
-            vehicle_journeys_with_timing_refs = get_vehicle_journey_with_timing_refs(
-                vehicle_journeys
-            )
->>>>>>> 4f951b35
             vehicle_journeys = get_vehicle_journey_without_timing_refs(vehicle_journeys)
 
             df_merged_vehicle_journeys = merge_vehicle_journeys_with_jp(
