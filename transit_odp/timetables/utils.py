import logging
import csv
from io import StringIO
import pandas as pd
import numpy as np
from transit_odp.pipelines.constants import SchemaCategory
from transit_odp.pipelines.models import SchemaDefinition
from transit_odp.pipelines.pipelines.xml_schema import SchemaLoader
from transit_odp.timetables.constants import TXC_XSD_PATH
from django.conf import settings

import requests
from requests import RequestException

from enum import Enum
from pydantic import BaseModel, ValidationError, Field
from typing import List, Optional
from datetime import datetime, timedelta

from transit_odp.common.utils.s3_bucket_connection import get_s3_bucket_storage

from transit_odp.transmodel.models import BankHolidays
from typing import Tuple, Set
from datetime import time

logger = logging.getLogger(__name__)


def get_transxchange_schema():
    definition = SchemaDefinition.objects.get(category=SchemaCategory.TXC)
    schema_loader = SchemaLoader(definition, TXC_XSD_PATH)
    return schema_loader.schema


def read_delete_datasets_file_from_s3():
    try:
        storage = get_s3_bucket_storage()
        file_name = "delete_datasets.csv"

        if not storage.exists(file_name):
            logger.warning(f"{file_name} does not exist in the S3 bucket.")
            return []

        file = storage._open(file_name)
        content = file.read().decode()
        file.close()

        # Remove BOM character if present
        if content.startswith("\ufeff"):
            content = content.lstrip("\ufeff")

        csv_file = StringIO(content)
        reader = csv.DictReader(csv_file)
        dataset_ids = [
            int(row["Dataset ID"]) for row in reader if row["Dataset ID"].strip()
        ]

        if dataset_ids:
            logger.info(
                f"Successfully read {len(dataset_ids)} dataset IDs from {file_name} in S3."
            )
        else:
            logger.warning(
                f"{file_name} in S3 is empty or does not contain valid dataset IDs."
            )

        return dataset_ids
    except Exception as e:
        logger.error(f"Error reading {file_name} from S3: {str(e)}")
        raise


class HolidaysNonSubstituteEnum(Enum):
    NewYearsDay = "New Year's Day"
    ChristmasDay = "Christmas Day"
    BoxingDay = "Boxing Day"
    GoodFriday = "Good Friday"
    EasterMonday = "Easter Monday"
    MayDay = "Early May bank holiday"
    SpringBank = "Spring bank holiday"
    LateSummerBankHolidayNotScotland = "Summer bank holiday"
    Jan2ndScotland = "2nd January"
    StAndrewsDay = "St Andrew's Day"
    AugustBankHolidayScotland = "Summer bank holiday"


class HolidaysSubstituteEnum(Enum):
    NewYearsDayHoliday = "New Year's Day"
    ChristmasDayHoliday = "Christmas Day"
    BoxingDayHoliday = "Boxing Day"
    Jan2ndScotlandHoliday = "2nd January"
    StAndrewsDayHoliday = "St Andrew's Day"


class Event(BaseModel):
    title: str
    date: str
    notes: Optional[str] = ""
    bunting: bool


class Division(BaseModel):
    division: str
    events: List[Event]


class APIBankHolidays(BaseModel):
    england_and_wales: Division = Field(alias="england-and-wales")
    scotland: Division


def get_json_data(url):
    try:
        response = requests.get(url)
        response.raise_for_status()  # Raise an HTTPError for bad responses
        json_response = response.json()
        return json_response
    except RequestException as e:
        logger.error(f"Error obtaining json data from the endpoint {url}: {str(e)}")
        raise


def get_holiday_substitute(holiday, is_substitute):
    try:
        if is_substitute:
            day_enum = HolidaysSubstituteEnum(holiday.replace("’", "'"))
        else:
            day_enum = HolidaysNonSubstituteEnum(holiday.replace("’", "'"))

        return day_enum.name
    except ValueError as e:
        logger.error(
            f"Error obtaining bank holiday element for holiday - {holiday}: {str(e)}"
        )
        raise


def is_christmas_or_new_year(date):
    return (date.month == 12 and date.day == 25) or (date.month == 1 and date.day == 1)


def is_eve(date, month, day):
    return date.month == month and date.day == day


def get_holiday_obj(division, date, holiday):
    try:
        txc_element = ""

        if is_eve(date, 12, 31):
            txc_element = "NewYearsEve"
        elif is_eve(date, 12, 24):
            txc_element = "ChristmasEve"
        else:
            txc_element = get_holiday_substitute(
                holiday["title"], bool(holiday["notes"])
            )

        return {
            "txc_element": txc_element,
            "title": holiday["title"],
            "date": date,
            "notes": holiday["notes"],
            "division": division,
        }
    except Exception as e:
        logger.error(f"Exception while returning the holiday object - {str(e)}")
        return None


def get_bank_holiday_obj(division: str, holiday: dict):
    date = datetime.strptime(holiday["date"], "%Y-%m-%d").date()
    is_holiday_eve = is_christmas_or_new_year(date)
    obj_holiday = []

    db_holiday = get_holiday_obj(division, date, holiday)
    if db_holiday:
        obj_holiday.append(db_holiday)
    if is_holiday_eve:
        db_holiday = get_holiday_obj(division, date - timedelta(days=1), holiday)
        if db_holiday:
            obj_holiday.append(db_holiday)

    return obj_holiday


def get_bank_holidays():
    try:
        json_bank_holidays = get_json_data(settings.BANK_HOLIDAY_API_URL)

        df_bank_holidays = []
        parsed_response = APIBankHolidays.model_validate(json_bank_holidays)
        for division_name, division_data in parsed_response.model_dump().items():
            division_name = division_data["division"]
            for event in division_data["events"]:
                df_bank_holidays.extend(get_bank_holiday_obj(division_name, event))

        return df_bank_holidays
    except ValidationError as e:
        for error in e.errors():
            logger.error(f"Bank holiday validation error - {error}")
        raise
    except Exception as e:
        logger.error(f"Exception while obtaining bank holidays from the api: {str(e)}")
        raise


def get_holidays_records_to_insert(records):
    for record in records:
        if record is not None:
            yield BankHolidays(
                txc_element=record["txc_element"],
                title=record["title"],
                date=record["date"],
                notes=record["notes"],
                division=record["division"],
            )


def filter_rows_by_journeys(row, journey_mapping):
    date_obj = row["exceptions_date"]
    if date_obj:
        day_of_week = date_obj.strftime("%A")
        if row["exceptions_operational"] == True:
            return day_of_week not in journey_mapping[row["vehicle_journey_code"]]
        return day_of_week in journey_mapping[row["vehicle_journey_code"]]
    else:
        return False


def get_line_description_based_on_direction(row: pd.Series) -> str:
    direction_mapping = {
        "inbound": row["inbound_description"],
        "outbound": row["outbound_description"],
        "clockwise": row["outbound_description"],
        "antiClockwise": row["inbound_description"],
    }
    return direction_mapping.get(row["direction"], "")


def get_vehicle_journey_codes_sorted(
    df_vehicle_journey_operating: pd.DataFrame,
) -> List:
    """
    Get the vehicle journey codes sorted based on the departure time
    """
    df_vehicle_journey_sorted = df_vehicle_journey_operating.sort_values(
<<<<<<< HEAD
        by=["departure_day_shift", "departure_time"], ascending=[True, True]
=======
        by=["departure_day_shift", "start_time"]
>>>>>>> 502d55d8
    )
    df_vehicle_journey_sorted["vehicle_journey_code"] = df_vehicle_journey_sorted[
        "vehicle_journey_code"
    ].astype(str)
    return df_vehicle_journey_sorted["vehicle_journey_code"].unique().tolist()


def round_time(t):
    dt = datetime.combine(datetime.today(), t)  # Convert time to datetime
    if dt.second >= 30:
        dt += timedelta(minutes=1)
    return dt.time().replace(second=0)  # Convert back to time


def get_df_timetable_visualiser(
    df_vehicle_journey_operating: pd.DataFrame,
) -> pd.DataFrame:
    """
    Get the dataframe containing the list of stops and the timetable details
    with journey code as columns
    """

    if df_vehicle_journey_operating.empty:
        return df_vehicle_journey_operating

    # Keep the relevant columns of dataframe and remove the duplicates
    columns_to_keep = [
        "common_name",
        "stop_sequence",
        "vehicle_journey_code",
        "departure_time",
        "atco_code",
        "departure_day_shift",
<<<<<<< HEAD
=======
        "start_time",
>>>>>>> 502d55d8
    ]
    df_vehicle_journey_operating = df_vehicle_journey_operating[columns_to_keep]
    df_vehicle_journey_operating = df_vehicle_journey_operating.drop_duplicates()
    df_vehicle_journey_operating["key"] = df_vehicle_journey_operating.apply(
        lambda row: f"{row['common_name']}_{row['stop_sequence']}_{row['vehicle_journey_code']}",
        axis=1,
    )

    vehicle_journey_codes_sorted = get_vehicle_journey_codes_sorted(
        df_vehicle_journey_operating
    )

    # Extract the stops based on the stop sequence and departure time
    df_sequence_time: pd.DataFrame = df_vehicle_journey_operating.sort_values(
        ["stop_sequence", "departure_time"]
    )
    df_sequence_time = df_sequence_time[["stop_sequence", "common_name"]]
    df_sequence_time = df_sequence_time.drop_duplicates()
    df_sequence_time["key"] = df_sequence_time.apply(
        lambda row: f"{row['common_name']}_{row['stop_sequence']}",
        axis=1,
    )
    bus_stops = df_sequence_time["common_name"].tolist()

    # Create a dict for storing the unique combination of columns data for fast retreival
    departure_time_data = {}
    for row in df_vehicle_journey_operating.to_dict("records"):
        departure_time: time = row["departure_time"]
        departure_time = round_time(departure_time)
        departure_time_data[row["key"]] = departure_time.strftime("%H:%M")

    stops_journey_code_time_list = []
    for idx, row in enumerate(df_sequence_time.to_dict("records")):
        record = {}
        record["Stop"] = bus_stops[idx]
        for journey_code in vehicle_journey_codes_sorted:  # cols
            key = f"{row['key']}_{journey_code}"
            record[journey_code] = departure_time_data.get(key, "-")
        stops_journey_code_time_list.append(record)

    df_vehicle_journey_operating = pd.DataFrame(stops_journey_code_time_list)

    return df_vehicle_journey_operating


def is_vehicle_journey_operating(df_vj, target_date) -> bool:
    min_start_date = df_vj["start_date"].min()
    max_end_date = df_vj["end_date"].max()

    # Step 1: Remove the vehicle journeys which are outside the start date and end date as we don't have information
    is_nonoperating = (target_date < min_start_date) or (target_date > max_end_date)
    if is_nonoperating:
        return False
    df_vj["IsInRange"] = df_vj.apply(
        lambda row: (target_date >= row["start_date"])
        & (target_date <= row["end_date"]),
        axis=1,
    )

    # Step 2: Find out the vehicle journeys which are not operating and lies within start and end date on the target date
    df_service_nonoperating = df_vj[
        df_vj["IsInRange"] & ~df_vj["operating_on_working_days"]
    ]

    if not df_service_nonoperating.empty:
        return False
    # Step 3: Find out the vehicle journeys which are operating and fall outside the operating range
    df_vj = df_vj[df_vj["operating_on_working_days"]]
    if not df_vj.empty and (df_vj["IsInRange"] == False).all():
        return False

    return True


def get_non_operating_vj_serviced_org(
    target_date: str, df_serviced_org_working_days: pd.DataFrame
) -> List:
    """
    Get the vehicle journeys non-operating based on the serviced organisation
    working days

    :return: List
    Return the non-operating vehicle journey ids
    """
    if df_serviced_org_working_days.empty:
        return []
    df_serviced_org_working_days = df_serviced_org_working_days.drop_duplicates()
    df_serviced_org_working_days = df_serviced_org_working_days.sort_values(
        by=["start_date"]
    )
    vehicle_journey_nonoperating = []

    df_group_vehicle_journey_date = df_serviced_org_working_days.groupby(
        by="vehicle_journey_id"
    )
    vehicle_journey_operating_status = df_group_vehicle_journey_date.apply(
        is_vehicle_journey_operating, target_date
    ).to_dict()

    vehicle_journey_nonoperating = [
        vj for vj, status in vehicle_journey_operating_status.items() if not status
    ]

    return vehicle_journey_nonoperating


def get_vehicle_journeyids_exceptions(
    df_operating_exceptions: pd.DataFrame,
    df_nonoperating_exceptions: pd.DataFrame,
) -> Tuple[List, List]:
    """
    Return the unique vehicle journey which are operating/non-operating and
    combination of both

    In returning tuple, first element contains the list of unique vehicle journey operating,
    second element contains the list of unique vehicle journey non-operating
    """

    # Get all the vehicle journey which are operating on date
    op_exception_vehicle_journey = []
    if (
        not df_operating_exceptions.empty
        and "vehicle_journey_id" in df_operating_exceptions.columns
    ):
        op_exception_vehicle_journey = (
            df_operating_exceptions["vehicle_journey_id"].unique().tolist()
        )

    # Get all the vehicle journey which are not operating on date
    nonop_exception_vehicle_journey = []
    if (
        not df_nonoperating_exceptions.empty
        and "vehicle_journey_id" in df_nonoperating_exceptions.columns
    ):
        nonop_exception_vehicle_journey = (
            df_nonoperating_exceptions["vehicle_journey_id"].unique().tolist()
        )

    return (
        op_exception_vehicle_journey,
        nonop_exception_vehicle_journey,
    )


def get_df_operating_vehicle_journey(
    day_of_week: str,
    df_all_vehicle_journey: pd.DataFrame,
    op_exception_vehicle_journey_ids: List,
    nonop_exception_vehicle_journey: List,
) -> pd.DataFrame:
    """Get the vehicle journeys which are operating on day of the week with any exception
    in the operating and non-operating

    :return: DataFrame
            Returns dataframe containing the valid vehicle journey id
    """

    # Filter the dataframe based on the day of week or in the operating exception
    df_operating_vehicle_journey = df_all_vehicle_journey.loc[
        (df_all_vehicle_journey["day_of_week"] == day_of_week)
        | (
            df_all_vehicle_journey["vehicle_journey_id"].isin(
                op_exception_vehicle_journey_ids
            )
        )
    ]

    # Remove the vehicle journey which are not running on target date (nonoperating exception)
    df_operating_vehicle_journey = df_operating_vehicle_journey[
        ~df_operating_vehicle_journey["vehicle_journey_id"].isin(
            nonop_exception_vehicle_journey
        )
    ]

    return df_operating_vehicle_journey<|MERGE_RESOLUTION|>--- conflicted
+++ resolved
@@ -245,11 +245,7 @@
     Get the vehicle journey codes sorted based on the departure time
     """
     df_vehicle_journey_sorted = df_vehicle_journey_operating.sort_values(
-<<<<<<< HEAD
-        by=["departure_day_shift", "departure_time"], ascending=[True, True]
-=======
         by=["departure_day_shift", "start_time"]
->>>>>>> 502d55d8
     )
     df_vehicle_journey_sorted["vehicle_journey_code"] = df_vehicle_journey_sorted[
         "vehicle_journey_code"
@@ -283,10 +279,7 @@
         "departure_time",
         "atco_code",
         "departure_day_shift",
-<<<<<<< HEAD
-=======
         "start_time",
->>>>>>> 502d55d8
     ]
     df_vehicle_journey_operating = df_vehicle_journey_operating[columns_to_keep]
     df_vehicle_journey_operating = df_vehicle_journey_operating.drop_duplicates()
