--- conflicted
+++ resolved
@@ -20,13 +20,7 @@
 from transit_odp.common.utils.aws_common import get_s3_bucket_storage
 
 from transit_odp.transmodel.models import BankHolidays
-<<<<<<< HEAD
-from transit_odp.dqs.models import TaskResults
-from typing import Tuple, Set
-from datetime import time
-=======
 from typing import Tuple, Dict
->>>>>>> dad8946f
 
 logger = logging.getLogger(__name__)
 
