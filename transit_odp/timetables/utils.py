--- conflicted
+++ resolved
@@ -325,10 +325,6 @@
 
 
 def is_vehicle_journey_operating(df_vj, target_date) -> bool:
-<<<<<<< HEAD
-=======
-
->>>>>>> e16f207f
     df_vj["IsInRange"] = df_vj.apply(
         lambda row: (target_date >= row["start_date"])
         & (target_date <= row["end_date"]),
