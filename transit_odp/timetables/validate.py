import re
import zipfile
from logging import getLogger
from typing import List, Optional

from lxml import etree

from transit_odp.common.loggers import DatasetPipelineLoggerContext, PipelineAdapter
from transit_odp.data_quality.pti.models import Observation, Violation
from transit_odp.organisation.models import DatasetRevision, TXCFileAttributes
from transit_odp.timetables.constants import PII_ERROR
from transit_odp.timetables.proxies import TimetableDatasetRevision
<<<<<<< HEAD
=======
from transit_odp.timetables.transxchange import BaseSchemaViolation
>>>>>>> e71036b3
from transit_odp.timetables.utils import get_transxchange_schema
from transit_odp.validate.xml import FileValidator, XMLValidator
from transit_odp.validate.zip import ZippedValidator

logger = getLogger(__name__)

CREATION_DATETIME_OBSERVATION = Observation(
    details=(
        "Mandatory element incorrect in 'CreationDateTime' field. The "
        "CreationDateTime should be same in all revisions for the dataset "
        "published in BODS."
    ),
    category="Versioning",
    service_type="All",
    reference="2.3",
    context="@CreationDateTime",
    number=0,
    rules=[],
)

REVISION_NUMBER_OBSERVATION = Observation(
    details=(
        "Mandatory element incorrect in 'RevisionNumber' field. The "
        "RevisionNumber value should be greater than the previous "
        "RevisionNumber for the dataset in BODS."
    ),
    category="Versioning",
    service_type="All",
    reference="2.3",
    context="@RevisionNumber",
    number=0,
    rules=[],
)


class DatasetTXCValidator:
    def __init__(self, revision: DatasetRevision):
        self._schema = get_transxchange_schema()
        self._revision = revision
        self._failed_violation_filenames = []

    def get_number_of_files_uploaded(self):
        file_ = self._revision.upload_file
        total_files = 1
        if self._revision.is_file_zip:
            with zipfile.ZipFile(file_) as zf:
                names = [n for n in zf.namelist() if n.endswith(".xml")]
                total_files = len(names)
        return total_files

    def iter_get_files(self):
        context = DatasetPipelineLoggerContext(object_id=self._revision.dataset_id)
        adapter = PipelineAdapter(logger, {"context": context})

        file_ = self._revision.upload_file
        if self._revision.is_file_zip:
            adapter.info(f"Processing zip file {file_.name}.")
            with zipfile.ZipFile(file_) as zf:
                names = [n for n in zf.namelist() if n.endswith(".xml")]
                total_files = len(names)
                for index, name in enumerate(names, 1):
                    adapter.info(f"Validating file {index} of {total_files} - {name}.")
                    with zf.open(name) as f:
                        yield f
        else:
            adapter.info(f"Getting file 1 of 1 - {file_.name}.")
            file_.seek(0)
            yield file_

    def get_violations(self):
        violations = []
        for file_ in self.iter_get_files():
            doc = etree.parse(file_)
            is_valid = self._schema.validate(doc)
            if not is_valid:
                for error in self._schema.error_log:
                    violations.append(BaseSchemaViolation.from_error(error))
<<<<<<< HEAD
                    self._failed_violation_filenames.append(error.filename)
=======
>>>>>>> e71036b3
        return violations

    def get_failed_violations_filenames(self):
        return set(self._failed_violation_filenames)


class TimetableFileValidator:
    def __init__(self, revision):
        self.revision = revision

    @property
    def is_zip(self):
        return self.revision.is_file_zip

    @property
    def file(self):
        self.revision.upload_file.seek(0)
        return self.revision.upload_file

    def validate(self):
        """Validates a Timetable DatasetRevision.

        Raises:
            FileTooLarge: if file size is greater than max_file_size.

            DangerousXML: if DefusedXmlException is raised during parsing.
            XMLSyntaxError: if the file cannot be parsed.

            NestedZipForbidden: if zip file contains another zip file.
            ZipTooLarge: if zip file or sum of uncompressed files are
                greater than max_file_size.
            NoDataFound: if zip file contains no files with data_file_ext extension.
        """
        FileValidator(self.file).is_too_large()
        if self.is_zip:
            with ZippedValidator(self.file) as zv:
                zv.validate()
                for name in zv.get_files():
                    with zv.open(name) as f:
                        XMLValidator(f).dangerous_xml_check()
        else:
            XMLValidator(self.file).dangerous_xml_check()


class TXCRevisionValidator:
    def __init__(self, draft_revision: TimetableDatasetRevision):
        self.revision = draft_revision
        self.dataset = draft_revision.dataset
        self._live_revision = None
        self._live_attributes = None
        self._draft_attributes = None
        self._live_hashes = None
        self.violations = []

    @property
    def live_revision(self) -> Optional[TimetableDatasetRevision]:
        """
        Returns the live revision
        """
        if self._live_revision is not None:
            return self._live_revision

        try:
            self._live_revision = TimetableDatasetRevision.objects.get(
                id=self.dataset.live_revision_id
            )
        except TimetableDatasetRevision.DoesNotExist:
            pass

        return self._live_revision

    @property
    def live_hashes(self) -> List[str]:
        """
        Returns all the hashes of all the txc files in the live revision
        """
        if self._live_hashes is not None:
            return self._live_hashes
        self._live_hashes = self.live_revision.get_txc_hashes()
        return self._live_hashes

    @property
    def draft_attributes(self) -> List[TXCFileAttributes]:
        """
        Returns all the TXCFileAttributes of the draft revision of this Dataset.
        """
        if self._draft_attributes is not None:
            return self._draft_attributes
        self._draft_attributes = list(self.revision.txc_file_attributes.all())
        return self._draft_attributes

    @property
    def live_attributes(self) -> List[TXCFileAttributes]:
        """
        Returns all the TXCFileAttributes of the live revision of this Dataset.
        """
        if self._live_attributes is not None:
            return self._live_attributes
        self._live_attributes = list(self.live_revision.txc_file_attributes.all())
        return self._live_attributes

    def get_live_attribute_by_service_code(self, code) -> List[TXCFileAttributes]:
        """
        Returns TXCFileAttributes with source_code equal to code.

        List is sorted by lowest revision number to highest.
        """
        attrs = [attr for attr in self.live_attributes if attr.service_code == code]
        attrs.sort(key=lambda a: a.revision_number)
        return attrs

    def get_live_attribute_by_service_code_and_lines(
        self, code, lines
    ) -> List[TXCFileAttributes]:
        """
        Returns TXCFileAttributes with source_code equal to code and lines_names equal
        to lines.

        List is sorted by lowest revision number to highest.
        """
        # "this is a temporary change" - 25/07/2022
        filtered = []
        draft_lines = sorted(lines)

        for attrs in self.live_attributes:
            lines_attr = sorted(attrs.line_names)
            if attrs.service_code == code and lines_attr == draft_lines:
                filtered.append(attrs)

        filtered.sort(key=lambda a: a.revision_number)
        return filtered

    def validate_revision_number(self) -> None:
        """
        Validates that revision_number increments between revisions if the
        modification_datetime has changed.

        If multiple files with the same ServiceCode appear in the zip
        then we use modification_datetime as the attribute to distinguish
        when we expect the revision_number to be bumped.
        """
        for draft in self.draft_attributes:
            if draft.hash in self.live_hashes:
                continue

            live_attributes = self.get_live_attribute_by_service_code_and_lines(
                draft.service_code, draft.line_names
            )
            if len(live_attributes) == 0:
                continue

            for live in live_attributes:
                if live.modification_datetime == draft.modification_datetime:
                    if live.revision_number != draft.revision_number:
                        self.violations.append(
                            Violation(
                                line=2,
                                filename=draft.filename,
                                name="RevisionNumber",
                                observation=REVISION_NUMBER_OBSERVATION,
                            )
                        )
                    break

                if live.revision_number >= draft.revision_number:
                    self.violations.append(
                        Violation(
                            line=2,
                            filename=draft.filename,
                            name="RevisionNumber",
                            observation=REVISION_NUMBER_OBSERVATION,
                        )
                    )
                    break

    def get_violations(self) -> List[Violation]:
        """
        Returns any revision violations.
        """
        if self.live_revision is None:
            return self.violations

        if len(self.live_attributes) == 0:
            return self.violations

        self.validate_revision_number()
        return self.violations


class PostSchemaValidator:
    def __init__(self, doc_list=[]):
        self.doc_list = doc_list
        self.violations = []
        self.failed_validation_filenames = set()

    def check_file_names_pii_information(self):
        """
        Checks if FileName attribute within the TransXchange root
        element has personal identifiable information (PII).
        """
        result = []
        for doc in self.doc_list:
            file_name_pii_check = re.findall("\\\\", doc.get_file_name())
            if len(file_name_pii_check) > 0:
                result.append(False)
                self.failed_validation_filenames.add(doc.name.split("/")[-1])
            else:
                result.append(True)
        return result

    def get_violations(self):
        """
        Returns any revision violations.
        """
        result = self.check_file_names_pii_information()
        if not all(result):
            self.violations.append(PII_ERROR)
        return self.violations

    def get_failed_validation_filenames(self):
        return self.failed_validation_filenames<|MERGE_RESOLUTION|>--- conflicted
+++ resolved
@@ -10,10 +10,7 @@
 from transit_odp.organisation.models import DatasetRevision, TXCFileAttributes
 from transit_odp.timetables.constants import PII_ERROR
 from transit_odp.timetables.proxies import TimetableDatasetRevision
-<<<<<<< HEAD
-=======
 from transit_odp.timetables.transxchange import BaseSchemaViolation
->>>>>>> e71036b3
 from transit_odp.timetables.utils import get_transxchange_schema
 from transit_odp.validate.xml import FileValidator, XMLValidator
 from transit_odp.validate.zip import ZippedValidator
@@ -91,10 +88,7 @@
             if not is_valid:
                 for error in self._schema.error_log:
                     violations.append(BaseSchemaViolation.from_error(error))
-<<<<<<< HEAD
                     self._failed_violation_filenames.append(error.filename)
-=======
->>>>>>> e71036b3
         return violations
 
     def get_failed_violations_filenames(self):
