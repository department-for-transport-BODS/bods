--- conflicted
+++ resolved
@@ -87,12 +87,8 @@
             is_valid = self._schema.validate(doc)
             if not is_valid:
                 for error in self._schema.error_log:
-<<<<<<< HEAD
                     violations.append(BaseSchemaViolation.from_error(error))
                     self._failed_violation_filenames.append(error.filename)
-=======
-                    violations.append(TXCSchemaViolation.from_error(error))
->>>>>>> e14adaf6
         return violations
 
     def get_failed_violations_filenames(self):
